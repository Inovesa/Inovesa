# files created here if CMake is run in source directory
CMakeLists.txt.user
CMakeCache.txt
CMakeFiles/
cmake_install.cmake
InovesaConfig.hpp

# files created by Inovesa (if run in source directory)
*.fftw
*.pyc

<<<<<<< HEAD
# files created by/for MS Visual Studio
=======
# files created by/for other applications
>>>>>>> 0a0c3dcf
.vs/
Win32/
inovesa.dir/
*.vcxproj
*.vcxproj.filters
*.vcxproj.user
<<<<<<< HEAD
*.sln
=======
*.sln

.directory
>>>>>>> 0a0c3dcf
<|MERGE_RESOLUTION|>--- conflicted
+++ resolved
@@ -9,21 +9,13 @@
 *.fftw
 *.pyc
 
-<<<<<<< HEAD
-# files created by/for MS Visual Studio
-=======
 # files created by/for other applications
->>>>>>> 0a0c3dcf
 .vs/
 Win32/
 inovesa.dir/
 *.vcxproj
 *.vcxproj.filters
 *.vcxproj.user
-<<<<<<< HEAD
-*.sln
-=======
 *.sln
 
 .directory
->>>>>>> 0a0c3dcf
