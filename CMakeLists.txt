cmake_minimum_required(VERSION 3.1)

project(inovesa)

## User configuration
# Enable interrupts (Ctrl+C)
add_definitions(-DINOVESA_ENABLE_INTERRUPT=1)


# (default) options for Debug and Release builds
SET( CMAKE_CXX_FLAGS  "${CMAKE_CXX_FLAGS} ${-Wall}" )
if((DEFINED CMAKE_BUILD_TYPE) AND (CMAKE_BUILD_TYPE STREQUAL "Debug"))
    add_definitions(-Wextra)
    add_definitions(-g -DDEBUG=1)
    MESSAGE ("Doing debug compile, including debug symbols.")
else()
  if (("${CMAKE_CXX_COMPILER_ID}" STREQUAL "Clang") OR ("${CMAKE_CXX_COMPILER_ID}" STREQUAL "GNU"))
    add_definitions(-O3 )
  endif()
  add_definitions(-w )
  MESSAGE ("Doing release compile, using optimization flags.")
endif()

## end of user configuration

set (INOVESA_VERSION_MAJOR 1)
<<<<<<< HEAD
set (INOVESA_VERSION_MINOR 1)
set (INOVESA_VERSION_FIX -1)
=======
set (INOVESA_VERSION_MINOR 0)
set (INOVESA_VERSION_FIX 2)
>>>>>>> 59a857e6
# pre release numbers:
# -1: alpha
# -2: beta
# -3 RC1
# -n RC(n-2)

SET (COVERAGE OFF CACHE BOOL "Coverage")

configure_file (
  "${PROJECT_SOURCE_DIR}/InovesaConfig.hpp.in"
  "${PROJECT_BINARY_DIR}/InovesaConfig.hpp"
)
include_directories("${PROJECT_BINARY_DIR}")

aux_source_directory(./src SRC_LIST)

set(SRC_LIST
  ./src/CL/CLProfiler.cpp
  ./src/CL/OpenCLHandler.cpp
  ./src/IO/Display.cpp
  ./src/IO/FSPath.cpp
  ./src/IO/GUI/GUIElement.cpp
  ./src/IO/GUI/Plot1DLine.cpp
  ./src/IO/GUI/Plot2DPoints.cpp
  ./src/IO/GUI/Plot2DPrimitive.cpp
  ./src/IO/GUI/Plot3DColormap.cpp
  ./src/IO/HDF5File.cpp
  ./src/IO/ProgramOptions.cpp
  ./src/PS/ElectricField.cpp
  ./src/PS/PhaseSpace.cpp
  ./src/PS/PhaseSpaceFactory.cpp
  ./src/SM/DriftMap.cpp
  ./src/SM/FokkerPlanckMap.cpp
  ./src/SM/KickMap.cpp
  ./src/SM/DynamicRFKickMap.cpp
  ./src/SM/RFKickMap.cpp
  ./src/SM/Identity.cpp
  ./src/SM/SourceMap.cpp
  ./src/SM/WakeKickMap.cpp
  ./src/SM/WakePotentialMap.cpp
  ./src/SM/WakeFunctionMap.cpp
  ./src/Z/CollimatorImpedance.cpp
  ./src/Z/ConstImpedance.cpp
  ./src/Z/Impedance.cpp
  ./src/Z/ImpedanceFactory.cpp
  ./src/Z/FreeSpaceCSR.cpp
  ./src/Z/ParallelPlatesCSR.cpp
  ./src/Z/ResistiveWall.cpp
  ./src/MessageStrings.cpp
  ./src/main.cpp
)

set(INC_LIST
  ./inc/Array.h
  ./inc/CL/CLProfiler.hpp
  ./inc/CL/local_cl.hpp
  ./inc/CL/OpenCLHandler.hpp
  ./inc/PS/ElectricField.hpp
  ./inc/PS/PhaseSpace.hpp
  ./inc/PS/PhaseSpaceFactory.hpp
  ./inc/PS/Ruler.hpp
  ./inc/IO/Display.hpp
  ./inc/IO/FSPath.hpp
  ./inc/IO/GUI/GUIElement.hpp
  ./inc/IO/GUI/Plot1DLine.hpp
  ./inc/IO/GUI/Plot2DPoints.hpp
  ./inc/IO/GUI/Plot2DPrimitive.hpp
  ./inc/IO/GUI/Plot3DColormap.hpp
  ./inc/IO/HDF5File.hpp
  ./inc/IO/ProgramOptions.hpp
  ./inc/SM/DriftMap.hpp
  ./inc/SM/FokkerPlanckMap.hpp
  ./inc/SM/KickMap.hpp
  ./inc/SM/DynamicRFKickMap.hpp
  ./inc/SM/RFKickMap.hpp
  ./inc/SM/Identity.hpp
  ./inc/SM/SourceMap.hpp
  ./inc/SM/WakePotentialMap.hpp
  ./inc/SM/WakeKickMap.hpp
  ./inc/SM/WakeFunctionMap.hpp
  ./inc/Z/CollimatorImpedance.hpp
  ./inc/Z/ConstImpedance.hpp
  ./inc/Z/Impedance.hpp
  ./inc/Z/ImpedanceFactory.hpp
  ./inc/Z/FreeSpaceCSR.hpp
  ./inc/Z/ParallelPlatesCSR.hpp
  ./inc/Z/ResistiveWall.hpp
  ./inc/MessageStrings.hpp
  ./inc/defines.hpp
)

add_executable(${PROJECT_NAME} ${SRC_LIST} ${INC_LIST} ${MISC_LIST})

include(CheckIncludeFileCXX)

execute_process(
  COMMAND git rev-parse --abbrev-ref HEAD
  WORKING_DIRECTORY ${CMAKE_SOURCE_DIR}
  OUTPUT_VARIABLE GIT_BRANCH
  OUTPUT_STRIP_TRAILING_WHITESPACE
)
add_definitions("-DGIT_BRANCH=\"${GIT_BRANCH}\"")

execute_process(
  COMMAND git rev-parse --verify HEAD
  WORKING_DIRECTORY ${CMAKE_SOURCE_DIR}
  OUTPUT_VARIABLE GIT_COMMIT
  OUTPUT_STRIP_TRAILING_WHITESPACE
)
add_definitions("-DGIT_COMMIT=\"${GIT_COMMIT}\"")
include_directories(./inc)

set(CMAKE_CXX_STANDARD 14)
set(CMAKE_CXX_STANDARD_REQUIRED ON)

# workaround CMake bug (e.g. in MacOS)
set(CMAKE_CXX_FLAGS "-std=c++14 ${CMAKE_CXX_FLAGS}")

# turn on automatic optimizations for current architecture when GCC is used
if ("${CMAKE_CXX_COMPILER_ID}" STREQUAL "GNU")
  add_definitions(-march=native)
  MESSAGE ("Builing for current architecture. Binary might not work on other CPU.")
endif()

set(CMAKE_MODULE_PATH ${CMAKE_MODULE_PATH} "${CMAKE_CURRENT_SOURCE_DIR}/cmake")


## OpenCL (optional)
find_package(OpenCL QUIET)
IF(OPENCL_FOUND)
    add_definitions( -DINOVESA_USE_OPENCL=1)
    MESSAGE ("Found OpenCL. Will add support.")
    SET(LIBS ${LIBS} ${OPENCL_LIBRARIES})
    include_directories(${OPENCL_INCLUDE_DIRS})
    find_package(clFFT QUIET)
    IF(clFFT_FOUND)
        add_definitions( -DINOVESA_USE_CLFFT=1)
        MESSAGE ("Found clFFT. Will add support.")
        SET(LIBS ${LIBS} ${CLFFT_LIBRARIES})
        include_directories(${CLFFT_INCLUDE_DIRS})
    ENDIF()
    IF((DEFINED CMAKE_BUILD_TYPE) AND (CMAKE_BUILD_TYPE STREQUAL "Debug"))
        # Enable OpenCL profiling
        add_definitions(-DINOVESA_ENABLE_CLPROFILING=1)
    ENDIF()
ELSE()
    MESSAGE ("Did not find OpenCL. Will compile without OpenCL support.")
ENDIF()

## OpenGL (optional)
find_package(OpenGL QUIET)
find_package(GLEW QUIET)
find_package(GLFW QUIET)
IF((OPENGL_FOUND) AND (GLEW_FOUND) AND (GLFW_FOUND))
    add_definitions( -DINOVESA_USE_OPENGL=1)
    MESSAGE ("Found OpenGL. Will add support.")
    add_definitions( -DGLFW_VERSION_MAJOR=${GLFW_VERSION_MAJOR})
    include_directories(${GLEW_INCLUDE_DIRS} ${GLFW_INCLUDE_DIRS})
    set (LIBS ${LIBS} ${GLFW_LIBRARIES} ${GLEW_LIBRARIES}
              ${GL_LIBRARY} ${OPENGL_LIBRARIES}
    )
ELSE()
    MESSAGE ("Did not find OpenGL. Will compile without OpenGL support.")
ENDIF()

## Boost (needed)
find_package(Boost COMPONENTS filesystem program_options system REQUIRED QUIET)
include_directories(${Boost_INCLUDE_DIRS})
SET(LIBS ${LIBS} ${Boost_LIBRARIES})

## FFTW (needed)
find_package(FFTW REQUIRED QUIET)
include_directories(${FFTW_INCLUDE_DIRS})
SET(LIBS ${LIBS} ${FFTW_LIBRARIES} )

## HDF5 (optional)
find_package(HDF5 COMPONENTS CXX QUIET)
IF(HDF5_FOUND)
    add_definitions( -DINOVESA_USE_HDF5=1)
    MESSAGE ("Found HDF5. Will add support.")
    include_directories(${HDF5_INCLUDE_DIRS})
    set (LIBS ${LIBS} ${HDF5_CXX_LIBRARIES} ${HDF5_LIBRARIES})
ELSE()
    MESSAGE ("Did not find HDF5. Will compile without HDF5 support.")
ENDIF()

## PNG (optional)
find_package(PNG QUIET)
IF(PNG_FOUND)
find_package(PNG++ QUIET)
ENDIF()
IF(PNG++_FOUND)
    add_definitions( -DINOVESA_USE_PNG=1)
    include_directories(${PNG_INCLUDE_DIRS})
    SET(LIBS ${LIBS} ${PNG_LIBRARIES})
    MESSAGE ("Found PNG++. Will add PNG support.")
ELSE()
    MESSAGE ("Did not find PNG++. Will compile without PNG support.")
ENDIF()


<<<<<<< HEAD
IF(COVERAGE)
=======
IF(COVERAGE AND ("${CMAKE_CXX_COMPILER_ID}" STREQUAL "GNU"))
    MESSAGE ("Build for coverage information.")
>>>>>>> 59a857e6
    target_compile_options(${PROJECT_NAME} PRIVATE --coverage)
    target_link_libraries(${PROJECT_NAME} PRIVATE ${LIBS} --coverage)
ELSE()
    target_link_libraries(${PROJECT_NAME} PRIVATE ${LIBS})
ENDIF()
<<<<<<< HEAD
=======

>>>>>>> 59a857e6

INSTALL(TARGETS inovesa RUNTIME DESTINATION bin)
<|MERGE_RESOLUTION|>--- conflicted
+++ resolved
@@ -24,13 +24,8 @@
 ## end of user configuration
 
 set (INOVESA_VERSION_MAJOR 1)
-<<<<<<< HEAD
 set (INOVESA_VERSION_MINOR 1)
 set (INOVESA_VERSION_FIX -1)
-=======
-set (INOVESA_VERSION_MINOR 0)
-set (INOVESA_VERSION_FIX 2)
->>>>>>> 59a857e6
 # pre release numbers:
 # -1: alpha
 # -2: beta
@@ -231,21 +226,12 @@
     MESSAGE ("Did not find PNG++. Will compile without PNG support.")
 ENDIF()
 
-
-<<<<<<< HEAD
-IF(COVERAGE)
-=======
 IF(COVERAGE AND ("${CMAKE_CXX_COMPILER_ID}" STREQUAL "GNU"))
     MESSAGE ("Build for coverage information.")
->>>>>>> 59a857e6
     target_compile_options(${PROJECT_NAME} PRIVATE --coverage)
     target_link_libraries(${PROJECT_NAME} PRIVATE ${LIBS} --coverage)
 ELSE()
     target_link_libraries(${PROJECT_NAME} PRIVATE ${LIBS})
 ENDIF()
-<<<<<<< HEAD
-=======
-
->>>>>>> 59a857e6
 
 INSTALL(TARGETS inovesa RUNTIME DESTINATION bin)
