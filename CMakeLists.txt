--- conflicted
+++ resolved
@@ -24,13 +24,8 @@
 ## end of user configuration
 
 set (INOVESA_VERSION_MAJOR 1)
-<<<<<<< HEAD
-set (INOVESA_VERSION_MINOR 0)
-set (INOVESA_VERSION_FIX 2)
-=======
 set (INOVESA_VERSION_MINOR 1)
 set (INOVESA_VERSION_FIX -4)
->>>>>>> c3be71f2
 # pre release numbers:
 # -1: alpha
 # -2: beta
