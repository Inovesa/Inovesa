project(inovesa)
cmake_minimum_required(VERSION 2.8)
aux_source_directory(./src SRC_LIST)

set(SRC_LIST
  ./src/CL/OpenCLHandler.cpp
  ./src/HM/DriftMap.cpp
  ./src/HM/HeritageMap.cpp
  ./src/HM/FokkerPlanckMap.cpp
  ./src/HM/KickMap.cpp
  ./src/HM/RFKickMap.cpp
  ./src/HM/RotationMap.cpp
  ./src/HM/WakeKickMap.cpp
  ./src/HM/WakePotentialMap.cpp
  ./src/HM/WakeFunctionMap.cpp
  ./src/IO/Display.cpp
  ./src/IO/GUI/GUIElement.cpp
  ./src/IO/GUI/Plot2DLine.cpp
  ./src/IO/GUI/Plot3DColormap.cpp
  ./src/IO/HDF5File.cpp
  ./src/IO/ProgramOptions.cpp
  ./src/ElectricField.cpp
  ./src/Impedance.cpp
  ./src/PhaseSpace.cpp
  ./src/main.cpp
)

set(INC_LIST
  ./inc/CL/local_cl.hpp
  ./inc/CL/OpenCLHandler.hpp
  ./inc/HM/DriftMap.hpp
  ./inc/HM/HeritageMap.hpp
  ./inc/HM/FokkerPlanckMap.hpp
  ./inc/HM/KickMap.hpp
  ./inc/HM/RFKickMap.hpp
  ./inc/HM/Identity.hpp
  ./inc/HM/RotationMap.hpp
  ./inc/HM/WakePotentialMap.hpp
  ./inc/HM/WakeKickMap.hpp
  ./inc/HM/WakeFunctionMap.hpp
  ./inc/IO/Display.hpp
  ./inc/IO/GUI/GUIElement.hpp
  ./inc/IO/GUI/Plot2DLine.hpp
  ./inc/IO/GUI/Plot3DColormap.hpp
  ./inc/IO/HDF5File.hpp
  ./inc/IO/ProgramOptions.hpp
  ./inc/ElectricField.hpp
  ./inc/Impedance.hpp
  ./inc/PhaseSpace.hpp
  ./inc/Ruler.hpp
  ./inc/defines.hpp
  ./inc/fixed_point.h
)
set(MISC_LIST
    default.cfg
)
add_executable(${PROJECT_NAME} ${SRC_LIST} ${INC_LIST} ${MISC_LIST})

include(CheckIncludeFileCXX)

execute_process(
  COMMAND git rev-parse --abbrev-ref HEAD
  WORKING_DIRECTORY ${CMAKE_SOURCE_DIR}
  OUTPUT_VARIABLE GIT_BRANCH
  OUTPUT_STRIP_TRAILING_WHITESPACE
)
add_definitions("-DGIT_BRANCH=\"${GIT_BRANCH}\"")

add_definitions(-std=c++11)
if(DEFINED CMAKE_BUILD_TYPE)
    if(CMAKE_BUILD_TYPE STREQUAL "Release")
        add_definitions(-O3 -Wall -Wextra )
        MESSAGE ("Doing release compile, using optimization flags.")
    else()
        add_definitions(-g -Wall -Wextra -DDEBUG)
        MESSAGE ("Doing debug compile, including debug symbols.")
    endif()
endif()

set(CMAKE_MODULE_PATH ${CMAKE_MODULE_PATH} "./cmake")
find_package(OpenCL QUIET)
IF(OPENCL_FOUND)
    add_definitions( -DINOVESA_USE_CL)
    MESSAGE ("Found OpenCL. Will add support.")
	find_package(clFFT QUIET)
    IF(clFFT_FOUND)
        add_definitions( -DINOVESA_USE_CLFFT)
        MESSAGE ("Found clFFT. Will add support.")
    ENDIF()
ELSE()
	MESSAGE ("Did not find OpenCL. Will compile without OpenCL support.")
ENDIF()
find_package(OpenGL QUIET)
IF(OPENGL_FOUND)
    add_definitions( -DINOVESA_USE_GUI)
    MESSAGE ("Found OpenGL. Will add support.")
	find_package(GLEW REQUIRED QUIET)
	find_package(GLFW REQUIRED QUIET)
    add_definitions( -DGLFW_VERSION_MAJOR=${GLFW_VERSION_MAJOR})
ELSE()
	MESSAGE ("Did not find OpenGL. Will compile without OpenGL support.")
ENDIF()
find_package(Boost COMPONENTS filesystem program_options system REQUIRED QUIET)
find_package(FFTW REQUIRED QUIET)
find_package(HDF5 COMPONENTS CXX QUIET)
IF(HDF5_FOUND)
    add_definitions( -DINOVESA_USE_HDF5)
    MESSAGE ("Found HDF5. Will add support.")
    set (INOVESA_HDF5_INCLUDE_DIRS ${HDF5_INCLUDE_DIRS})
    set (INOVESA_HDF5_LIBRARIES ${HDF5_CXX_LIBRARIES} ${HDF5_LIBRARIES})
ELSE()
	MESSAGE ("Did not find HDF5. Will compile without HDF5 support.")
ENDIF()
find_package(PNG QUIET)
IF(PNG_FOUND)
<<<<<<< HEAD
    add_definitions( -DINOVESA_USE_PNG)
    MESSAGE ("Found PNG. Will add support.")
ELSE()
	MESSAGE ("Did not find PNG. Will compile without PNG support.")
=======
    CHECK_INCLUDE_FILE_CXX("png++/png.hpp" PNGPP_FOUND)
    IF(PNGPP_FOUND)
        add_definitions( -DINOVESA_USE_PNG)
        MESSAGE ("Found PNG++. Will add support.")
    ENDIF()
>>>>>>> 808e5578
ENDIF()

include_directories(./inc
    ${GLEW_INCLUDE_DIRS} ${GLFW_INCLUDE_DIRS}
    ${INOVESA_HDF5_INCLUDE_DIRS} ${PNG_INCLUDE_DIRS} ${FFTW_INCLUDE_DIRS}
    ${OPENCL_INCLUDE_DIRS} ${CLFFT_INCLUDE_DIRS}
)
SET(LIBS ${LIBS} ${Boost_LIBRARIES}
    ${GLFW_LIBRARIES} ${GLEW_LIBRARIES}
    ${GL_LIBRARY} ${INOVESA_HDF5_LIBRARIES}
    ${OPENGL_LIBRARIES} ${OPENCL_LIBRARIES}
    ${PNG_LIBRARIES} ${FFTW_LIBRARIES}
    ${CLFFT_LIBRARIES}
)
target_link_libraries(${PROJECT_NAME} ${LIBS})<|MERGE_RESOLUTION|>--- conflicted
+++ resolved
@@ -113,18 +113,11 @@
 ENDIF()
 find_package(PNG QUIET)
 IF(PNG_FOUND)
-<<<<<<< HEAD
-    add_definitions( -DINOVESA_USE_PNG)
-    MESSAGE ("Found PNG. Will add support.")
-ELSE()
-	MESSAGE ("Did not find PNG. Will compile without PNG support.")
-=======
-    CHECK_INCLUDE_FILE_CXX("png++/png.hpp" PNGPP_FOUND)
-    IF(PNGPP_FOUND)
-        add_definitions( -DINOVESA_USE_PNG)
-        MESSAGE ("Found PNG++. Will add support.")
-    ENDIF()
->>>>>>> 808e5578
+	CHECK_INCLUDE_FILE_CXX("png++/png.hpp" PNGPP_FOUND QUIET)
+	IF(PNGPP_FOUND)
+		add_definitions( -DINOVESA_USE_PNG)
+		MESSAGE ("Found PNG++. Will add PNG support.")
+	ENDIF()
 ENDIF()
 
 include_directories(./inc
