--- conflicted
+++ resolved
@@ -25,12 +25,8 @@
   ./src/Z/Impedance.cpp
   ./src/Z/FreeSpaceCSR.cpp
   ./src/Z/ParallelPlatesCSR.cpp
-<<<<<<< HEAD
   ./src/Z/ResistiveWall.cpp
-  ./src/defines.cpp
-=======
   ./src/MessageStrings.cpp
->>>>>>> 89f14be1
   ./src/main.cpp
 )
 
@@ -60,11 +56,8 @@
   ./inc/Z/Impedance.hpp
   ./inc/Z/FreeSpaceCSR.hpp
   ./inc/Z/ParallelPlatesCSR.hpp
-<<<<<<< HEAD
   ./inc/Z/ResistiveWall.hpp
-=======
   ./inc/MessageStrings.hpp
->>>>>>> 89f14be1
   ./inc/defines.hpp
   ./inc/fixed_point.h
 )
