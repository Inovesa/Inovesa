--- conflicted
+++ resolved
@@ -93,15 +93,9 @@
 
 set(CMAKE_CXX_STANDARD 14)
 set(CMAKE_CXX_STANDARD_REQUIRED ON)
-<<<<<<< HEAD
-if(APPLE) # workaround bug in OSX
-  add_definitions(--std=c++14)
-endif()
-=======
 
 # workaround CMake bug (e.g. in MacOS)
 add_definitions(--std=c++14)
->>>>>>> 0b0dd785
 
 if((DEFINED CMAKE_BUILD_TYPE) AND (CMAKE_BUILD_TYPE STREQUAL "Debug"))
     add_definitions(-Wall -Wextra)
