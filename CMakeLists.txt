--- conflicted
+++ resolved
@@ -13,31 +13,21 @@
     add_definitions(-Wextra)
     add_definitions(-g -DDEBUG=1)
     MESSAGE ("Doing debug compile, including debug symbols.")
-<<<<<<< HEAD
     unset(QUIET)
-=======
->>>>>>> 68b3e6cd
 else()
   if (("${CMAKE_CXX_COMPILER_ID}" STREQUAL "Clang") OR ("${CMAKE_CXX_COMPILER_ID}" STREQUAL "GNU"))
     add_definitions(-O3 )
   endif()
   add_definitions(-w )
   MESSAGE ("Doing release compile, using optimization flags.")
-<<<<<<< HEAD
   set(QUIET QUIET)
-=======
->>>>>>> 68b3e6cd
 endif()
 
 ## end of user configuration
 
 set (INOVESA_VERSION_MAJOR 1)
-set (INOVESA_VERSION_MINOR 1)
-<<<<<<< HEAD
+set (INOVESA_VERSION_MINOR 2)
 set (INOVESA_VERSION_FIX -1)
-=======
-set (INOVESA_VERSION_FIX 0)
->>>>>>> 68b3e6cd
 # pre release numbers:
 # -1: alpha
 # -2: beta
@@ -74,6 +64,7 @@
   ./src/SM/KickMap.cpp
   ./src/SM/DynamicRFKickMap.cpp
   ./src/SM/RFKickMap.cpp
+  ./src/SM/RotationMap.cpp
   ./src/SM/Identity.cpp
   ./src/SM/SourceMap.cpp
   ./src/SM/WakeKickMap.cpp
@@ -90,7 +81,6 @@
 )
 
 set(INC_LIST
-  ./inc/Array.h
   ./inc/CL/CLProfiler.hpp
   ./inc/CL/local_cl.hpp
   ./inc/CL/OpenCLHandler.hpp
@@ -112,10 +102,7 @@
   ./inc/SM/KickMap.hpp
   ./inc/SM/DynamicRFKickMap.hpp
   ./inc/SM/RFKickMap.hpp
-<<<<<<< HEAD
   ./inc/SM/RotationMap.hpp
-=======
->>>>>>> 68b3e6cd
   ./inc/SM/Identity.hpp
   ./inc/SM/SourceMap.hpp
   ./inc/SM/WakePotentialMap.hpp
@@ -159,14 +146,11 @@
 # workaround CMake bug (e.g. in MacOS)
 set(CMAKE_CXX_FLAGS "-std=c++14 ${CMAKE_CXX_FLAGS}")
 
-<<<<<<< HEAD
 # workaround problem in boost with g++
 IF( "${CMAKE_CXX_COMPILER_ID}" STREQUAL "GNU" )
     set(CMAKE_CXX_FLAGS "-fext-numeric-literals ${CMAKE_CXX_FLAGS}")
 ENDIF()
 
-=======
->>>>>>> 68b3e6cd
 # turn on automatic optimizations for current architecture when GCC is used
 if ("${CMAKE_CXX_COMPILER_ID}" STREQUAL "GNU")
   add_definitions(-march=native)
@@ -183,11 +167,7 @@
     MESSAGE ("Found OpenCL. Will add support.")
     SET(LIBS ${LIBS} ${OPENCL_LIBRARIES})
     include_directories(${OPENCL_INCLUDE_DIRS})
-<<<<<<< HEAD
     find_package(clFFT ${QUIET})
-=======
-    find_package(clFFT QUIET)
->>>>>>> 68b3e6cd
     IF(clFFT_FOUND)
         add_definitions( -DINOVESA_USE_CLFFT=1)
         MESSAGE ("Found clFFT. Will add support.")
@@ -202,10 +182,6 @@
     ELSE()
         add_definitions(-DINOVESA_ENABLE_CLPROFILING=0)
     ENDIF()
-    IF((DEFINED CMAKE_BUILD_TYPE) AND (CMAKE_BUILD_TYPE STREQUAL "Debug"))
-        # Enable OpenCL profiling
-        add_definitions(-DINOVESA_ENABLE_CLPROFILING=1)
-    ENDIF()
 ELSE()
     add_definitions( -DINOVESA_USE_OPENCL=0)
     MESSAGE ("Did not find OpenCL. Will compile without OpenCL support.")
