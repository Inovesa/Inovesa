--- conflicted
+++ resolved
@@ -25,11 +25,6 @@
 
 	std::stringstream fxp_fracpart;
 	fxp_fracpart << FXP_FRACPART;
-<<<<<<< HEAD
-=======
-	std::stringstream fxp_intmask;
-	fxp_intmask << std::hex << std::numeric_limits<uint32_t>::max();
->>>>>>> 41e5277b
 
 	code =	"\t__constant int fracpart="+fxp_fracpart.str()+";\n";
 	if (std::is_same<vfps::meshdata_t,float>::value) {
@@ -58,7 +53,6 @@
 	code += R"(
 	typedef long data_t;
 	long mult(long x, long y) {
-<<<<<<< HEAD
 		long x1 = x >> 32;
 		long y1 = y >> 32;
 		long x2 = (x & UINT_MAX);
@@ -68,16 +62,6 @@
 				+((x1*y2) >> (fracpart-32))
 				+((x2*y1) >> (fracpart-32))
 				);
-=======
-		ulong a = x >> (64-fracpart);
-		ulong b = (x & intmask);
-		ulong c = y >> (64-fracpart);
-		ulong d = (y & intmask);
-		return		((d*b)  >> (64-fracpart))
-				+	((d*a)/*<< (fracpart-32)*/)
-				+	((c*b)/*<< (fracpart-32)*/)
-				+	((c*a)  << (64-fracpart));
->>>>>>> 41e5277b
 	}
 
 	)";
