--- conflicted
+++ resolved
@@ -36,20 +36,8 @@
 
 OCLH::OCLH( uint32_t device, bool glsharing)
 {
-<<<<<<< HEAD
     cl::vector<cl::Platform> platforms;
-
     cl::Platform::get(&platforms);
-=======
-    try {
-        cl::Platform::get(&OCLH::platforms);
-    } catch (cl::Error& e) {
-        OCLH::active = false;
-        std::cerr << "Error: " << e.what() << std::endl
-                  << "Shutting down OpenCL." << std::endl;
-        return;
-    }
->>>>>>> e2a88104
 
     uint32_t devicescount = 0;
 
@@ -219,8 +207,12 @@
     cl::vector<cl::Platform> platforms;
     std::cout << "OpenCL device options available on this computer:" << std::endl
               << " 0: (Do not use OpenCL.)" << std::endl;
-<<<<<<< HEAD
-    cl::Platform::get(&platforms);
+    try {
+        cl::Platform::get(&platforms);
+    } catch (cl::Error& e) {
+        std::cerr << "Error: " << e.what() << std::endl;
+        return;
+    }
 
     uint32_t devicescount = 0;
 
@@ -232,29 +224,7 @@
         std::cout << "On platform " << platformname
                   << " (" << available_clversion << ")" << ":" << std::endl;
         cl::Context tmp_context = cl::Context(CL_DEVICE_TYPE_ALL, properties(p,false).data());
-=======
-    try {
-        cl::Platform::get(&OCLH::platforms);
-    } catch (cl::Error& e) {
-        OCLH::active = false;
-        std::cerr << "Error: " << e.what() << std::endl
-                  << "Shutting down OpenCL." << std::endl;
-        return;
-    }
-
-    uint32_t devicescount = 0;
-
-    for (unsigned int p=0; p<OCLH::platforms.size(); p++) {
-        std::string available_clversion;
-        OCLH::platforms[p].getInfo(CL_PLATFORM_VERSION,&available_clversion);
-        std::string platformname;
-        OCLH::platforms[p].getInfo(CL_PLATFORM_NAME,&platformname);
-        std::cout << "On platform " << platformname
-                  << " (" << available_clversion << ")" << ":" << std::endl;
-        cl_context_properties tmp_properties[] =
-            { CL_CONTEXT_PLATFORM, (cl_context_properties)(OCLH::platforms[p])(), 0};
-        cl::Context tmp_context = cl::Context(CL_DEVICE_TYPE_ALL, tmp_properties);
->>>>>>> e2a88104
+
         cl::vector<cl::Device> tmp_devices = tmp_context.getInfo<CL_CONTEXT_DEVICES>();
         for (unsigned int d=0; d<tmp_devices.size(); d++) {
             devicescount++;
@@ -277,13 +247,8 @@
                       << "(" << tmp_devices[d].getInfo<CL_DEVICE_NAME>() << ")"
                       #ifdef DEBUG
                       << std::endl
-<<<<<<< HEAD
                       << "\ton \"" <<  p.getInfo<CL_PLATFORM_NAME>() << "\""
                       << " by \"" <<  p.getInfo<CL_PLATFORM_VENDOR>() << '\"'
-=======
-                      << "\ton \"" <<  OCLH::platforms[p].getInfo<CL_PLATFORM_NAME>() << "\""
-                      << " by \"" <<  OCLH::platforms[p].getInfo<CL_PLATFORM_VENDOR>() << '\"'
->>>>>>> e2a88104
                       << std::endl
                       << "\toffering \"" << tmp_devices[d].getInfo<CL_DEVICE_VERSION>() << '\"'
                       << " with " << tmp_devices[d].getInfo<CL_DEVICE_EXTENSIONS>()
