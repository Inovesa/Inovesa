--- conflicted
+++ resolved
@@ -20,11 +20,7 @@
                           , const bool interpol_clamp
                           , oclhptr_t oclh
                           )
-<<<<<<< HEAD
-  : KickMap( in,out,xsize,ysize,it,interpol_clamp,Axis::y, oclh)
-=======
   : KickMap( in,out,xsize,ysize,1U,it,interpol_clamp,Axis::y, oclh)
->>>>>>> 0a0c3dcf
   , _linear(true)
   , _angle(angle)
   , _revolutionpart(0)
@@ -49,11 +45,7 @@
                           , const bool interpol_clamp
                           , oclhptr_t oclh
                           )
-<<<<<<< HEAD
-  : KickMap( in,out,xsize,ysize,it,interpol_clamp,Axis::y, oclh)
-=======
   : KickMap( in,out,xsize,ysize,1U,it,interpol_clamp,Axis::y, oclh)
->>>>>>> 0a0c3dcf
   , _linear(false)
   , _angle(0)
   , _revolutionpart(revolutionpart)
