--- conflicted
+++ resolved
@@ -20,27 +20,16 @@
 
 #include "SM/FokkerPlanckMap.hpp"
 
-<<<<<<< HEAD
 vfps::FokkerPlanckMap::FokkerPlanckMap( std::shared_ptr<PhaseSpace> in
                                       , std::shared_ptr<PhaseSpace> out
                                       , const meshindex_t xsize
                                       , const meshindex_t ysize
-                                      , FPType fpt
+                                      , FPType fptype, FPTracking fptrack
                                       , timeaxis_t e1
                                       , DerivationType dt
                                       , oclhptr_t oclh
                                       )
-    :
-    SourceMap( in, out, 1, ysize, dt, dt, oclh),
-    _meshxsize(xsize)
-=======
-vfps::FokkerPlanckMap::FokkerPlanckMap(std::shared_ptr<PhaseSpace> in,
-                                       std::shared_ptr<PhaseSpace> out,
-                                       const meshindex_t xsize,
-                                       const meshindex_t ysize,
-                                       FPType fptype, FPTracking fptrack,
-                                       timeaxis_t e1, DerivationType dt)
-  : SourceMap(in, out, 1, ysize, dt, dt)
+  : SourceMap( in, out, 1, ysize, dt, dt, oclh)
   , _dampdecr(e1)
   , _prng(std::mt19937(std::random_device{}()))
   , _normdist( std::normal_distribution<meshaxis_t>( 0
@@ -49,7 +38,6 @@
   , _fptrack(fptrack)
   , _fptype(fptype)
   , _meshxsize(xsize)
->>>>>>> d2e5a356
 {
     // the following doubles should be interpol_t
     const interpol_t e1_2d = e1/(interpol_t(2)*in->getDelta(1));
