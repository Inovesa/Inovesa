--- conflicted
+++ resolved
@@ -241,15 +241,10 @@
             = std::min( static_cast<decltype(_in->nMeshCells(0))>(std::floor(pos.x))
                       , _in->nMeshCells(0)-1);
         std::make_signed<meshindex_t>::type yi
-<<<<<<< HEAD
-            = std::min( static_cast<meshindex_t>(std::floor(pos.y)),
-                        static_cast<meshindex_t>(_ysize-1U));
-=======
             = std::min( static_cast<std::make_signed<meshindex_t>::type>(
                             std::floor(pos.y)),
                         static_cast<std::make_signed<meshindex_t>::type>(
                             _ysize-1));
->>>>>>> a5ed8d0a
         const meshindex_t offs = xi*_ysize;
         interpol_t offset = 0;
         meshdata_t charge = 0;
