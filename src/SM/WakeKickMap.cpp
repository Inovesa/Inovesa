/******************************************************************************
 * Inovesa - Inovesa Numerical Optimized Vlasov-Equation Solver Application   *
 * Copyright (c) 2014-2018: Patrik Schönfeldt                                 *
 * Copyright (c) 2014-2018: Karlsruhe Institute of Technology                 *
 *                                                                            *
 * This file is part of Inovesa.                                              *
 * Inovesa is free software: you can redistribute it and/or modify            *
 * it under the terms of the GNU General Public License as published by       *
 * the Free Software Foundation, either version 3 of the License, or          *
 * (at your option) any later version.                                        *
 *                                                                            *
 * Inovesa is distributed in the hope that it will be useful,                 *
 * but WITHOUT ANY WARRANTY; without even the implied warranty of             *
 * MERCHANTABILITY or FITNESS FOR A PARTICULAR PURPOSE.  See the              *
 * GNU General Public License for more details.                               *
 *                                                                            *
 * You should have received a copy of the GNU General Public License          *
 * along with Inovesa.  If not, see <http://www.gnu.org/licenses/>.           *
 ******************************************************************************/

#include "SM/WakeKickMap.hpp"

vfps::WakeKickMap::WakeKickMap( std::shared_ptr<PhaseSpace> in
                              , std::shared_ptr<PhaseSpace> out
                              , const meshindex_t xsize
                              , const meshindex_t ysize
                              , const InterpolationType it
                              , const bool interpol_clamp
<<<<<<< HEAD
                              #ifdef INOVESA_USE_OPENCL
                              , std::shared_ptr<OCLH> oclh
                              #ifdef INOVESA_USE_OPENGL
                              , cl_GLuint glbuf
                              #endif // INOVESA_USE_OPENGL
                              #endif // INOVESA_USE_OPENCL
                              )
  : KickMap( in,out,xsize,ysize,it,interpol_clamp,Axis::y
           #ifdef INOVESA_USE_OPENCL
           , oclh
           #endif // INOVESA_USE_OPENCL
           )
    #ifdef INOVESA_USE_OPENGL
    , _offset_glbuf(glbuf)
    #endif // INOVESA_USE_OPENGL
=======
                              , oclhptr_t oclh
                              )  :
    KickMap( in,out,xsize,ysize,it,interpol_clamp,Axis::y,oclh)
>>>>>>> eaeb3a07
{
}

vfps::WakeKickMap::~WakeKickMap() noexcept
#ifdef INOVESA_ENABLE_CLPROFILING
{
    saveTimings("WakeKickMap");
}
#else
= default;
#endif // INOVESA_ENABLE_CLPROFILING<|MERGE_RESOLUTION|>--- conflicted
+++ resolved
@@ -26,27 +26,15 @@
                               , const meshindex_t ysize
                               , const InterpolationType it
                               , const bool interpol_clamp
-<<<<<<< HEAD
-                              #ifdef INOVESA_USE_OPENCL
-                              , std::shared_ptr<OCLH> oclh
-                              #ifdef INOVESA_USE_OPENGL
+                              , oclhptr_t oclh
+                              #if defined INOVESA_USE_OPENCL and defined INOVESA_USE_OPENGL
                               , cl_GLuint glbuf
-                              #endif // INOVESA_USE_OPENGL
-                              #endif // INOVESA_USE_OPENCL
-                              )
-  : KickMap( in,out,xsize,ysize,it,interpol_clamp,Axis::y
-           #ifdef INOVESA_USE_OPENCL
-           , oclh
-           #endif // INOVESA_USE_OPENCL
-           )
-    #ifdef INOVESA_USE_OPENGL
-    , _offset_glbuf(glbuf)
-    #endif // INOVESA_USE_OPENGL
-=======
-                              , oclhptr_t oclh
+                              #endif // INOVESA_USE_OPENCL an INOVESA_USE_OPENGL
                               )  :
     KickMap( in,out,xsize,ysize,it,interpol_clamp,Axis::y,oclh)
->>>>>>> eaeb3a07
+    #if defined INOVESA_USE_OPENCL and defined INOVESA_USE_OPENGL
+    , _offset_glbuf(glbuf)
+    #endif // INOVESA_USE_OPENCL and INOVESA_USE_OPENGL
 {
 }
 
