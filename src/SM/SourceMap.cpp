--- conflicted
+++ resolved
@@ -82,13 +82,8 @@
         #endif // INOVESA_SYNC_CL
         _oclh->enqueueNDRangeKernel( applySM
                                   , cl::NullRange
-<<<<<<< HEAD
                                   , cl::NDRange(PhaseSpace::nxy)
-                                  #ifdef INOVESA_ENABLE_CLPROFILING
-=======
-                                  , cl::NDRange(_size)
                                   #if INOVESA_ENABLE_CLPROFILING == 1
->>>>>>> 31d4591c
                                   , cl::NullRange
                                   , nullptr
                                   , nullptr
