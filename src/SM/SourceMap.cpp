// SPDX-License-Identifier: GPL-3.0-or-later
/*
 * This file is part of Inovesa (github.com/Inovesa/Inovesa).
 * It's copyrighted by the contributors recorded
 * in the version control history of the file.
 */

#include "SM/SourceMap.hpp"

#include "HelperFunctions.hpp"

vfps::SourceMap::SourceMap( std::shared_ptr<PhaseSpace> in
                          , std::shared_ptr<PhaseSpace> out
                          , meshindex_t xsize
                          , meshindex_t ysize
                          , size_t memsize
                          , uint_fast8_t interpoints
                          , uint_fast8_t intertype
                          , oclhptr_t oclh
                          )
  : _ip(interpoints)
  , _it(intertype)
  , _hinfo(new hi[std::max(memsize,static_cast<size_t>(16))])
<<<<<<< HEAD
  , _size(xsize*ysize)
=======
>>>>>>> 0a0c3dcf
  , _xsize(xsize)
  , _ysize(ysize)
  #if INOVESA_ENABLE_CLPROFILING == 1
  , applySMEvents(std::make_unique<std::vector<cl::Event*>>())
  , syncSMEvents(std::make_unique<std::vector<cl::Event*>>())
  #endif // INOVESA_ENABLE_CLPROFILING
  , _axis(std::array<meshRuler_ptr,2>{{in->getAxis(0),in->getAxis(1)}})
  , _in(in)
  , _out(out)
  , _oclh(oclh)
{
    #if INOVESA_USE_OPENCL == 1
    _cl_code  += "typedef struct { uint src; data_t weight; } hi;\n";
    #endif // INOVESA_USE_OPENCL
}

vfps::SourceMap::SourceMap( std::shared_ptr<PhaseSpace> in
                          , std::shared_ptr<PhaseSpace> out
                          , size_t xsize, size_t ysize
                          , uint_fast8_t interpoints
                          , uint_fast8_t intertype
                          , oclhptr_t oclh
                          )
  : SourceMap( in,out,xsize,ysize,xsize*ysize*interpoints
             , interpoints,intertype,oclh
             )
{
}

vfps::SourceMap::~SourceMap() noexcept
{
    delete [] _hinfo;
    #if INOVESA_ENABLE_CLPROFILING == 1
    for (auto ev : *applySMEvents) {
        delete ev;
    }
    for (auto ev : *syncSMEvents) {
        delete ev;
    }
    #endif // INOVESA_ENABLE_CLPROFILING
}


#if INOVESA_ENABLE_CLPROFILING == 1
void vfps::SourceMap::saveTimings(std::string mapname) {
    if (_oclh) {
        _oclh->saveTimings(applySMEvents.get(),"Apply"+mapname);
        _oclh->saveTimings(syncSMEvents.get(),"Sync"+mapname);
    }
}
#endif // INOVESA_ENABLE_CLPROFILING

void vfps::SourceMap::apply()
{
    #if INOVESA_USE_OPENCL == 1
    if (_oclh) {
        #if INOVESA_SYNC_CL == 1
        _in->syncCLMem(OCLH::clCopyDirection::cpu2dev);
        #endif // INOVESA_SYNC_CL
        _oclh->enqueueNDRangeKernel( applySM
                                  , cl::NullRange
<<<<<<< HEAD
                                  , cl::NDRange(_size)
=======
                                  , cl::NDRange(PhaseSpace::nxy)
>>>>>>> 0a0c3dcf
                                  #if INOVESA_ENABLE_CLPROFILING == 1
                                  , cl::NullRange
                                  , nullptr
                                  , nullptr
                                  , applySMEvents.get()
                                  #endif // INOVESA_ENABLE_CLPROFILING
                                  );
        #if INOVESA_SYNC_CL == 1
        _out->syncCLMem(OCLH::clCopyDirection::dev2cpu);
        #endif // INOVESA_SYNC_CL
    } else
    #endif // INOVESA_USE_OPENCL
    {
        meshdata_t* data_in = _in->getData();
        meshdata_t* data_out = _out->getData();

        for (meshindex_t i=0; i< PhaseSpace::nxy; i++) {
            data_out[i] = 0;
            for (meshindex_t j=0; j<_ip; j++) {
                hi h = _hinfo[i*_ip+j];
                data_out[i] += data_in[h.index]*static_cast<meshdata_t>(h.weight);
            }
        }
    }
}

void vfps::SourceMap::applyTo(std::vector<vfps::PhaseSpace::Position> &particles)
{
    for (PhaseSpace::Position& particle : particles) {
        particle = apply(particle);
    }
}


#if INOVESA_USE_OPENCL == 1
void vfps::SourceMap::genCode4SM1D()
{
    _cl_code += R"(
    __kernel void applySM1D(const __global data_t* src,
                            const __global hi* sm,
                            const uint sm_len,
                            __global data_t* dst)
    {
        data_t value = 0;
        const uint i = get_global_id(0);
        const uint offset = i*sm_len;
        for (uint j=0; j<sm_len; j++)
        {
            value += mult(src[sm[offset+j].src],sm[offset+j].weight);
        }
        dst[i] = value;
    }
)";
}
#endif // INOVESA_USE_OPENCL

void vfps::SourceMap::calcCoefficiants(vfps::interpol_t* ic,
                                         const vfps::interpol_t f,
                                         const uint_fast8_t it)
{
    switch (it) {
    case InterpolationType::none:
        ic[0] = 1;
        break;
    case InterpolationType::linear:
        ic[0] = interpol_t(1)-f;
        ic[1] = f;
        break;
    case InterpolationType::quadratic:
        ic[0] = f*(f-interpol_t(1))/interpol_t(2);
        ic[1] = interpol_t(1)-f*f;
        ic[2] = f*(f+interpol_t(1))/interpol_t(2);
        break;
    case InterpolationType::cubic:
        ic[0] = (f-interpol_t(1))*(f-interpol_t(2))*f
                * interpol_t(-1./6.);
        ic[1] = (f+interpol_t(1))*(f-interpol_t(1))
                * (f-interpol_t(2)) / interpol_t(2);
        ic[2] = (interpol_t(2)-f)*f*(f+interpol_t(1))
                / interpol_t(2);
        ic[3] = f*(f+interpol_t(1))*(f-interpol_t(1))
                * interpol_t(1./6.);
        break;
    }
}

void vfps::SourceMap::notClampedMessage()
{
    Display::printText("WARNING: Clamped interpolation not implemented "
                       "for this interpolation scheme.");
}<|MERGE_RESOLUTION|>--- conflicted
+++ resolved
@@ -21,10 +21,6 @@
   : _ip(interpoints)
   , _it(intertype)
   , _hinfo(new hi[std::max(memsize,static_cast<size_t>(16))])
-<<<<<<< HEAD
-  , _size(xsize*ysize)
-=======
->>>>>>> 0a0c3dcf
   , _xsize(xsize)
   , _ysize(ysize)
   #if INOVESA_ENABLE_CLPROFILING == 1
@@ -86,11 +82,7 @@
         #endif // INOVESA_SYNC_CL
         _oclh->enqueueNDRangeKernel( applySM
                                   , cl::NullRange
-<<<<<<< HEAD
-                                  , cl::NDRange(_size)
-=======
                                   , cl::NDRange(PhaseSpace::nxy)
->>>>>>> 0a0c3dcf
                                   #if INOVESA_ENABLE_CLPROFILING == 1
                                   , cl::NullRange
                                   , nullptr
