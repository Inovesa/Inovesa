// SPDX-License-Identifier: GPL-3.0-or-later
/*
 * This file is part of Inovesa (github.com/Inovesa/Inovesa).
 * It's copyrighted by the contributors recorded
 * in the version control history of the file.
 */
<<<<<<< HEAD
=======

#include <stdexcept>
>>>>>>> 0a0c3dcf

#include "SM/RotationMap.hpp"

vfps::RotationMap::RotationMap(std::shared_ptr<PhaseSpace> in,
                               std::shared_ptr<PhaseSpace> out,
                               const meshindex_t xsize,
                               const meshindex_t ysize,
                               const meshaxis_t angle,
                               const InterpolationType it,
                               const bool interpol_clamped,
                               const size_t rotmapsize,
                               oclhptr_t oclh) :
    SourceMap( in,out,xsize,ysize,size_t(rotmapsize)*it*it,it*it,it,oclh),
    _rotmapsize(rotmapsize),
    _clamp(interpol_clamped),
    _cos_dt(std::cos(-angle)),
    _sin_dt(std::sin(-angle))
{
    if (_rotmapsize == 0) {
        #if INOVESA_USE_OPENCL == 1
        if (_oclh) {
            rot = {{float(_cos_dt),float(_sin_dt)}};
            imgsize = {{cl_int(_xsize),cl_int(_ysize)}};
            zerobin = {{(_axis[0]->zerobin()),(_axis[1]->zerobin())}};


            genCode4Rotation();
            _cl_prog  = OCLH::prepareCLProg(_cl_code);

            applySM = cl::Kernel(_cl_prog, "applyRotation");
            applySM.setArg(0, _in->data_buf);
            applySM.setArg(1, rot);
            applySM.setArg(2, imgsize);
            applySM.setArg(3, zerobin);
            applySM.setArg(4, _out->data_buf);
        }
        #endif // INOVESA_USE_OPENCL
    } else {
        for (meshindex_t q_i=0; q_i< _xsize; q_i++) {
            for(meshindex_t p_i=0; p_i< _ysize; p_i++) {
                genHInfo(q_i,p_i,&_hinfo[(q_i*ysize+p_i)*_ip]);
            }
        }
        #if INOVESA_USE_OPENCL == 1
        if (OCLH::active) {
            _sm_buf = cl::Buffer(OCLH::context,
                                 CL_MEM_READ_ONLY | CL_MEM_COPY_HOST_PTR,
                                 sizeof(hi)*_ip*_rotmapsize,
                                 _hinfo);
            if (_clamp) {
                if (it == InterpolationType::cubic) {
                    if (_rotmapsize == _size) {
                        genCode4SM4sat();
                        _cl_prog  = OCLH::prepareCLProg(_cl_code);

                        applySM = cl::Kernel(_cl_prog, "applySM4sat");
                        applySM.setArg(0, _in->data_buf);
                        applySM.setArg(1, _sm_buf);
                        applySM.setArg(2, _out->data_buf);
                    }
                }
            } else {
                genCode4SM1D();
                _cl_prog  = OCLH::prepareCLProg(_cl_code);

                applySM = cl::Kernel(_cl_prog, "applySM1D");
                applySM.setArg(0, _in->data_buf);
                applySM.setArg(1, _sm_buf);
                applySM.setArg(2, _ip);
                applySM.setArg(3, _out->data_buf);
            }
        }
        #endif // INOVESA_USE_OPENCL
    }
    if (interpol_clamped && !(it==InterpolationType::cubic && rotmapsize>0)) {
        throw std::invalid_argument("Clamping only supported"
                                    "with cubic interpolation"
                                    "and rotmapsize > 0.");
    }
}

#if INOVESA_ENABLE_CLPROFILING == 1
vfps::RotationMap::~RotationMap() noexcept
{
    saveTimings("RotationMap");
}
#endif // INOVESA_ENABLE_CLPROFILING

void vfps::RotationMap::apply()
{
    #if INOVESA_USE_OPENCL == 1
    if (OCLH::active) {
        #if INOVESA_SYNC_CL == 1
        _in->syncCLMem(clCopyDirection::cpu2dev);
        #endif // INOVESA_SYNC_CL
        if (_rotmapsize == 0) {
             // stay away from mesh borders
            OCLH::enqueueNDRangeKernel( applySM
                                      , cl::NDRange(1,1)
                                      , cl::NDRange(_xsize-_it+1,_ysize-_it+1)
                                      #ifdef INOVESA_ENABLE_CLPROFILING
                                      , cl::NullRange
                                      , nullptr
                                      , nullptr
                                      , applySMEvents.get()
                                      #endif // INOVESA_ENABLE_CLPROFILING
                                      );
        } else {
            OCLH::enqueueNDRangeKernel( applySM
                                      , cl::NullRange
                                      , cl::NDRange(_rotmapsize)
                                      #ifdef INOVESA_ENABLE_CLPROFILING
                                      , cl::NullRange
                                      , nullptr
                                      ,nullptr
                                      , applySMEvents.get()
                                      #endif // INOVESA_ENABLE_CLPROFILING
                                      );
        }
        OCLH::enqueueBarrier();
        #ifdef INOVESA_SYNC_CL
        _out->syncCLMem(clCopyDirection::dev2cpu);
        #endif // INOVESA_SYNC_CL
    } else
    #endif // INOVESA_USE_OPENCL
    {
        meshdata_t* data_in = _in->getData();
        meshdata_t* data_out = _out->getData();

        if (_rotmapsize == 0) {
            for (meshindex_t q_i=0; q_i< _xsize; q_i++) {
                for(meshindex_t p_i=0; p_i< _ysize; p_i++) {
                    meshindex_t i = q_i*_ysize+p_i;
                    data_out[i] = 0;
                    genHInfo(q_i,p_i,&(_hinfo[0]));
                    for (uint_fast8_t j=0; j<_ip; j++) {
                        hi h = _hinfo[j];
                        data_out[i] += data_in[h.index]*static_cast<meshdata_t>(h.weight);
                    }
                }
            }
        } else {
            for (meshindex_t i=0; i< _rotmapsize; i++) {
                data_out[i] = 0;
                for (uint_fast8_t j=0; j<_ip; j++) {
                    hi h = _hinfo[i*_ip+j];
                    data_out[i] += data_in[h.index]*static_cast<meshdata_t>(h.weight);
                }
                if (_clamp) {
                    // handle overshooting
                    meshdata_t ceil=std::numeric_limits<meshdata_t>::min();
                    meshdata_t flor=std::numeric_limits<meshdata_t>::max();
                    for (size_t x=1; x<=2; x++) {
                        for (size_t y=1; y<=2; y++) {
                            ceil = std::max(ceil,data_in[_hinfo[i*_ip+x*_it+y].index]);
                            flor = std::min(flor,data_in[_hinfo[i*_ip+x*_it+y].index]);
                        }
                    }
                    data_out[i] = std::max(std::min(ceil,data_out[i]),flor);
                }
            }
        }
    }
}

vfps::PhaseSpace::Position
vfps::RotationMap::apply(const PhaseSpace::Position pos) const
{
    PhaseSpace::Position rv;
    rv.x = _cos_dt*meshaxis_t(pos.x-_axis[0]->zerobin())
         + _sin_dt*meshaxis_t(pos.y-_axis[1]->zerobin())
         + _axis[0]->zerobin();
    rv.y = _cos_dt*meshaxis_t(pos.y-_axis[1]->zerobin())
         - _sin_dt*meshaxis_t(pos.x-_axis[0]->zerobin())
         + _axis[1]->zerobin();
    return rv;
}

void vfps::RotationMap::genHInfo(vfps::meshindex_t x0,
                                 vfps::meshindex_t y0,
                                 vfps::SourceMap::hi* myhinfo)
{
    // gridpoint matrix used for interpolation
    std::unique_ptr<hi[]> ph1D(new hi[_ip]);
    std::unique_ptr<hi*[]> ph(new hi*[_it]);
    for (uint_fast8_t i=0; i<_it;i++) {
        ph[i] = &ph1D[i*_it];
    }

    // arrays of interpolation coefficients
    std::unique_ptr<interpol_t[]> icq(new interpol_t[_it]);
    std::unique_ptr<interpol_t[]> icp(new interpol_t[_it]);

    std::unique_ptr<interpol_t[]> smc(new interpol_t[_ip]);

    // new coordinates of grid point x0,y0.
    meshaxis_t x1r = (_cos_dt*_axis[0]->at(x0)-_sin_dt*_axis[1]->at(y0))
                    / _axis[0]->delta()
                    + _axis[0]->zerobin();
    meshaxis_t y1r = (_sin_dt*_axis[0]->at(x0)+_cos_dt*_axis[1]->at(y0))
                    / _axis[1]->delta()
                    + _axis[1]->zerobin();

    // new coordinates floating point part
    interpol_t xf = std::modf(x1r, &x1r);
    interpol_t yf = std::modf(y1r, &y1r);

    // new coordinates integer parts
    meshindex_t x1 = x1r;
    meshindex_t y1 = y1r;

    if (x1 <  _xsize && y1 < _ysize) {
        // create vectors containing interpolation coefficiants
        calcCoefficiants(icq.get(),xf,_it);
        calcCoefficiants(icp.get(),yf,_it);

        /*  Assemble interpolation
         * (using uint_fast16_t so product won't overflow)
         */
        for (uint_fast16_t smq=0; smq<_it; smq++) {
            for (uint_fast16_t smp=0; smp<_it; smp++){
                smc[smp*_it+smq] = icq[smp]*icp[smq];
            }
        }


        // renormlize to minimize rounding errors
        // renormalize(smc.size(),smc.data());

        // write source map
        for (meshindex_t j1=0; j1<_it; j1++) {
             meshindex_t j0 = y1+j1-(_it-1)/2;
            for (meshindex_t i1=0; i1<_it; i1++) {
                 meshindex_t i0 = x1+i1-(_it-1)/2;
                if(i0< _xsize && j0 < _ysize ){
                    ph[i1][j1].index = i0*_ysize+j0;
                    ph[i1][j1].weight = smc[i1*_it+j1];
                } else {
                    ph[i1][j1] = {0,0};
                }
                myhinfo[i1*_it+j1] = ph[i1][j1];
            }
        }
    } else {
        for (uint_fast8_t i=0; i<_ip; i++) {
            myhinfo[i] = {0,0};
        }
    }
}


#if INOVESA_USE_OPENCL == 1
void vfps::RotationMap::genCode4SM4sat()
{
    _cl_code+= R"(
    __kernel void applySM4sat(    const __global data_t* src,
                                const __global hi* sm,
                                __global data_t* dst)
    {
        data_t value = 0;
        const uint i = get_global_id(0);
        const uint offset = i*16;
    )";
    if (std::is_same<vfps::meshdata_t,float>::value) {
        _cl_code += R"(
            data_t ceil=0.0f;
            data_t flor=1.0f;
        )";
    }
    if (std::is_same<vfps::meshdata_t,double>::value) {
        _cl_code += R"(
            data_t ceil=0.0;
            data_t flor=1.0;
        )";
    }
    #if FXP_FRACPART < 31
    if (std::is_same<vfps::meshdata_t,vfps::fixp32>::value) {
        _cl_code += R"(
            data_t ceil=INT_MIN;
            data_t flor=INT_MAX;
        )";
    }
    #endif
    if (std::is_same<vfps::meshdata_t,vfps::fixp64>::value) {
        _cl_code += R"(
            data_t ceil=LONG_MIN;
            data_t flor=LONG_MAX;
        )";
    }
    _cl_code += R"(
        data_t tmp;
        value += mult(src[sm[offset].src],sm[offset].weight);
        value += mult(src[sm[offset+1].src],sm[offset+1].weight);
        value += mult(src[sm[offset+2].src],sm[offset+2].weight);
        value += mult(src[sm[offset+3].src],sm[offset+3].weight);
        value += mult(src[sm[offset+4].src],sm[offset+4].weight);
        tmp = src[sm[offset+5].src];
        value += mult(tmp,sm[offset+5].weight);
        ceil = max(ceil,tmp);
        flor = min(flor,tmp);
        tmp = src[sm[offset+6].src];
        value += mult(tmp,sm[offset+6].weight);
        ceil = max(ceil,tmp);
        flor = min(flor,tmp);
        value += mult(src[sm[offset+7].src],sm[offset+7].weight);
        value += mult(src[sm[offset+8].src],sm[offset+8].weight);
        tmp = src[sm[offset+9].src];
        value += mult(tmp,sm[offset+9].weight);
        ceil = max(ceil,tmp);
        flor = min(flor,tmp);
        tmp = src[sm[offset+10].src];
        value += mult(tmp,sm[offset+10].weight);
        ceil = max(ceil,tmp);
        flor = min(flor,tmp);
        value += mult(src[sm[offset+11].src],sm[offset+11].weight);
        value += mult(src[sm[offset+12].src],sm[offset+12].weight);
        value += mult(src[sm[offset+13].src],sm[offset+13].weight);
        value += mult(src[sm[offset+14].src],sm[offset+14].weight);
        value += mult(src[sm[offset+15].src],sm[offset+15].weight);
        dst[i] = clamp(value,flor,ceil);
})";
}

void vfps::RotationMap::genCode4Rotation()
{
    _cl_code += R"(
    __kernel void applyRotation(    const __global data_t* src,
                                    const float2 rot,
                                    const int2 imgSize,
                                    const float2 zerobin,
                                    __global data_t* dst)
    {
        const int x = get_global_id(0);
        const int y = get_global_id(1);

        const data_t srcx = rot.x*(x-zerobin.x)-rot.y*(y-zerobin.y)+zerobin.x;
        const data_t srcy = rot.y*(x-zerobin.x)+rot.x*(y-zerobin.y)+zerobin.y;
        const int xi = floor(srcx);
        const int yi = floor(srcy);
        const data_t xf = srcx - xi;
        const data_t yf = srcy - yi;
    )";

    switch (_it) {
    case InterpolationType::quadratic:
        _cl_code += R"(
        const data3_t icq = (data3_t)(xf*(xf-1)/2,(1-xf*xf),xf*(xf+1)/2);
        const data3_t icp = (data3_t)(yf*(yf-1)/2,(1-yf*yf),yf*(yf+1)/2);
        )";
        break;
    case InterpolationType::cubic:
            _cl_code += R"(
            const data4_t icq = (data4_t)(
                                    (xf  )*(xf-1)*(xf-2)/(-6),
                                    (xf+1)*(xf-1)*(xf-2)/( 2),
                                    (xf+1)*(xf  )*(xf-2)/(-2),
                                    (xf+1)*(xf  )*(xf-1)/( 6)
                                );

            const data4_t icp = (data4_t)(
                                    (yf  )*(yf-1)*(yf-2)/(-6),
                                    (yf+1)*(yf-1)*(yf-2)/( 2),
                                    (yf+1)*(yf  )*(yf-2)/(-2),
                                    (yf+1)*(yf  )*(yf-1)/( 6)
                                );
            )";
            break;
    }

    if (_clamp) {
    _cl_code += R"(
        data_t hi = max(max(src[(xi  )*imgSize.y+yi],src[(xi  )*imgSize.y+yi+1]),
                       max(src[(xi+1)*imgSize.y+yi],src[(xi+1)*imgSize.y+yi+1]));
        data_t lo = min(min(src[(xi  )*imgSize.y+yi],src[(xi  )*imgSize.y+yi+1]),
                       min(src[(xi+1)*imgSize.y+yi],src[(xi+1)*imgSize.y+yi+1]));
        dst[x*imgSize.y+y] = clamp(
        )";
    } else {
        _cl_code += R"(
            dst[x*imgSize.y+y] =
            )";
    }


    switch (_it) {
    case InterpolationType::quadratic:
        _cl_code += R"(
                icq.s0*(
                    +icp.s0*src[(xi-1)*imgSize.y+yi-1]
                    +icp.s1*src[(xi-1)*imgSize.y+yi  ]
                    +icp.s2*src[(xi-1)*imgSize.y+yi+1]
                ) +
                icq.s1*(
                    +icp.s0*src[(xi  )*imgSize.y+yi-1]
                    +icp.s1*src[(xi  )*imgSize.y+yi  ]
                    +icp.s2*src[(xi  )*imgSize.y+yi+1]
                ) +
                icq.s2*(
                    +icp.s0*src[(xi+1)*imgSize.y+yi-1]
                    +icp.s1*src[(xi+1)*imgSize.y+yi  ]
                    +icp.s2*src[(xi+1)*imgSize.y+yi+1]
                )
        )";
        break;
    case InterpolationType::cubic:
        _cl_code += R"(
                icq.s0*(
                    +icp.s0*src[(xi-1)*imgSize.y+yi-1]
                    +icp.s1*src[(xi-1)*imgSize.y+yi  ]
                    +icp.s2*src[(xi-1)*imgSize.y+yi+1]
                    +icp.s3*src[(xi-1)*imgSize.y+yi+2]
                ) +
                icq.s1*(
                    +icp.s0*src[(xi  )*imgSize.y+yi-1]
                    +icp.s1*src[(xi  )*imgSize.y+yi  ]
                    +icp.s2*src[(xi  )*imgSize.y+yi+1]
                    +icp.s3*src[(xi  )*imgSize.y+yi+2]
                ) +
                icq.s2*(
                    +icp.s0*src[(xi+1)*imgSize.y+yi-1]
                    +icp.s1*src[(xi+1)*imgSize.y+yi  ]
                    +icp.s2*src[(xi+1)*imgSize.y+yi+1]
                    +icp.s3*src[(xi+1)*imgSize.y+yi+2]
                ) +
                icq.s3*(
                    +icp.s0*src[(xi+2)*imgSize.y+yi-1]
                    +icp.s1*src[(xi+2)*imgSize.y+yi  ]
                    +icp.s2*src[(xi+2)*imgSize.y+yi+1]
                    +icp.s3*src[(xi+2)*imgSize.y+yi+2]
                )
        )";
        break;
    }
    if (_clamp) {
    _cl_code += R"(
        ,lo,hi);})";
    } else {
    _cl_code += R"(
        ;})";
    }
}
#endif // INOVESA_USE_OPENCL<|MERGE_RESOLUTION|>--- conflicted
+++ resolved
@@ -4,11 +4,8 @@
  * It's copyrighted by the contributors recorded
  * in the version control history of the file.
  */
-<<<<<<< HEAD
-=======
 
 #include <stdexcept>
->>>>>>> 0a0c3dcf
 
 #include "SM/RotationMap.hpp"
 
