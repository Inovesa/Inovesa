--- conflicted
+++ resolved
@@ -93,18 +93,10 @@
 }
 
 #ifdef INOVESA_ENABLE_CLPROFILING
-<<<<<<< HEAD
+vfps::RotationMap::~RotationMap()
 {
     saveTimings("RotationMap");
 }
-#else
-= default;
-=======
-vfps::RotationMap::~RotationMap()
-{
-    std::cout << "~RotationMap() -> ";
-}
->>>>>>> 0252dbe3
 #endif // INOVESA_ENABLE_CLPROFILING
 
 void vfps::RotationMap::apply()
