// SPDX-License-Identifier: GPL-3.0-or-later
/*
 * This file is part of Inovesa (github.com/Inovesa/Inovesa).
 * It's copyrighted by the contributors recorded
 * in the version control history of the file.
 */

#include "SM/WakeFunctionMap.hpp"

vfps::WakeFunctionMap::WakeFunctionMap( std::shared_ptr<PhaseSpace> in
                                      , std::shared_ptr<PhaseSpace> out
                                      , const meshindex_t xsize
                                      , const meshindex_t ysize
                                      , const InterpolationType it
                                      , bool interpol_clamp
                                      , oclhptr_t oclh
                                      )
  : WakeKickMap( in,out,xsize,ysize,it,interpol_clamp,oclh
<<<<<<< HEAD
               #if defined INOVESA_USE_OPENCL and defined INOVESA_USE_OPENGL
=======
               #if INOVESA_USE_OPENCL ==1 and INOVESA_USE_OPENGL == 1
>>>>>>> 0a0c3dcf
               , 0
               #endif // INOVESA_USE_OPENCL and INOVESA_USE_OPENGL
               )
  , _xaxis(Ruler<meshaxis_t>( 2*xsize
                            , in->getMin(0)-in->length(0)/2
                            , in->getMax(0)+in->length(0)/2
                            , in->getScale(0)))
  , _wakefunction(new meshaxis_t[2*xsize])
  , _wakesize(2*xsize)
{
}

vfps::WakeFunctionMap::WakeFunctionMap( std::shared_ptr<PhaseSpace> in
                                      , std::shared_ptr<PhaseSpace> out
                                      , const meshindex_t xsize
                                      , const meshindex_t ysize
                                      , const std::string fname
                                      , const double sigmaE
                                      , const double E0
                                      , const double Ib
                                      , const double dt
                                      , const InterpolationType it
                                      , const bool interpol_clamp
                                      , oclhptr_t oclh
                                      )
  : WakeFunctionMap( in,out,xsize,ysize,it,interpol_clamp,oclh)
{
    /*  1e12*Ib*dt: wake file has charge in pC and for one revolution
     *  1/(ps->getDelta(1)*sigmaE*E0): eV -> pixels
     */
    _wakeFromFile(fname,1e12*Ib*dt/(in->getDelta(1)*E0*sigmaE));
}

vfps::WakeFunctionMap::WakeFunctionMap( std::shared_ptr<PhaseSpace> in
                                      , std::shared_ptr<PhaseSpace> out
                                      , const meshindex_t xsize
                                      , const meshindex_t ysize
                                      , const ElectricField* csr
                                      , const InterpolationType it
                                      , const bool interpol_clamp
                                      , oclhptr_t oclh
                                      )
  : WakeFunctionMap( in,out,xsize,ysize,it,interpol_clamp, oclh)
{
    std::copy_n(csr->getWakefunction(),2*xsize,_wakefunction);
}

vfps::WakeFunctionMap::~WakeFunctionMap() noexcept
{
    delete [] _wakefunction;
    #if INOVESA_ENABLE_CLPROFILING == 1
    saveTimings("WakeFunctionMap");
    #endif // INOVESA_ENABLE_CLPROFILING
}

void vfps::WakeFunctionMap::update()
{
    #if INOVESA_USE_OPENCL
    if (_oclh) {
        _in->syncCLMem(OCLH::clCopyDirection::dev2cpu);
    }
    #endif // INOVESA_USE_OPENCL
    _in->integrate();
    integral_t charge = _in->getIntegral();
    const integral_t* density = _in->getProjection(0);
    for (unsigned int i=0;i<_xsize;i++) {
        _offset[i] = 0;
        for (unsigned int j=0;j<_xsize;j++) {
            _offset[i] += meshaxis_t(density[j]/charge*_wakefunction[_xsize+i-j]);
        }
    }
    updateSM();
}

void vfps::WakeFunctionMap::_wakeFromFile(const std::string fname,
                                          const double scaling)
{
    std::ifstream ifs;
    ifs.open(fname);

    std::ofstream debug("debugwake.txt");

    std::vector<std::pair<meshaxis_t,double>> wake;

    while (ifs.good()) {
        double z,f;
        ifs >> z >> f;
        wake.push_back(std::pair<meshaxis_t,double>(z,f));
    }
    ifs.close();

    size_t x_other=1;
    size_t x_mine=0;
    std::array<interpol_t,2> qic;
    bool smallwake=false;

    if (_xaxis[0]*_xaxis.scale("Meter") < wake[0].first) {
        smallwake = true;

        // insert zeros left of the area in the wake file
        wake.insert(wake.begin(),std::pair<meshaxis_t,double>(wake[0].first-std::numeric_limits<meshaxis_t>::epsilon(),0));
        wake.insert(wake.begin(),std::pair<meshaxis_t,double>(_xaxis.min()*_xaxis.scale("Meter"),0));
    }

    // position at x_other should always be one left of the one of x_mine
    while (x_mine < _wakesize) {
        while (_xaxis[x_mine]*_xaxis.scale("Meter") > wake[x_other].first) {
            if (x_other+1 < wake.size()) {
                x_other++;
            } else {
                smallwake = true;
                // insert zeros right of the area in the wake file
                wake.push_back(std::pair<meshaxis_t,double>(wake.back().first+std::numeric_limits<meshaxis_t>::epsilon(),0));
                wake.push_back(std::pair<meshaxis_t,double>(_xaxis.max()*_xaxis.scale("Meter"),0));
            }
        }
        calcCoefficiants(qic.data(),
                         (wake[x_other].first-wake[x_other-1].first)/_xaxis.scale("Meter"),2);
        _wakefunction[x_mine]   = ( qic[0]*wake[x_other-1].second
                                  + qic[1]*wake[x_other  ].second )
                                * scaling;
        debug << x_mine << '\t'
              << _xaxis[x_mine]*_xaxis.scale("Meter") << '\t'
              << _wakefunction[x_mine] << '\t'
              << x_other << '\t'
              << wake[x_other-1].first << '\t'
              << wake[x_other  ].first << '\t'
              << wake[x_other  ].second << std::endl;
        x_mine++;
    }
    if (smallwake) {
        Display::printText("Warning: Given wake to small.");
    }
}<|MERGE_RESOLUTION|>--- conflicted
+++ resolved
@@ -16,11 +16,7 @@
                                       , oclhptr_t oclh
                                       )
   : WakeKickMap( in,out,xsize,ysize,it,interpol_clamp,oclh
-<<<<<<< HEAD
-               #if defined INOVESA_USE_OPENCL and defined INOVESA_USE_OPENGL
-=======
                #if INOVESA_USE_OPENCL ==1 and INOVESA_USE_OPENGL == 1
->>>>>>> 0a0c3dcf
                , 0
                #endif // INOVESA_USE_OPENCL and INOVESA_USE_OPENGL
                )
