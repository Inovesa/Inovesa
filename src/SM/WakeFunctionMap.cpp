--- conflicted
+++ resolved
@@ -40,13 +40,7 @@
 
 vfps::WakeFunctionMap::WakeFunctionMap( std::shared_ptr<PhaseSpace> in
                                       , std::shared_ptr<PhaseSpace> out
-<<<<<<< HEAD
-                                      , const std::string fname
-=======
-                                      , const meshindex_t xsize
-                                      , const meshindex_t ysize
                                       , const std::string& fname
->>>>>>> 7341bdae
                                       , const double sigmaE
                                       , const double E0
                                       , const double Ib
@@ -105,7 +99,7 @@
     updateSM();
 }
 
-void vfps::WakeFunctionMap::_wakeFromFile(const std::string fname,
+void vfps::WakeFunctionMap::_wakeFromFile(const std::string& fname,
                                           const double scaling)
 {
     std::ifstream ifs;
