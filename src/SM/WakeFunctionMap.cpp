--- conflicted
+++ resolved
@@ -20,7 +20,6 @@
 
 #include "SM/WakeFunctionMap.hpp"
 
-<<<<<<< HEAD
 vfps::WakeFunctionMap::WakeFunctionMap( std::shared_ptr<PhaseSpace> in
                                       , std::shared_ptr<PhaseSpace> out
                                       , const meshindex_t xsize
@@ -35,26 +34,11 @@
                #endif // INOVESA_USE_OPENCL and INOVESA_USE_OPENGL
                )
   , _xaxis(Ruler<meshaxis_t>( 2*xsize
-                            , in->getMin(0)-in->size(0)/2
-                            , in->getMax(0)+in->size(0)/2
+                            , in->getMin(0)-in->length(0)/2
+                            , in->getMax(0)+in->length(0)/2
                             , in->getScale(0)))
   , _wakefunction(new meshaxis_t[2*xsize])
   , _wakesize(2*xsize)
-=======
-vfps::WakeFunctionMap::WakeFunctionMap(std::shared_ptr<PhaseSpace> in,
-                                       std::shared_ptr<PhaseSpace> out,
-                                       const meshindex_t xsize,
-                                       const meshindex_t ysize,
-                                       const InterpolationType it,
-                                       bool interpol_clamp) :
-    WakeKickMap(in,out,xsize,ysize,it,interpol_clamp),
-    _xaxis(Ruler<meshaxis_t>(2*xsize,
-                             in->getMin(0)-in->length(0)/2,
-                             in->getMax(0)+in->length(0)/2,
-                             in->getScale(0))),
-    _wakefunction(new meshaxis_t[2*xsize]),
-    _wakesize(2*xsize)
->>>>>>> d2e5a356
 {
 }
 
