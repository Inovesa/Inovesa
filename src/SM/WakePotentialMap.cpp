/******************************************************************************
 * Inovesa - Inovesa Numerical Optimized Vlasov-Equation Solver Application   *
 * Copyright (c) 2014-2018: Patrik Schönfeldt                                 *
 * Copyright (c) 2014-2018: Karlsruhe Institute of Technology                 *
 *                                                                            *
 * This file is part of Inovesa.                                              *
 * Inovesa is free software: you can redistribute it and/or modify            *
 * it under the terms of the GNU General Public License as published by       *
 * the Free Software Foundation, either version 3 of the License, or          *
 * (at your option) any later version.                                        *
 *                                                                            *
 * Inovesa is distributed in the hope that it will be useful,                 *
 * but WITHOUT ANY WARRANTY; without even the implied warranty of             *
 * MERCHANTABILITY or FITNESS FOR A PARTICULAR PURPOSE.  See the              *
 * GNU General Public License for more details.                               *
 *                                                                            *
 * You should have received a copy of the GNU General Public License          *
 * along with Inovesa.  If not, see <http://www.gnu.org/licenses/>.           *
 ******************************************************************************/

#include "SM/WakePotentialMap.hpp"

vfps::WakePotentialMap::WakePotentialMap( std::shared_ptr<PhaseSpace> in
                                        , std::shared_ptr<PhaseSpace> out
                                        , const vfps::meshindex_t xsize
                                        , const vfps::meshindex_t ysize
                                        , ElectricField* field
                                        , const InterpolationType it
                                        , bool interpol_clamp
<<<<<<< HEAD
                                        #ifdef INOVESA_USE_OPENCL
                                        , std::shared_ptr<OCLH> oclh
                                        #endif // INOVESA_USE_OPENCL
                                        )
  : WakeKickMap( in,out,xsize,ysize,it,interpol_clamp
               #ifdef INOVESA_USE_OPENCL
               , oclh
               #ifdef INOVESA_USE_OPENGL
               , field->wakepotential_glbuf
               #endif // INOVESA_USE_OPENGL
               #endif // INOVESA_USE_OPENCL
               )
=======
                                        , oclhptr_t oclh
                                        )
  : WakeKickMap( in,out,xsize,ysize,it,interpol_clamp,oclh)
>>>>>>> eaeb3a07
  , _field(field)
{
}

vfps::WakePotentialMap::~WakePotentialMap() noexcept
#ifdef INOVESA_ENABLE_CLPROFILING
{
    saveTimings("WakePotentialMap");
}
#else
= default;
#endif // INOVESA_ENABLE_CLPROFILING

void vfps::WakePotentialMap::update()
{
    #ifdef INOVESA_USE_OPENCL
    if (_oclh) {
        _field->wakePotential();
        _oclh->enqueueCopyBuffer(_field->wakepotential_clbuf,_offset_clbuf,
                                0,0,sizeof(meshaxis_t)*_xsize);
        #ifdef INOVESA_SYNC_CL
        syncCLMem(clCopyDirection::dev2cpu);
        #endif // INOVESA_SYNC_CL
    } else
    #endif // INOVESA_USE_OPENCL
    {
        std::copy_n(_field->wakePotential(),_xsize,_offset.data());
    }
    updateSM();
}<|MERGE_RESOLUTION|>--- conflicted
+++ resolved
@@ -27,24 +27,13 @@
                                         , ElectricField* field
                                         , const InterpolationType it
                                         , bool interpol_clamp
-<<<<<<< HEAD
-                                        #ifdef INOVESA_USE_OPENCL
-                                        , std::shared_ptr<OCLH> oclh
-                                        #endif // INOVESA_USE_OPENCL
-                                        )
-  : WakeKickMap( in,out,xsize,ysize,it,interpol_clamp
-               #ifdef INOVESA_USE_OPENCL
-               , oclh
-               #ifdef INOVESA_USE_OPENGL
-               , field->wakepotential_glbuf
-               #endif // INOVESA_USE_OPENGL
-               #endif // INOVESA_USE_OPENCL
-               )
-=======
                                         , oclhptr_t oclh
                                         )
-  : WakeKickMap( in,out,xsize,ysize,it,interpol_clamp,oclh)
->>>>>>> eaeb3a07
+  : WakeKickMap( in,out,xsize,ysize,it,interpol_clamp,oclh
+               #if defined INOVESA_USE_OPENCL and defined INOVESA_USE_OPENGL
+               , field->wakepotential_glbuf
+               #endif // INOVESA_USE_OPENCL and INOVESA_USE_OPENGL
+               )
   , _field(field)
 {
 }
