// SPDX-License-Identifier: GPL-3.0-or-later
/*
 * This file is part of Inovesa (github.com/Inovesa/Inovesa).
 * It's copyrighted by the contributors recorded
 * in the version control history of the file.
 */

#include "SM/KickMap.hpp"

<<<<<<< HEAD
vfps::KickMap::KickMap( std::shared_ptr<PhaseSpace> in
                      , std::shared_ptr<PhaseSpace> out
                      , const meshindex_t xsize
                      , const meshindex_t ysize
=======
vfps::KickMap::KickMap(std::shared_ptr<PhaseSpace> in
                      , std::shared_ptr<PhaseSpace> out
                      , const meshindex_t xsize
                      , const meshindex_t ysize
                      , const meshindex_t nbunches
>>>>>>> 0a0c3dcf
                      , const InterpolationType it
                      , const bool interpol_clamp
                      , const Axis kd
                      , oclhptr_t oclh
                      )
<<<<<<< HEAD
  : SourceMap( in,out,kd==Axis::x?1:xsize ,kd==Axis::x?ysize:1,it,it,oclh),
=======
  : SourceMap( in,out,kd==Axis::x?1:xsize ,kd==Axis::x?ysize:1
             , kd==Axis::x?ysize*nbunches*it:xsize*nbunches*it
             , it,it,oclh),
>>>>>>> 0a0c3dcf
    _kickdirection(kd),
    _meshsize_kd(kd==Axis::x?xsize:ysize)
  , _meshsize_pd(kd==Axis::x?ysize:xsize)
  , _lastbunch(nbunches-1)
{
    if (interpol_clamp && _oclh != nullptr) {
        notClampedMessage();
    }
<<<<<<< HEAD
    _offset.resize(_meshsize_pd,meshaxis_t(0));
=======
    // explicitly state that product should fit into meshindex_t
    _offset.resize(static_cast<meshindex_t>(_meshsize_pd*nbunches),
                   static_cast<meshaxis_t>(0));
>>>>>>> 0a0c3dcf
    #if INOVESA_INIT_KICKMAP == 1
    for (meshindex_t q_i=0; q_i<static_cast<meshindex_t>(_meshsize_pd); q_i++) {
        _hinfo[q_i*_ip].index = _meshsize_kd/2;
        _hinfo[q_i*_ip].weight = 1;
        for (meshindex_t j1=1; j1<_it; j1++) {
            _hinfo[q_i*_ip+j1].index = 0;
            _hinfo[q_i*_ip+j1].weight = 0;
        }
    }
    #endif
    #if INOVESA_USE_OPENCL == 1
    if (_oclh) {
        _offset_clbuf = cl::Buffer(_oclh->context,CL_MEM_READ_WRITE,
                                sizeof(meshaxis_t)*_meshsize_pd);
        _cl_code += R"(
        __kernel void apply_xKick(const __global data_t* src,
                                  const __global data_t* dx,
                                  const int meshsize,
                                  __global data_t* dst)
        {
            const int y = get_global_id(0);
            const int dxi = clamp((int)(floor(dx[y])),-meshsize,meshsize);
            const data_t dxf = dx[y] - dxi;
            data_t value;
            int x=0;
            while (x-1+dxi<0) {
                dst[x*meshsize+y]  = 0;
                x++;
            }
            while (x+2+dxi<meshsize && x < meshsize) {
        )";
        if (interpol_clamp) {
            _cl_code += R"(
                data_t ceil = max(src[(x  +dxi)*meshsize+y],
                                  src[(x+1+dxi)*meshsize+y]);
                data_t flor = min(src[(x  +dxi)*meshsize+y],
                                  src[(x+1+dxi)*meshsize+y]);
            )";
        }
        _cl_code += R"(
                value = mult(src[(x+dxi-1)*meshsize+y],
                            (dxf  )*(dxf-1)*(dxf-2)/(-6))
                      + mult(src[(x   +dxi)*meshsize+y],
                            (dxf+1)*(dxf-1)*(dxf-2)/( 2))
                      + mult(src[(x+1+dxi)*meshsize+y],
                            (dxf+1)*(dxf  )*(dxf-2)/(-2))
                      + mult(src[(x+2+dxi)*meshsize+y],
                            (dxf+1)*(dxf  )*(dxf-1)/( 6));
        )";
        if (interpol_clamp) {
            _cl_code += "dst[x*meshsize+y] = clamp(value,flor,ceil);";
        } else {
            _cl_code += "dst[x*meshsize+y] = value;";
        }
        _cl_code += R"(
                x++;
            }
            while (x < meshsize) {
                dst[x*meshsize+y]  = 0;
                x++;
            }
        }
        )";

        _cl_code += R"(
        __kernel void apply_yKick(const __global data_t* src,
                                  const __global data_t* dy,
                                  const int meshsize,
                                  __global data_t* dst)
        {
            const int x = get_global_id(0);
            const int meshoffs = x*meshsize;
            const int dyi = clamp((int)(floor(dy[x])),-meshsize,meshsize);
            const data_t dyf = dy[x] - dyi;
            data_t value;
            int y=0;
            while (y-1+dyi<0) {
                dst[meshoffs+y]  = 0;
                y++;
            }
            while (y+2+dyi<meshsize && y < meshsize) {
        )";
        if (interpol_clamp) {
            _cl_code += R"(
                data_t ceil = max(src[meshoffs+y  +dyi],
                                  src[meshoffs+y+1+dyi]);
                data_t flor = min(src[meshoffs+y  +dyi],
                                  src[meshoffs+y+1+dyi]);
            )";
        }
        _cl_code += R"(
                value = mult(src[meshoffs+y-1+dyi],
                            (dyf  )*(dyf-1)*(dyf-2)/(-6))
                      + mult(src[meshoffs+y  +dyi],
                            (dyf+1)*(dyf-1)*(dyf-2)/( 2))
                      + mult(src[meshoffs+y+1+dyi],
                            (dyf+1)*(dyf  )*(dyf-2)/(-2))
                      + mult(src[meshoffs+y+2+dyi],
                            (dyf+1)*(dyf  )*(dyf-1)/( 6));
        )";
        if (interpol_clamp) {
            _cl_code += "dst[x*meshsize+y] = clamp(value,flor,ceil);";
        } else {

            _cl_code += "dst[x*meshsize+y] = value;";
        }
        _cl_code += R"(
                dst[meshoffs+y] = value;
                y++;
            }
            while (y < meshsize) {
                dst[meshoffs+y]  = 0;
                y++;
            }
        }
        )";
        _cl_prog  = _oclh->prepareCLProg(_cl_code);

        if (_kickdirection == Axis::x) {
            applySM = cl::Kernel(_cl_prog, "apply_xKick");
        } else {
            applySM = cl::Kernel(_cl_prog, "apply_yKick");
        }
        applySM.setArg(0, _in->data_buf);
        applySM.setArg(1, _offset_clbuf);
        applySM.setArg(2, _meshsize_kd);
        applySM.setArg(3, _out->data_buf);
    }
#endif // INOVESA_USE_OPENCL
}

vfps::KickMap::~KickMap() noexcept
#if INOVESA_ENABLE_CLPROFILING == 1
{
    saveTimings("KickMap");
}
#else
    = default;
#endif // INOVESA_ENABLE_CLPROFILING

void vfps::KickMap::apply()
{
    #if INOVESA_USE_OPENCL == 1
    if (_oclh) {
        #if INOVESA_SYNC_CL == 1
        _in->syncCLMem(OCLH::clCopyDirection::cpu2dev);
        #endif // INOVESA_SYNC_CL
        _oclh->enqueueNDRangeKernel( applySM
                                  , cl::NullRange
                                  , cl::NDRange(_meshsize_pd)
                                  #if INOVESA_ENABLE_CLPROFILING == 1
                                  , cl::NullRange
                                  , nullptr
                                  , nullptr
                                  , applySMEvents.get()
                                  #endif // INOVESA_ENABLE_CLPROFILING
                                  );
        _oclh->enqueueBarrier();
        #if INOVESA_SYNC_CL == 1
        _out->syncCLMem(OCLH::clCopyDirection::dev2cpu);
        #endif // INOVESA_SYNC_CL
    } else
    #endif // INOVESA_USE_OPENCL
    {
    meshdata_t* data_in = _in->getData();
    meshdata_t* data_out = _out->getData();

    if (_kickdirection == Axis::x) {
        for (uint32_t n=0; n < PhaseSpace::nb; n++) {
            const meshindex_t offs = n*_meshsize_kd*_meshsize_pd;
            for (meshindex_t x=0; x< static_cast<meshindex_t>(_meshsize_kd); x++) {
                for (meshindex_t y=0; y< static_cast<meshindex_t>(_meshsize_pd); y++) {
                    meshdata_t value = 0;
                    for (uint_fast8_t j=0; j<_ip; j++) {
                        hi h = _hinfo[y*_ip+j];
                        // the min makes sure not to have out of bounds accesses
                        // casting is to be sure about overflow behaviour
                        const meshindex_t xs = std::min(
                             static_cast<meshindex_t>(_meshsize_pd-1),
                             static_cast<meshindex_t>(static_cast<int32_t>(x+h.index)
                                                    - static_cast<int32_t>(_meshsize_pd/2)));
                        value += data_in[offs+xs*_meshsize_pd+y]
                              * static_cast<meshdata_t>(h.weight);
                    }
                    data_out[offs+x*_meshsize_pd+y] = value;
                }
            }
        }
    } else {
        for (uint32_t n=0; n < PhaseSpace::nb; n++) {
            const meshindex_t offs1 = n*_meshsize_kd*_meshsize_pd;
            const meshindex_t offs2 = std::min(n,_lastbunch)*_meshsize_pd;
            for (meshindex_t x=0; x< static_cast<meshindex_t>(_meshsize_pd); x++) {
                const meshindex_t offs = offs1 + x*_meshsize_kd;
                for (meshindex_t y=0; y< static_cast<meshindex_t>(_meshsize_kd); y++) {
                    meshdata_t value = 0;
                    for (uint_fast8_t j=0; j<_ip; j++) {
                        hi h = _hinfo[offs2+x*_ip+j];
                        // the min makes sure not to have out of bounds accesses
                        // casting is to be sure about overflow behaviour
                        const meshindex_t ys = std::min(
                            static_cast<meshindex_t>(_meshsize_kd-1),
                            static_cast<meshindex_t>(static_cast<int32_t>(y+h.index)
                                                   - static_cast<int32_t>(_meshsize_kd/2)));
                        value += data_in[offs+ys]*static_cast<meshdata_t>(h.weight);
                    }
                    data_out[offs+y] = value;
                }
            }
        }
    }
    ;

    }
}

vfps::PhaseSpace::Position
vfps::KickMap::apply(PhaseSpace::Position pos) const
{
    if (_kickdirection == Axis::x) {
        meshindex_t yi;
        interpol_t yif;
        interpol_t yf = std::modf(pos.y, &yif);
        yi = yif;
        if (yi+1 < static_cast<meshindex_t>(_meshsize_pd)) {
            pos.x -= (1-yf)*_offset[yi]+yf*_offset[yi+1];
        }
        pos.x = std::max(static_cast<meshaxis_t>(1),
                     std::min(pos.x,static_cast<meshaxis_t>(_meshsize_kd-1)));
    } else {
        meshindex_t xi;
        interpol_t xif;
        interpol_t xf = std::modf(pos.x, &xif);
        xi = xif;
        if (xi+1 < static_cast<meshindex_t>(_meshsize_pd)) {
            pos.y -= (1-xf)*_offset[xi]+xf*_offset[xi+1];
        }
        pos.y = std::max(static_cast<meshaxis_t>(1),
                     std::min(pos.y,static_cast<meshaxis_t>(_meshsize_kd-1)));
    }
    return pos;
}

#if INOVESA_USE_OPENCL == 1
void vfps::KickMap::syncCLMem(OCLH::clCopyDirection dir)
{
    switch (dir) {
    case OCLH::clCopyDirection::cpu2dev:
        _oclh->enqueueWriteBuffer( _offset_clbuf,CL_TRUE,0
                                , sizeof(meshaxis_t)*_meshsize_pd
                                , _offset.data()
                                #if INOVESA_ENABLE_CLPROFILING == 1
                                , nullptr,nullptr
                                , syncSMEvents.get()
                                #endif // INOVESA_ENABLE_CLPROFILING
                                );

        break;
    case OCLH::clCopyDirection::dev2cpu:
        _oclh->enqueueReadBuffer( _offset_clbuf,CL_TRUE,0
                               , sizeof(meshaxis_t)*_meshsize_pd
                               , _offset.data()
                               #if INOVESA_ENABLE_CLPROFILING == 1
                               , nullptr,nullptr
                               , syncSMEvents.get()
                               #endif // INOVESA_ENABLE_CLPROFILING
                               );
        break;
    }
}
#endif // INOVESA_USE_OPENCL

void vfps::KickMap::updateSM()
{
    if (_oclh == nullptr) {
    // gridpoint matrix used for interpolation
    hi* ph = new hi[_it];

    // arrays of interpolation coefficients
    interpol_t* smc = new interpol_t[_it];

    // translate offset into SM
    for (size_t i=0; i< _offset.size(); i++) {
        meshaxis_t poffs = _meshsize_kd/2+_offset[i];
        meshaxis_t qp_int;
        //Scaled arguments of interpolation functions:
        meshindex_t jd; //numper of lower mesh point from p'
        interpol_t xip; //distance of p' from lower mesh point
        xip = std::modf(poffs, &qp_int);
        jd = qp_int;

        if (jd < static_cast<meshindex_t>(_meshsize_kd)) {
            // create vectors containing interpolation coefficiants
            calcCoefficiants(smc,xip,_it);

            // renormlize to minimize rounding errors
            // renormalize(smc.size(),smc.data());

            // write heritage map
            for (unsigned int j1=0; j1<_it; j1++) {
                unsigned int j0 = jd+j1-(_it-1)/2;
                if(j0 < static_cast<meshindex_t>(_meshsize_kd)) {
                    ph[j1].index = j0;
                    ph[j1].weight = smc[j1];
                } else {
                    ph[j1].index = _meshsize_kd/2;
                    ph[j1].weight = 0;
                }
                _hinfo[i*_ip+j1] = ph[j1];
            }
        } else {
            for (unsigned int j1=0; j1<_it; j1++) {
                ph[j1].index = _meshsize_kd/2;
                ph[j1].weight = 0;
                _hinfo[i*_ip+j1] = ph[j1];
            }
        }
    }

    delete [] ph;
    delete [] smc;
    }
}<|MERGE_RESOLUTION|>--- conflicted
+++ resolved
@@ -7,30 +7,19 @@
 
 #include "SM/KickMap.hpp"
 
-<<<<<<< HEAD
-vfps::KickMap::KickMap( std::shared_ptr<PhaseSpace> in
-                      , std::shared_ptr<PhaseSpace> out
-                      , const meshindex_t xsize
-                      , const meshindex_t ysize
-=======
 vfps::KickMap::KickMap(std::shared_ptr<PhaseSpace> in
                       , std::shared_ptr<PhaseSpace> out
                       , const meshindex_t xsize
                       , const meshindex_t ysize
                       , const meshindex_t nbunches
->>>>>>> 0a0c3dcf
                       , const InterpolationType it
                       , const bool interpol_clamp
                       , const Axis kd
                       , oclhptr_t oclh
                       )
-<<<<<<< HEAD
-  : SourceMap( in,out,kd==Axis::x?1:xsize ,kd==Axis::x?ysize:1,it,it,oclh),
-=======
   : SourceMap( in,out,kd==Axis::x?1:xsize ,kd==Axis::x?ysize:1
              , kd==Axis::x?ysize*nbunches*it:xsize*nbunches*it
              , it,it,oclh),
->>>>>>> 0a0c3dcf
     _kickdirection(kd),
     _meshsize_kd(kd==Axis::x?xsize:ysize)
   , _meshsize_pd(kd==Axis::x?ysize:xsize)
@@ -39,13 +28,9 @@
     if (interpol_clamp && _oclh != nullptr) {
         notClampedMessage();
     }
-<<<<<<< HEAD
-    _offset.resize(_meshsize_pd,meshaxis_t(0));
-=======
     // explicitly state that product should fit into meshindex_t
     _offset.resize(static_cast<meshindex_t>(_meshsize_pd*nbunches),
                    static_cast<meshaxis_t>(0));
->>>>>>> 0a0c3dcf
     #if INOVESA_INIT_KICKMAP == 1
     for (meshindex_t q_i=0; q_i<static_cast<meshindex_t>(_meshsize_pd); q_i++) {
         _hinfo[q_i*_ip].index = _meshsize_kd/2;
