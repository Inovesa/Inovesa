/******************************************************************************
 * Inovesa - Inovesa Numerical Optimized Vlasov-Equation Solver Application   *
 * Copyright (c) 2014-2018: Patrik Schönfeldt                                 *
 * Copyright (c) 2014-2018: Karlsruhe Institute of Technology                 *
 *                                                                            *
 * This file is part of Inovesa.                                              *
 * Inovesa is free software: you can redistribute it and/or modify            *
 * it under the terms of the GNU General Public License as published by       *
 * the Free Software Foundation, either version 3 of the License, or          *
 * (at your option) any later version.                                        *
 *                                                                            *
 * Inovesa is distributed in the hope that it will be useful,                 *
 * but WITHOUT ANY WARRANTY; without even the implied warranty of             *
 * MERCHANTABILITY or FITNESS FOR A PARTICULAR PURPOSE.  See the              *
 * GNU General Public License for more details.                               *
 *                                                                            *
 * You should have received a copy of the GNU General Public License          *
 * along with Inovesa.  If not, see <http://www.gnu.org/licenses/>.           *
 ******************************************************************************/

#include "SM/KickMap.hpp"

vfps::KickMap::KickMap( std::shared_ptr<PhaseSpace> in
                      , std::shared_ptr<PhaseSpace> out
                      , const meshindex_t xsize
                      , const meshindex_t ysize
                      , const InterpolationType it
                      , const bool interpol_clamp
                      , const Axis kd
                      , oclhptr_t oclh
                      )
  : SourceMap( in,out,kd==Axis::x?1:xsize ,kd==Axis::x?ysize:1,it,it,oclh),
    _kickdirection(kd),
    _meshsize_kd(kd==Axis::x?xsize:ysize),
    _meshsize_pd(kd==Axis::x?ysize:xsize)
{
    if (interpol_clamp && _oclh != nullptr) {
        notClampedMessage();
    }
    _offset.resize(_meshsize_pd,meshaxis_t(0));
    #ifdef INOVESA_INIT_KICKMAP
    for (meshindex_t q_i=0; q_i<static_cast<meshindex_t>(_meshsize_pd); q_i++) {
        _hinfo[q_i*_ip].index = _meshsize_kd/2;
        _hinfo[q_i*_ip].weight = 1;
        for (unsigned int j1=1; j1<_it; j1++) {
            _hinfo[q_i*_ip+j1].index = 0;
            _hinfo[q_i*_ip+j1].weight = 0;
        }
    }
    #endif
    #ifdef INOVESA_USE_OPENCL
    if (_oclh) {
        _offset_clbuf = cl::Buffer(_oclh->context,CL_MEM_READ_WRITE,
                                sizeof(meshaxis_t)*_meshsize_pd);
        _cl_code += R"(
        __kernel void apply_xKick(const __global data_t* src,
                                  const __global data_t* dx,
                                  const int meshsize,
                                  __global data_t* dst)
        {
            const int y = get_global_id(0);
            const int dxi = clamp((int)(floor(dx[y])),-meshsize,meshsize);
            const data_t dxf = dx[y] - dxi;
            data_t value;
            int x=0;
            while (x-1+dxi<0) {
                dst[x*meshsize+y]  = 0;
                x++;
            }
            while (x+2+dxi<meshsize && x < meshsize) {
        )";
        if (interpol_clamp) {
            _cl_code += R"(
                data_t ceil = max(src[(x  +dxi)*meshsize+y],
                                  src[(x+1+dxi)*meshsize+y]);
                data_t flor = min(src[(x  +dxi)*meshsize+y],
                                  src[(x+1+dxi)*meshsize+y]);
            )";
        }
        _cl_code += R"(
                value = mult(src[(x+dxi-1)*meshsize+y],
                            (dxf  )*(dxf-1)*(dxf-2)/(-6))
                      + mult(src[(x   +dxi)*meshsize+y],
                            (dxf+1)*(dxf-1)*(dxf-2)/( 2))
                      + mult(src[(x+1+dxi)*meshsize+y],
                            (dxf+1)*(dxf  )*(dxf-2)/(-2))
                      + mult(src[(x+2+dxi)*meshsize+y],
                            (dxf+1)*(dxf  )*(dxf-1)/( 6));
        )";
        if (interpol_clamp) {
            _cl_code += "dst[x*meshsize+y] = clamp(value,flor,ceil);";
        } else {
            _cl_code += "dst[x*meshsize+y] = value;";
        }
        _cl_code += R"(
                x++;
            }
            while (x < meshsize) {
                dst[x*meshsize+y]  = 0;
                x++;
            }
        }
        )";

        _cl_code += R"(
        __kernel void apply_yKick(const __global data_t* src,
                                  const __global data_t* dy,
                                  const int meshsize,
                                  __global data_t* dst)
        {
            const int x = get_global_id(0);
            const int meshoffs = x*meshsize;
            const int dyi = clamp((int)(floor(dy[x])),-meshsize,meshsize);
            const data_t dyf = dy[x] - dyi;
            data_t value;
            int y=0;
            while (y-1+dyi<0) {
                dst[meshoffs+y]  = 0;
                y++;
            }
            while (y+2+dyi<meshsize && y < meshsize) {
        )";
        if (interpol_clamp) {
            _cl_code += R"(
                data_t ceil = max(src[meshoffs+y  +dyi],
                                  src[meshoffs+y+1+dyi]);
                data_t flor = min(src[meshoffs+y  +dyi],
                                  src[meshoffs+y+1+dyi]);
            )";
        }
        _cl_code += R"(
                value = mult(src[meshoffs+y-1+dyi],
                            (dyf  )*(dyf-1)*(dyf-2)/(-6))
                      + mult(src[meshoffs+y  +dyi],
                            (dyf+1)*(dyf-1)*(dyf-2)/( 2))
                      + mult(src[meshoffs+y+1+dyi],
                            (dyf+1)*(dyf  )*(dyf-2)/(-2))
                      + mult(src[meshoffs+y+2+dyi],
                            (dyf+1)*(dyf  )*(dyf-1)/( 6));
        )";
        if (interpol_clamp) {
            _cl_code += "dst[x*meshsize+y] = clamp(value,flor,ceil);";
        } else {

            _cl_code += "dst[x*meshsize+y] = value;";
        }
        _cl_code += R"(
                dst[meshoffs+y] = value;
                y++;
            }
            while (y < meshsize) {
                dst[meshoffs+y]  = 0;
                y++;
            }
        }
        )";
        _cl_prog  = _oclh->prepareCLProg(_cl_code);

        if (_kickdirection == Axis::x) {
            applySM = cl::Kernel(_cl_prog, "apply_xKick");
        } else {
            applySM = cl::Kernel(_cl_prog, "apply_yKick");
        }
        applySM.setArg(0, _in->data_buf);
        applySM.setArg(1, _offset_clbuf);
        applySM.setArg(2, _meshsize_kd);
        applySM.setArg(3, _out->data_buf);
    }
#endif // INOVESA_USE_OPENCL
}

vfps::KickMap::~KickMap() noexcept
#ifdef INOVESA_ENABLE_CLPROFILING
{
    saveTimings("KickMap");
}
#else
    = default;
#endif // INOVESA_ENABLE_CLPROFILING

void vfps::KickMap::apply()
{
    #ifdef INOVESA_USE_OPENCL
    if (_oclh) {
        #ifdef INOVESA_SYNC_CL
        _in->syncCLMem(clCopyDirection::cpu2dev);
        #endif // INOVESA_SYNC_CL
        _oclh->enqueueNDRangeKernel( applySM
                                  , cl::NullRange
                                  , cl::NDRange(_meshsize_pd)
                                  #ifdef INOVESA_ENABLE_CLPROFILING
                                  , cl::NullRange
                                  , nullptr
                                  , nullptr
                                  , applySMEvents.get()
                                  #endif // INOVESA_ENABLE_CLPROFILING
                                  );
        _oclh->enqueueBarrier();
        #ifdef INOVESA_SYNC_CL
        _out->syncCLMem(clCopyDirection::dev2cpu);
        #endif // INOVESA_SYNC_CL
    } else
    #endif // INOVESA_USE_OPENCL
    {
    meshdata_t* data_in = _in->getData();
    meshdata_t* data_out = _out->getData();

    if (_kickdirection == Axis::x) {
        for (meshindex_t x=0; x< static_cast<meshindex_t>(_meshsize_kd); x++) {
            for (meshindex_t y=0; y< static_cast<meshindex_t>(_meshsize_pd); y++) {
                meshdata_t value = 0;
                for (uint_fast8_t j=0; j<_ip; j++) {
                    hi h = _hinfo[y*_ip+j];
                    // the min makes sure not to have out of bounds accesses
                    // casting is to be sure about overflow behaviour
                    const meshindex_t xs = std::min(
                         static_cast<meshindex_t>(_meshsize_pd-1),
                         static_cast<meshindex_t>(static_cast<int32_t>(x+h.index)
                                                - static_cast<int32_t>(_meshsize_pd/2)));
                    value += data_in[xs*_meshsize_pd+y]
                          * static_cast<meshdata_t>(h.weight);
                }
                data_out[x*_meshsize_pd+y] = value;
            }
        }
    } else {
        for (meshindex_t x=0; x< static_cast<meshindex_t>(_meshsize_pd); x++) {
            const meshindex_t offs = x*_meshsize_kd;
            for (meshindex_t y=0; y< static_cast<meshindex_t>(_meshsize_kd); y++) {
                meshdata_t value = 0;
                for (uint_fast8_t j=0; j<_ip; j++) {
                    hi h = _hinfo[x*_ip+j];
                    // the min makes sure not to have out of bounds accesses
                    // casting is to be sure about overflow behaviour
                    const meshindex_t ys = std::min(
                        static_cast<meshindex_t>(_meshsize_kd-1),
                        static_cast<meshindex_t>(static_cast<int32_t>(y+h.index)
                                               - static_cast<int32_t>(_meshsize_kd/2)));
                    value += data_in[offs+ys]*static_cast<meshdata_t>(h.weight);
                }
                data_out[offs+y] = value;
            }
        }
    }
    ;

    }
}

vfps::PhaseSpace::Position
vfps::KickMap::apply(PhaseSpace::Position pos) const
{
    if (_kickdirection == Axis::x) {
        meshindex_t yi = std::floor(pos.y);
        if (yi < static_cast<meshindex_t>(_meshsize_pd)) {
            pos.x -= _offset[yi];
        }
        pos.x = std::max(static_cast<meshaxis_t>(1),
                     std::min(pos.x,static_cast<meshaxis_t>(_meshsize_kd-1)));
    } else {
        meshindex_t xi = std::floor(pos.x);
        if (xi < static_cast<meshindex_t>(_meshsize_pd)) {
            pos.y -= _offset[xi];
        }
        pos.y = std::max(static_cast<meshaxis_t>(1),
                     std::min(pos.y,static_cast<meshaxis_t>(_meshsize_kd-1)));
    }
    return pos;
}

#ifdef INOVESA_USE_OPENCL
void vfps::KickMap::syncCLMem(OCLH::clCopyDirection dir)
{
    switch (dir) {
<<<<<<< HEAD
    case OCLH::clCopyDirection::cpu2dev:
        _oclh->enqueueWriteBuffer( _offset_buf,CL_TRUE,0
=======
    case clCopyDirection::cpu2dev:
        _oclh->enqueueWriteBuffer( _offset_clbuf,CL_TRUE,0
>>>>>>> e01f30fe
                                , sizeof(meshaxis_t)*_meshsize_pd
                                , _offset.data()
                                #ifdef INOVESA_ENABLE_CLPROFILING
                                , nullptr,nullptr
                                , syncSMEvents.get()
                                #endif // INOVESA_ENABLE_CLPROFILING
                                );

        break;
<<<<<<< HEAD
    case OCLH::clCopyDirection::dev2cpu:
        _oclh->enqueueReadBuffer( _offset_buf,CL_TRUE,0
=======
    case clCopyDirection::dev2cpu:
        _oclh->enqueueReadBuffer( _offset_clbuf,CL_TRUE,0
>>>>>>> e01f30fe
                               , sizeof(meshaxis_t)*_meshsize_pd
                               , _offset.data()
                               #ifdef INOVESA_ENABLE_CLPROFILING
                               , nullptr,nullptr
                               , syncSMEvents.get()
                               #endif // INOVESA_ENABLE_CLPROFILING
                               );
        break;
    }
}
#endif // INOVESA_USE_OPENCL

void vfps::KickMap::updateSM()
{
    if (_oclh == nullptr) {
    // gridpoint matrix used for interpolation
    hi* ph = new hi[_it];

    // arrays of interpolation coefficients
    interpol_t* smc = new interpol_t[_it];

    // translate offset into SM
    for (meshindex_t i=0; i< static_cast<meshindex_t>(_meshsize_pd); i++) {
        meshaxis_t poffs = _meshsize_kd/2+_offset[i];
        meshaxis_t qp_int;
        //Scaled arguments of interpolation functions:
        meshindex_t jd; //numper of lower mesh point from p'
        interpol_t xip; //distance of p' from lower mesh point
        xip = std::modf(poffs, &qp_int);
        jd = qp_int;

        if (jd < static_cast<meshindex_t>(_meshsize_kd)) {
            // create vectors containing interpolation coefficiants
            calcCoefficiants(smc,xip,_it);

            // renormlize to minimize rounding errors
            // renormalize(smc.size(),smc.data());

            // write heritage map
            for (unsigned int j1=0; j1<_it; j1++) {
                unsigned int j0 = jd+j1-(_it-1)/2;
                if(j0 < static_cast<meshindex_t>(_meshsize_kd)) {
                    ph[j1].index = j0;
                    ph[j1].weight = smc[j1];
                } else {
                    ph[j1].index = _meshsize_kd/2;
                    ph[j1].weight = 0;
                }
                _hinfo[i*_ip+j1] = ph[j1];
            }
        } else {
            for (unsigned int j1=0; j1<_it; j1++) {
                ph[j1].index = _meshsize_kd/2;
                ph[j1].weight = 0;
                _hinfo[i*_ip+j1] = ph[j1];
            }
        }
    }

    delete [] ph;
    delete [] smc;
    }
}<|MERGE_RESOLUTION|>--- conflicted
+++ resolved
@@ -272,13 +272,8 @@
 void vfps::KickMap::syncCLMem(OCLH::clCopyDirection dir)
 {
     switch (dir) {
-<<<<<<< HEAD
     case OCLH::clCopyDirection::cpu2dev:
-        _oclh->enqueueWriteBuffer( _offset_buf,CL_TRUE,0
-=======
-    case clCopyDirection::cpu2dev:
         _oclh->enqueueWriteBuffer( _offset_clbuf,CL_TRUE,0
->>>>>>> e01f30fe
                                 , sizeof(meshaxis_t)*_meshsize_pd
                                 , _offset.data()
                                 #ifdef INOVESA_ENABLE_CLPROFILING
@@ -288,13 +283,8 @@
                                 );
 
         break;
-<<<<<<< HEAD
     case OCLH::clCopyDirection::dev2cpu:
-        _oclh->enqueueReadBuffer( _offset_buf,CL_TRUE,0
-=======
-    case clCopyDirection::dev2cpu:
         _oclh->enqueueReadBuffer( _offset_clbuf,CL_TRUE,0
->>>>>>> e01f30fe
                                , sizeof(meshaxis_t)*_meshsize_pd
                                , _offset.data()
                                #ifdef INOVESA_ENABLE_CLPROFILING
