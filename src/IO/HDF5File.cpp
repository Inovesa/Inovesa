/******************************************************************************
 * Inovesa - Inovesa Numerical Optimized Vlasov-Equation Solver Application   *
 * Copyright (c) 2014-2018: Patrik Schönfeldt                                 *
 * Copyright (c) 2014-2018: Karlsruhe Institute of Technology                 *
 *                                                                            *
 * This file is part of Inovesa.                                              *
 * Inovesa is free software: you can redistribute it and/or modify            *
 * it under the terms of the GNU General Public License as published by       *
 * the Free Software Foundation, either version 3 of the License, or          *
 * (at your option) any later version.                                        *
 *                                                                            *
 * Inovesa is distributed in the hope that it will be useful,                 *
 * but WITHOUT ANY WARRANTY; without even the implied warranty of             *
 * MERCHANTABILITY or FITNESS FOR A PARTICULAR PURPOSE.  See the              *
 * GNU General Public License for more details.                               *
 *                                                                            *
 * You should have received a copy of the GNU General Public License          *
 * along with Inovesa.  If not, see <http://www.gnu.org/licenses/>.           *
 ******************************************************************************/

#ifdef INOVESA_USE_HDF5
#include "IO/HDF5File.hpp"

#include "MessageStrings.hpp"

vfps::HDF5File::HDF5File(const std::string filename,
                         const std::shared_ptr<PhaseSpace> ps,
                         const ElectricField* ef,
                         const std::shared_ptr<Impedance> imp,
                         const WakeFunctionMap* wfm,
                         const size_t nparticles,
                         const double t_sync,
                         const double f_rev)
  : _file( std::make_unique<H5::H5File>(filename,H5F_ACC_TRUNC) )
  , fname( filename )
  , ta_dims( 0 )
  , bc_dims( 0 )
  , bp_dims( {{ 0, ps->nMeshCells(0) }} )
  , bl_dims( 0 )
  , qb_dims( 0 )
  , ep_dims( {{ 0, ps->nMeshCells(0) }} )
  , es_dims( 0 )
  , pt_dims( {{ 0, nparticles, 2 }} )
  , pt_particles( nparticles )
  , wp_dims( {{ 0, ps->nMeshCells(0) }} )
  , maxn( (ef != nullptr)? ef->getNMax()/static_cast<size_t>(2) : 0 )
  , csr_dims( {{ 0, maxn }} )
  , csri_dims( 0 )
  , _ps_dims( {{ 0, ps->nMeshCells(0), ps->nMeshCells(1) }} )
  , _ps_size( ps->nMeshCells(0) )
  , _ps_ta_dims( 0 )
  , imp_size( imp != nullptr ? imp->nFreqs()/2 : 0 )
  , _sm_dims (_ps_dims )
  , _sm_size( _ps_size )
  , wf_size( 2*_ps_size )
{
    _file->createGroup("Info");
    // save Values of Phase Space Axis
    if (std::is_same<vfps::meshaxis_t,float>::value) {
            axps_datatype = H5::PredType::IEEE_F32LE;
    } else if (std::is_same<vfps::meshaxis_t,fixp64>::value) {
            axps_datatype = H5::PredType::STD_I64LE;
    } else if (std::is_same<vfps::meshaxis_t,double>::value) {
            axps_datatype = H5::PredType::IEEE_F64LE;
    }

    const std::array<hsize_t,axps_rank> psa_dims
                    = {{ _ps_size }};
    const std::array<hsize_t,axps_rank> psa_maxdims
                    = {{ _ps_size }};

    H5::DataSpace ax0ps_dataspace(axps_rank,psa_dims.data(),
                                        psa_maxdims.data());
    H5::DataSpace ax1ps_dataspace(axps_rank,psa_dims.data(),
                                        psa_maxdims.data());


    const hsize_t psa_chunkdims = std::min(2048U,_ps_size);

    H5::DSetCreatPropList axps_prop;
    axps_prop.setChunk(axps_rank,&psa_chunkdims);
    axps_prop.setShuffle();
    axps_prop.setDeflate(compression);

    ax0ps_dataset = _file->createDataSet("/Info/AxisValues_z",axps_datatype,
                                         ax0ps_dataspace,axps_prop);
    const double ax_z_meter = ps->getScale(0);
    ax0ps_dataset.createAttribute("Meter",H5::PredType::IEEE_F64LE,
            H5::DataSpace()).write(H5::PredType::IEEE_F64LE,&ax_z_meter);
    const double ax_z_seconds = ax_z_meter/physcons::c;
    ax0ps_dataset.createAttribute("Second",H5::PredType::IEEE_F64LE,
            H5::DataSpace()).write(H5::PredType::IEEE_F64LE,&ax_z_seconds);

    ax1ps_dataset = _file->createDataSet("/Info/AxisValues_E",axps_datatype,
                                         ax1ps_dataspace,axps_prop);
    const double ax1scale = ps->getScale(1);
    ax1ps_dataset.createAttribute("ElectronVolt"
                                  ,H5::PredType::IEEE_F64LE,
                                  H5::DataSpace()).write(
          H5::PredType::IEEE_F64LE,&ax1scale);
    ax0ps_dataset.write(ps->getAxis(0)->data(),axps_datatype);
    ax1ps_dataset.write(ps->getAxis(0)->data(),axps_datatype);


    // create group for parameters
    _file->createGroup("/Info/Parameters");

    // frequency information axis, will be taken from ef or imp
    const Ruler<frequency_t>* axfreq{nullptr};

    if (ef != nullptr) {
        axfreq = ef->getFreqRuler();
    } else if (imp != nullptr) {
        axfreq = imp->getRuler();
    }

    // save Values of Frequency Axis
    if (std::is_same<vfps::meshaxis_t,float>::value) {
            axfreq_datatype = H5::PredType::IEEE_F32LE;
    } else if (std::is_same<vfps::meshaxis_t,fixp64>::value) {
            axfreq_datatype = H5::PredType::STD_I64LE;
    } else if (std::is_same<vfps::meshaxis_t,double>::value) {
            axfreq_datatype = H5::PredType::IEEE_F64LE;
    }
    const hsize_t axfreq_dims = maxn;
    const hsize_t axfreq_maxdims =  maxn;

    H5::DataSpace axfreq_dataspace(axfreq_rank,&axfreq_dims,&axfreq_maxdims);

    const hsize_t axfreq_chunkdims = std::min(static_cast<size_t>(2048),
                                              maxn);


    H5::DSetCreatPropList axfreq_prop;
    axfreq_prop.setChunk(axps_rank,&axfreq_chunkdims);
    axfreq_prop.setShuffle();
    axfreq_prop.setDeflate(compression);

    axfreq_dataset = _file->createDataSet("/Info/AxisValues_f",axfreq_datatype,
                                          axfreq_dataspace,axfreq_prop);
    const double axfreqscale = axfreq->scale();
    axfreq_dataset.createAttribute("Hertz",H5::PredType::IEEE_F64LE,
                H5::DataSpace()).write(H5::PredType::IEEE_F64LE,&axfreqscale);
    axfreq_dataset.write(axfreq->data(),axfreq_datatype);

    // get ready to save TimeAxis
    if (std::is_same<vfps::timeaxis_t,float>::value) {
            ta_datatype = H5::PredType::IEEE_F32LE;
    } else if (std::is_same<vfps::timeaxis_t,fixp64>::value) {
            ta_datatype = H5::PredType::STD_I64LE;
    } else if (std::is_same<vfps::timeaxis_t,double>::value) {
            ta_datatype = H5::PredType::IEEE_F64LE;
    }

    hsize_t ta_maxdims = H5S_UNLIMITED;

    H5::DataSpace ta_dataspace(ta_rank,&ta_dims,&ta_maxdims);


    const hsize_t ta_chunkdims = 256;

    H5::DSetCreatPropList ta_prop;
    ta_prop.setChunk(ta_rank,&ta_chunkdims);
    ta_prop.setShuffle();
    ta_prop.setDeflate(compression);

    ta_dataset = _file->createDataSet("/Info/AxisValues_t",ta_datatype,
                                      ta_dataspace,ta_prop);
    const double axtimescale = t_sync;
    ta_dataset.createAttribute("Second",H5::PredType::IEEE_F64LE,
                H5::DataSpace()).write(H5::PredType::IEEE_F64LE,&axtimescale);

    const double axturnscale = axtimescale*f_rev;
    ta_dataset.createAttribute("Turn",H5::PredType::IEEE_F64LE,
                H5::DataSpace()).write(H5::PredType::IEEE_F64LE,&axturnscale);

    // get ready to save BunchCharge
    _file->createGroup("BunchPopulation");
    _file->link(H5L_TYPE_SOFT, "/Info/AxisValues_t","/BunchPopulation/axis0");
    bc_datatype = H5::PredType::IEEE_F64LE;

    hsize_t bc_maxdims = H5S_UNLIMITED;

     H5::DataSpace bc_dataspace(bc_rank,&bc_dims,&bc_maxdims);

    const hsize_t bc_chunkdims = 256;

    H5::DSetCreatPropList bc_prop;
    bc_prop.setChunk(bc_rank,&bc_chunkdims);
    bc_prop.setShuffle();
    bc_prop.setDeflate(compression);

    bc_dataset = _file->createDataSet("/BunchPopulation/data",bc_datatype,
                                      bc_dataspace,bc_prop);
    bc_dataset.createAttribute("Ampere",H5::PredType::IEEE_F64LE,
            H5::DataSpace()).write(H5::PredType::IEEE_F64LE,&(ps->current));
    bc_dataset.createAttribute("Coulomb",H5::PredType::IEEE_F64LE,
            H5::DataSpace()).write(H5::PredType::IEEE_F64LE,&(ps->charge));

    // get ready to save BunchProfiles
    _file->createGroup("BunchProfile");
    _file->link(H5L_TYPE_SOFT, "/Info/AxisValues_t", "/BunchProfile/axis0" );
    _file->link(H5L_TYPE_SOFT, "/Info/AxisValues_z", "/BunchProfile/axis1" );

    if (std::is_same<vfps::integral_t,float>::value) {
            bp_datatype = H5::PredType::IEEE_F32LE;
    } else if (std::is_same<vfps::integral_t,fixp64>::value) {
            bp_datatype = H5::PredType::STD_I64LE;
    } else if (std::is_same<vfps::integral_t,double>::value) {
            bp_datatype = H5::PredType::IEEE_F64LE;
    }

    const std::array<hsize_t,bp_rank> bp_maxdims
                    = {{H5S_UNLIMITED,_ps_size}};

    H5::DataSpace bp_dataspace(bp_rank,bp_dims.data(),bp_maxdims.data());

    const std::array<hsize_t,bp_rank> bp_chunkdims
        = {{64U,std::min(2048U,_ps_size)}};

    H5::DSetCreatPropList bp_prop;
    bp_prop.setChunk(bp_rank,bp_chunkdims.data());
    bp_prop.setShuffle();
    bp_prop.setDeflate(compression);

    const double bp_AmperePerSigma = ps->current;
    const double bp_factor4CoulombPerSigma = ps->charge;

    bp_dataset = _file->createDataSet("/BunchProfile/data",bp_datatype,
                                      bp_dataspace,bp_prop);
    bp_dataset.createAttribute("AmperePerNBL",H5::PredType::IEEE_F64LE,
            H5::DataSpace()).write(H5::PredType::IEEE_F64LE,
                                   &bp_AmperePerSigma);
    bp_dataset.createAttribute("CoulombPerNBL",H5::PredType::IEEE_F64LE,
            H5::DataSpace()).write(H5::PredType::IEEE_F64LE,
                                   &bp_factor4CoulombPerSigma);

    // get ready to save BunchLength
    _file->createGroup("BunchLength");
    _file->link(H5L_TYPE_SOFT, "/Info/AxisValues_t", "/BunchLength/axis0" );
    if (std::is_same<vfps::meshaxis_t,float>::value) {
            bl_datatype = H5::PredType::IEEE_F32LE;
    } else if (std::is_same<vfps::meshaxis_t,fixp64>::value) {
            bl_datatype = H5::PredType::STD_I64LE;
    } else if (std::is_same<vfps::meshaxis_t,double>::value) {
            bl_datatype = H5::PredType::IEEE_F64LE;
    }

    hsize_t bl_maxdims = H5S_UNLIMITED;

    H5::DataSpace bl_dataspace(bl_rank,&bl_dims,&bl_maxdims);

    const hsize_t bl_chunkdims = 256;

    H5::DSetCreatPropList bl_prop;
    bl_prop.setChunk(bl_rank,&bl_chunkdims);
    bl_prop.setShuffle();
    bl_prop.setDeflate(compression);

    bl_dataset = _file->createDataSet("/BunchLength/data",bl_datatype,
                                      bl_dataspace,bl_prop);
    bl_dataset.createAttribute("Meter",H5::PredType::IEEE_F64LE,
            H5::DataSpace()).write(H5::PredType::IEEE_F64LE,&ax_z_meter);
    bl_dataset.createAttribute("Second",H5::PredType::IEEE_F64LE,
            H5::DataSpace()).write(H5::PredType::IEEE_F64LE,&ax_z_seconds);

    // get ready to save BunchPosition
    _file->createGroup("BunchPosition");
    _file->link(H5L_TYPE_SOFT, "/Info/AxisValues_t", "/BunchPosition/axis0" );
    if (std::is_same<vfps::meshaxis_t,float>::value) {
            qb_datatype = H5::PredType::IEEE_F32LE;
    } else if (std::is_same<vfps::meshaxis_t,fixp64>::value) {
            qb_datatype = H5::PredType::STD_I64LE;
    } else if (std::is_same<vfps::meshaxis_t,double>::value) {
            qb_datatype = H5::PredType::IEEE_F64LE;
    }

    hsize_t qb_maxdims = H5S_UNLIMITED;

    H5::DataSpace qb_dataspace(qb_rank,&qb_dims,&qb_maxdims);

    const hsize_t qb_chunkdims = 256;

    H5::DSetCreatPropList qb_prop;
    qb_prop.setChunk(qb_rank,&qb_chunkdims);
    qb_prop.setShuffle();
    qb_prop.setDeflate(compression);

    qb_dataset = _file->createDataSet("/BunchPosition/data",qb_datatype,
                                      qb_dataspace,qb_prop);
    qb_dataset.createAttribute("Meter",H5::PredType::IEEE_F64LE,
            H5::DataSpace()).write(H5::PredType::IEEE_F64LE,&ax_z_meter);
    qb_dataset.createAttribute("Second",H5::PredType::IEEE_F64LE,
            H5::DataSpace()).write(H5::PredType::IEEE_F64LE,&ax_z_seconds);



    // get ready to save EnergyProfiles
    {
    _file->createGroup("EnergyProfile");
    _file->link(H5L_TYPE_SOFT, "/Info/AxisValues_t", "/EnergyProfile/axis0" );
    _file->link(H5L_TYPE_SOFT, "/Info/AxisValues_E", "/EnergyProfile/axis1" );

    if (std::is_same<vfps::integral_t,float>::value) {
            ep_datatype = H5::PredType::IEEE_F32LE;
    } else if (std::is_same<vfps::integral_t,fixp64>::value) {
            ep_datatype = H5::PredType::STD_I64LE;
    } else if (std::is_same<vfps::integral_t,double>::value) {
            ep_datatype = H5::PredType::IEEE_F64LE;
    }

    const std::array<hsize_t,ep_rank> ep_maxdims
                    = {{H5S_UNLIMITED,_ps_size}};

    H5::DataSpace ep_dataspace(ep_rank,ep_dims.data(),ep_maxdims.data());

    const std::array<hsize_t,ep_rank> ep_chunkdims
        = {{64U,std::min(2048U,_ps_size)}};

    H5::DSetCreatPropList ep_prop;
    ep_prop.setChunk(ep_rank,ep_chunkdims.data());
    ep_prop.setShuffle();
    ep_prop.setDeflate(compression);


    const double ep_AmperePerSigma = ps->current;
    const double ep_CoulombPerSigma = ps->charge;

    ep_dataset = _file->createDataSet("/EnergyProfile/data",ep_datatype,
                                      ep_dataspace,ep_prop);

    ep_dataset.createAttribute("AmperePerNES",H5::PredType::IEEE_F64LE,
            H5::DataSpace()).write(H5::PredType::IEEE_F64LE,
                                   &ep_AmperePerSigma);
    ep_dataset.createAttribute("CoulombPerNES",H5::PredType::IEEE_F64LE,
            H5::DataSpace()).write(H5::PredType::IEEE_F64LE,
                                   &ep_CoulombPerSigma);
    }

    // get ready to save Energy Spread
    {
    _file->createGroup("EnergySpread");
    _file->link(H5L_TYPE_SOFT, "/Info/AxisValues_t", "/EnergySpread/axis0" );
    if (std::is_same<vfps::meshaxis_t,float>::value) {
            es_datatype = H5::PredType::IEEE_F32LE;
    } else if (std::is_same<vfps::meshaxis_t,fixp64>::value) {
            es_datatype = H5::PredType::STD_I64LE;
    } else if (std::is_same<vfps::meshaxis_t,double>::value) {
            es_datatype = H5::PredType::IEEE_F64LE;
    }

    hsize_t es_maxdims = H5S_UNLIMITED;

    H5::DataSpace es_dataspace(es_rank,&es_dims,&es_maxdims);

    const hsize_t es_chunkdims = 256;

    H5::DSetCreatPropList es_prop;
    es_prop.setChunk(es_rank,&es_chunkdims);
    es_prop.setShuffle();
    es_prop.setDeflate(compression);

    es_dataset = _file->createDataSet("/EnergySpread/data",es_datatype,
                                      es_dataspace,es_prop);
    es_dataset.createAttribute("ElectronVolt",H5::PredType::IEEE_F64LE,
            H5::DataSpace()).write(H5::PredType::IEEE_F64LE,&ax1scale);
    }

    // get ready to save particles from (pseudo-) tracking
    {
    _file->createGroup("Particles");
    _file->link(H5L_TYPE_SOFT, "/Info/AxisValues_t", "/Particles/axis0" );
    if (std::is_same<vfps::meshaxis_t,float>::value) {
            pt_datatype = H5::PredType::IEEE_F32LE;
    } else if (std::is_same<vfps::meshaxis_t,fixp64>::value) {
            pt_datatype = H5::PredType::STD_I64LE;
    } else if (std::is_same<vfps::meshaxis_t,double>::value) {
            pt_datatype = H5::PredType::IEEE_F64LE;
    }

    const std::array<hsize_t,pt_rank> pt_maxdims
            = {{H5S_UNLIMITED,
                std::max(nparticles,static_cast<decltype(nparticles)>(1U)),
                2U}};

    H5::DataSpace pt_dataspace(pt_rank,pt_dims.data(),pt_maxdims.data());

    const std::array<hsize_t,pt_rank> pt_chunkdims
            = {{64U,
                std::max(static_cast<decltype(nparticles)>(1U),
                std::min(static_cast<decltype(nparticles)>(1024U),nparticles)),
                2U}};

    H5::DSetCreatPropList pt_prop;
    pt_prop.setChunk(pt_rank,pt_chunkdims.data());
    pt_prop.setShuffle();
    pt_prop.setDeflate(compression);

    pt_dataset = _file->createDataSet("/Particles/data",pt_datatype,
                                      pt_dataspace,pt_prop);
    }

    // get ready to save WakePotential
    if (ef != nullptr) {
        _file->createGroup("WakePotential");
        _file->link(H5L_TYPE_SOFT, "/Info/AxisValues_t", "/WakePotential/axis0" );
        _file->link(H5L_TYPE_SOFT, "/Info/AxisValues_z", "/WakePotential/axis1" );

        if (std::is_same<vfps::meshaxis_t,float>::value) {
            wp_datatype = H5::PredType::IEEE_F32LE;
        } else if (std::is_same<vfps::meshaxis_t,fixp64>::value) {
            wp_datatype = H5::PredType::STD_I64LE;
        } else if (std::is_same<vfps::meshaxis_t,double>::value) {
            wp_datatype = H5::PredType::IEEE_F64LE;
        }

        const std::array<hsize_t,wp_rank> wp_maxdims
                = {{H5S_UNLIMITED,_ps_size}};

        H5::DataSpace wp_dataspace(wp_rank,wp_dims.data(),wp_maxdims.data());

        const std::array<hsize_t,wp_rank> wp_chunkdims
                = {{64U,std::min(2048U,_ps_size)}};

        H5::DSetCreatPropList wp_prop;
        wp_prop.setChunk(wp_rank,wp_chunkdims.data());
        wp_prop.setShuffle();
        wp_prop.setDeflate(compression);

        wp_dataset = _file->createDataSet("/WakePotential/data",wp_datatype,
                                          wp_dataspace,wp_prop);
        wp_dataset.createAttribute("Volt",H5::PredType::IEEE_F64LE,
                H5::DataSpace()).write(H5::PredType::IEEE_F64LE,
                                       &(ef->volts));

        // get ready to save CSR Data
        _file->createGroup("CSR/");
        // get ready to save CSR Spectrum
        _file->createGroup("CSR/Spectrum");
        _file->link(H5L_TYPE_SOFT, "/Info/AxisValues_t", "/CSR/Spectrum/axis0" );
        _file->link(H5L_TYPE_SOFT, "/Info/AxisValues_f", "/CSR/Spectrum/axis1" );

        if (std::is_same<vfps::csrpower_t,float>::value) {
            csr_datatype = H5::PredType::IEEE_F32LE;
        } else if (std::is_same<vfps::csrpower_t,double>::value) {
            csr_datatype = H5::PredType::IEEE_F64LE;
        }

        const std::array<hsize_t,csr_rank> csr_maxdims
            = {{H5S_UNLIMITED,csr_dims[1]}};

        H5::DataSpace csr_dataspace(csr_rank,csr_dims.data(),csr_maxdims.data());

        const std::array<hsize_t,csr_rank> csr_chunkdims
            = {{64U,std::min(static_cast<size_t>(2048),maxn)}};

        H5::DSetCreatPropList csr_prop;
        csr_prop.setChunk(csr_rank,csr_chunkdims.data());
        csr_prop.setShuffle();
        csr_prop.setDeflate(compression);

        const double csrs_WattPerHertz = ef->factor4WattPerHertz;

        csr_dataset = _file->createDataSet("/CSR/Spectrum/data",csr_datatype,
                                           csr_dataspace,csr_prop);
        csr_dataset.createAttribute("WattPerHertz",H5::PredType::IEEE_F64LE,
                H5::DataSpace()).write(H5::PredType::IEEE_F64LE,
                                       &csrs_WattPerHertz);

        // get ready to save CSR Intensity
        _file->createGroup("CSR/Intensity");
        _file->link(H5L_TYPE_SOFT, "/Info/AxisValues_t", "/CSR/Intensity/axis0" );

        if (std::is_same<vfps::csrpower_t,float>::value) {
            csri_datatype = H5::PredType::IEEE_F32LE;
        } else if (std::is_same<vfps::csrpower_t,double>::value) {
            csri_datatype = H5::PredType::IEEE_F64LE;
        }

        const hsize_t csrp_maxdims = H5S_UNLIMITED;

        H5::DataSpace csrp_dataspace(csri_rank,&csri_dims,&csrp_maxdims);


        const hsize_t csrp_chunkdims = std::min(2048U,_ps_size);

        H5::DSetCreatPropList csri_prop;
        csri_prop.setChunk(csri_rank,&csrp_chunkdims);
        csri_prop.setShuffle();
        csri_prop.setDeflate(compression);

        csri_dataset = _file->createDataSet("/CSR/Intensity/data",csri_datatype,
                                            csrp_dataspace,csri_prop);

        const double csri_watt = ef->factor4Watts;

        csri_dataset.createAttribute("Watt",H5::PredType::IEEE_F64LE,
                H5::DataSpace()).write(H5::PredType::IEEE_F64LE,
                                       &csri_watt);
    }

    // get ready to save PhaseSpace
    {
    _file->createGroup("PhaseSpace");

    /* The phase space has its own time axis.
     * It resuses information available through
     * variables defined in the headerfrom the original time axis.
     */

    hsize_t ta_maxdims = H5S_UNLIMITED;

    H5::DataSpace ta_dataspace(ta_rank,&_ps_ta_dims,&ta_maxdims);


    const hsize_t ta_chunkdims = 256;

    H5::DSetCreatPropList ta_prop;
    ta_prop.setChunk(ta_rank,&ta_chunkdims);
    ta_prop.setShuffle();
    ta_prop.setDeflate(compression);

    _ps_ta_dataset = _file->createDataSet("/PhaseSpace/axis0",ta_datatype,
                                          ta_dataspace,ta_prop);
    const double axtimescale = t_sync;
    _ps_ta_dataset.createAttribute("Second",H5::PredType::IEEE_F64LE,
                H5::DataSpace()).write(H5::PredType::IEEE_F64LE,&axtimescale);

    const double axturnscale = axtimescale*f_rev;
    _ps_ta_dataset.createAttribute("Turn",H5::PredType::IEEE_F64LE,
                H5::DataSpace()).write(H5::PredType::IEEE_F64LE,&axturnscale);

    _file->link(H5L_TYPE_SOFT, "/Info/AxisValues_z", "/PhaseSpace/axis1" );
    _file->link(H5L_TYPE_SOFT, "/Info/AxisValues_E", "/PhaseSpace/axis2" );

    if (std::is_same<vfps::meshdata_t,float>::value) {
        _ps_datatype = H5::PredType::IEEE_F32LE;
    #if FXP_FRACPART < 31
    } else if (std::is_same<vfps::meshdata_t,fixp32>::value) {
        _ps_datatype = H5::PredType::STD_I32LE;
    #endif // FXP_FRACPART < 31
    } else if (std::is_same<vfps::meshdata_t,fixp64>::value) {
        _ps_datatype = H5::PredType::STD_I64LE;
    } else if (std::is_same<vfps::meshdata_t,double>::value) {
        _ps_datatype = H5::PredType::IEEE_F64LE;
    }

    const std::array<hsize_t,_ps_rank> ps_maxdims
            = {{H5S_UNLIMITED,_ps_size,_ps_size}};

    H5::DataSpace ps_dataspace(_ps_rank,_ps_dims.data(),ps_maxdims.data());


    const std::array<hsize_t,_ps_rank> ps_chunkdims
        = {{64U,std::min(64U,_ps_size),std::min(64U,_ps_size)}};

    H5::DSetCreatPropList ps_prop;
    ps_prop.setChunk(_ps_rank,ps_chunkdims.data());
    ps_prop.setShuffle();
    ps_prop.setDeflate(compression);

    _ps_dataset = _file->createDataSet("/PhaseSpace/data",_ps_datatype,
                                       ps_dataspace,ps_prop);

    const double ps_AmperePerSigma2 = ps->current;
    const double ps_CoulombPerSigma2 = ps->charge;

    _ps_dataset.createAttribute("AmperePerNBLPerNES",H5::PredType::IEEE_F64LE,
            H5::DataSpace()).write(H5::PredType::IEEE_F64LE,
                                   &ps_AmperePerSigma2);
    _ps_dataset.createAttribute("CoulombPerNBLPerNES",H5::PredType::IEEE_F64LE,
            H5::DataSpace()).write(H5::PredType::IEEE_F64LE,
                                   &ps_CoulombPerSigma2);
    }


    if (imp != nullptr) {
        // save Impedance
        _file->createGroup("Impedance");
        _file->link(H5L_TYPE_SOFT, "/Info/AxisValues_f", "/Impedance/axis0" );


        if (std::is_same<vfps::impedance_t,std::complex<float>>::value) {
            imp_datatype = H5::PredType::IEEE_F32LE;
        } else if (std::is_same<vfps::impedance_t,std::complex<fixp64>>::value) {
            imp_datatype = H5::PredType::STD_I64LE;
        } else if (std::is_same<vfps::impedance_t,std::complex<double>>::value) {
            imp_datatype = H5::PredType::IEEE_F64LE;
        }

        H5::DataSpace imp_dataspace(imp_rank,&imp_size,&imp_size);

        const hsize_t imp_chunkdims = std::min(hsize_t(4096),imp_size);

        H5::DSetCreatPropList imp_prop;
        imp_prop.setChunk(imp_rank,&imp_chunkdims);
        imp_prop.setShuffle();
        imp_prop.setDeflate(compression);

        _file->createGroup("Impedance/data").createAttribute
            ("Ohm",H5::PredType::IEEE_F64LE,
             H5::DataSpace()).write(H5::PredType::IEEE_F64LE,&(imp->factor4Ohms));
        imp_dataset_real = _file->createDataSet("/Impedance/data/real",imp_datatype,
                                                imp_dataspace,imp_prop);
        imp_dataset_imag = _file->createDataSet("/Impedance/data/imag",imp_datatype,
                                                imp_dataspace,imp_prop);


        std::vector<csrpower_t> imp_real;
        std::vector<csrpower_t> imp_imag;
        imp_real.reserve(imp_size);
        imp_imag.reserve(imp_size);
        for (const impedance_t& z : imp->impedance()) {
            imp_real.push_back(z.real());
            imp_imag.push_back(z.imag());
        }
        imp_dataset_real.write(imp_real.data(),imp_datatype);
        imp_dataset_imag.write(imp_imag.data(),imp_datatype);
    }

    // get ready to save SourceMap
    {
    _file->createGroup("SourceMap");
    _file->link(H5L_TYPE_SOFT, "/Info/AxisValues_t", "/SourceMap/axis0" );
    _file->link(H5L_TYPE_SOFT, "/Info/AxisValues_z", "/SourceMap/axis1" );
    _file->link(H5L_TYPE_SOFT, "/Info/AxisValues_E", "/SourceMap/axis2" );

    _sm_datatype = H5::PredType::IEEE_F32LE;

    const std::array<hsize_t,_sm_rank> sm_maxdims
            = {{H5S_UNLIMITED,_sm_size,_sm_size}};

    H5::DataSpace sm_dataspace(_sm_rank,_sm_dims.data(),sm_maxdims.data());


    const std::array<hsize_t,_sm_rank> sm_chunkdims
        = {{64U,std::min(64U,_sm_size),std::min(64U,_sm_size)}};

    H5::DSetCreatPropList sm_prop;
    sm_prop.setChunk(_sm_rank,sm_chunkdims.data());
    sm_prop.setShuffle();
    sm_prop.setDeflate(compression);

    _file->createGroup("/SourceMap/data/");
    _sm_dataset_x = _file->createDataSet("/SourceMap/data/x",_sm_datatype,
                                       sm_dataspace,sm_prop);
    _sm_dataset_y = _file->createDataSet("/SourceMap/data/y",_sm_datatype,
                                       sm_dataspace,sm_prop);
    }

    if (wfm != nullptr ) {
        // save Wake Function
        _file->createGroup("WakeFunction");

        if (std::is_same<vfps::meshaxis_t,float>::value) {
            wf_datatype = H5::PredType::IEEE_F32LE;
        } else if (std::is_same<vfps::meshaxis_t,fixp64>::value) {
            wf_datatype = H5::PredType::STD_I64LE;
        } else if (std::is_same<vfps::meshaxis_t,double>::value) {
            wf_datatype = H5::PredType::IEEE_F64LE;
        }

        H5::DataSpace wf_dataspace(wf_rank,&wf_size,&wf_size);

        const hsize_t wf_chunkdims = std::min(hsize_t(4096),wf_size);

        H5::DSetCreatPropList wf_prop;
        wf_prop.setChunk(wf_rank,&wf_chunkdims);
        wf_prop.setShuffle();
        wf_prop.setDeflate(compression);

        wf_dataset = _file->createDataSet("/WakeFunction/data",wf_datatype,
                                          wf_dataspace,wf_prop);

        wf_dataset.write(wfm->getWakeFunction(),wf_datatype);
    }

    // save Inovesa version
    {
    std::array<hsize_t,1> version_dims {{3}};
    H5::DataSpace version_dspace(1,version_dims.data(),version_dims.data());
    H5::DataSet version_dset = _file->createDataSet
                    ("/Info/Inovesa_v", H5::PredType::STD_I32LE,version_dspace);
    std::array<int32_t,3> version = {{0,0,0}};

    // do not save version for development or feature branches
    auto branchstr = std::string(GIT_BRANCH);
    if (branchstr.empty() || branchstr=="master" || branchstr.front()=='v') {
        version = {{ INOVESA_VERSION_MAJOR,
                     INOVESA_VERSION_MINOR,
                     INOVESA_VERSION_FIX
                  }};
    }
    version_dset.write(version.data(),H5::PredType::NATIVE_INT);
    }

    // save full Inovesa version string
    {
    std::string ver_string = vfps::inovesa_version(true);
    const hsize_t ver_string_dim(ver_string.size());
    H5::DataSpace ver_string_dspace(1,&ver_string_dim);
    H5::DataSet ver_string_dset = _file->createDataSet
                    ("/Info/Inovesa_build", H5::PredType::C_S1,ver_string_dspace);
    ver_string_dset.write(ver_string.c_str(),H5::PredType::C_S1);
    }
}

void vfps::HDF5File::addParameterToGroup(std::string groupname,
                                         std::string paramname,
                                         H5::PredType type,
                                         void* data)
{
    H5::Group group = _file->openGroup(groupname);
    group.createAttribute(paramname,type, H5::DataSpace()).write(type,data);
}

void vfps::HDF5File::append(const ElectricField* ef, const bool fullspectrum)
{
    H5::DataSpace* filespace;
    H5::DataSpace* memspace;


    if (fullspectrum) {
        // append CSR Field
        std::array<hsize_t,csr_rank> csr_offset
                        = {{csr_dims[0],0}};
        const std::array<hsize_t,csr_rank> csr_ext
                        = {{1,csr_dims[1]}};
        csr_dims[0]++;
        csr_dataset.extend(csr_dims.data());
        filespace = new H5::DataSpace(csr_dataset.getSpace());
        filespace->selectHyperslab(H5S_SELECT_SET, csr_ext.data(), csr_offset.data());
        memspace = new H5::DataSpace(csr_rank,csr_ext.data(),nullptr);
        csr_dataset.write(ef->getCSRSpectrum(), csr_datatype,*memspace, *filespace);
        delete memspace;
        delete filespace;
    }

    // append CSR Power
    hsize_t csrp_offset = csri_dims;
    const hsize_t csrp_ext = 1;
    csri_dims++;
    csri_dataset.extend(&csri_dims);
    filespace = new H5::DataSpace(csri_dataset.getSpace());
    filespace->selectHyperslab(H5S_SELECT_SET, &csrp_ext, &csrp_offset);
    memspace = new H5::DataSpace(csri_rank,&csrp_ext,nullptr);
    csrpower_t csrpower = ef->getCSRPower();
    csri_dataset.write(&csrpower, csri_datatype,*memspace, *filespace);
    delete memspace;
    delete filespace;
}

void vfps::HDF5File::appendTracks(const PhaseSpace::Position *particles)
{
    std::array<hsize_t,pt_rank> pt_offset
            = {{pt_dims[0],0,0}};
    const std::array<hsize_t,pt_rank> pt_ext
            = {{1,pt_particles,2}};
    pt_dims[0]++;
    pt_dataset.extend(pt_dims.data());
    H5::DataSpace* filespace = new H5::DataSpace(pt_dataset.getSpace());
    filespace->selectHyperslab(H5S_SELECT_SET, pt_ext.data(), pt_offset.data());
    H5::DataSpace* memspace = new H5::DataSpace(pt_rank,pt_ext.data(),nullptr);
    pt_dataset.write(particles, pt_datatype,*memspace, *filespace);
    delete memspace;
    delete filespace;
}

void vfps::HDF5File::appendSourceMap(const PhaseSpace::Position *allpos)
{
    H5::DataSpace* filespace = nullptr;
    H5::DataSpace* memspace = nullptr;

    float* data_x = new float[_ps_size*_ps_size];
    float* data_y = new float[_ps_size*_ps_size];
    // get deltas from positions
    for (meshindex_t x=0; x<_ps_size; x++) {
        for (meshindex_t y=0; y<_ps_size; y++) {
            data_x[x*_ps_size+y] = allpos[x*_ps_size+y].x-x;
            data_y[x*_ps_size+y] = allpos[x*_ps_size+y].y-y;
        }
    }

   // append SourceMap
   std::array<hsize_t,_sm_rank> sm_offset
           = {{_sm_dims[0],0,0}};
   const std::array<hsize_t,_sm_rank> sm_ext
           = {{1,_sm_size,_sm_size}};
   _sm_dims[0]++;
   memspace = new H5::DataSpace(_sm_rank,sm_ext.data(),nullptr);

   _sm_dataset_x.extend(_sm_dims.data());
   filespace = new H5::DataSpace(_sm_dataset_x.getSpace());
   filespace->selectHyperslab(H5S_SELECT_SET, sm_ext.data(), sm_offset.data());
   _sm_dataset_x.write(data_x, _sm_datatype, *memspace, *filespace);

   _sm_dataset_y.extend(_sm_dims.data());
   filespace = new H5::DataSpace(_sm_dataset_y.getSpace());
   filespace->selectHyperslab(H5S_SELECT_SET, sm_ext.data(), sm_offset.data());
   _sm_dataset_y.write(data_y, _sm_datatype, *memspace, *filespace);

   delete memspace;
   delete filespace;
   delete [] data_x;
   delete [] data_y;
}

<<<<<<< HEAD
void vfps::HDF5File::append(const std::shared_ptr<PhaseSpace> ps,
                            const timeaxis_t t,
=======
void vfps::HDF5File::append(const PhaseSpace& ps,
>>>>>>> eabe3700
                            const AppendType at)
{
    H5::DataSpace* filespace = nullptr;
    H5::DataSpace* memspace = nullptr;

    if ( at == AppendType::All ||
         at == AppendType::PhaseSpace) {
        // append to TimeAxis
        hsize_t ps_ta_offset = _ps_ta_dims;
        const hsize_t ps_ta_ext = 1;
        _ps_ta_dims++;
        _ps_ta_dataset.extend(&_ps_ta_dims);
        filespace = new H5::DataSpace(_ps_ta_dataset.getSpace());
        filespace->selectHyperslab(H5S_SELECT_SET, &ps_ta_ext, &ps_ta_offset);
        memspace = new H5::DataSpace(ta_rank,&ps_ta_ext,nullptr);
        _ps_ta_dataset.write(&t, ta_datatype,*memspace, *filespace);
        delete memspace;
        delete filespace;

        // append PhaseSpace
        std::array<hsize_t,_ps_rank> ps_offset
                = {{_ps_dims[0],0,0}};
        const std::array<hsize_t,_ps_rank> ps_ext
                = {{1,_ps_size,_ps_size}};
        _ps_dims[0]++;
        _ps_dataset.extend(_ps_dims.data());
        filespace = new H5::DataSpace(_ps_dataset.getSpace());
        memspace = new H5::DataSpace(_ps_rank,ps_ext.data(),nullptr);
        filespace->selectHyperslab(H5S_SELECT_SET, ps_ext.data(), ps_offset.data());
        _ps_dataset.write(ps.getData(), _ps_datatype, *memspace, *filespace);
        delete memspace;
        delete filespace;
    }

    if (at != AppendType::PhaseSpace) {
        // append to TimeAxis
        hsize_t ta_offset = ta_dims;
        const hsize_t ta_ext = 1;
        ta_dims++;
        ta_dataset.extend(&ta_dims);
        filespace = new H5::DataSpace(ta_dataset.getSpace());
        filespace->selectHyperslab(H5S_SELECT_SET, &ta_ext, &ta_offset);
        memspace = new H5::DataSpace(ta_rank,&ta_ext,nullptr);
        ta_dataset.write(&t, ta_datatype,*memspace, *filespace);
        delete memspace;
        delete filespace;

        // append BunchProfile
        std::array<hsize_t,bp_rank> bp_offset
                        = {{bp_dims[0],0}};
        const std::array<hsize_t,bp_rank> bp_ext
                        = {{1,_ps_size}};
        bp_dims[0]++;
        bp_dataset.extend(bp_dims.data());
        filespace = new H5::DataSpace(bp_dataset.getSpace());
        filespace->selectHyperslab(H5S_SELECT_SET, bp_ext.data(), bp_offset.data());
        memspace = new H5::DataSpace(bp_rank,bp_ext.data(),nullptr);
        bp_dataset.write(ps.getProjection(0), bp_datatype,*memspace, *filespace);
        delete memspace;
        delete filespace;

        // append Length
        hsize_t bl_offset = bl_dims;
        const hsize_t bl_ext = 1;
        bl_dims++;
        bl_dataset.extend(&bl_dims);
        filespace = new H5::DataSpace(bl_dataset.getSpace());
        filespace->selectHyperslab(H5S_SELECT_SET, &bl_ext, &bl_offset);
        memspace = new H5::DataSpace(bl_rank,&bl_ext,nullptr);
        meshaxis_t bunchlength = ps.getBunchLength();
        bl_dataset.write(&bunchlength, bl_datatype,*memspace, *filespace);
        delete memspace;
        delete filespace;

        // append Position
        hsize_t qb_offset = qb_dims;
        const hsize_t qb_ext = 1;
        qb_dims++;
        qb_dataset.extend(&qb_dims);
        filespace = new H5::DataSpace(qb_dataset.getSpace());
        filespace->selectHyperslab(H5S_SELECT_SET, &qb_ext, &qb_offset);
        memspace = new H5::DataSpace(qb_rank,&qb_ext,nullptr);
        meshaxis_t bunchposition = ps.getMoment(0,0);
        qb_dataset.write(&bunchposition, qb_datatype,*memspace, *filespace);
        delete memspace;
        delete filespace;

        // append energy profile
        std::array<hsize_t,ep_rank> ep_offset
                        = {{ep_dims[0],0}};
        const std::array<hsize_t,ep_rank> ep_ext
                        = {{1,_ps_size}};
        ep_dims[0]++;
        ep_dataset.extend(ep_dims.data());
        filespace = new H5::DataSpace(ep_dataset.getSpace());
        filespace->selectHyperslab(H5S_SELECT_SET, ep_ext.data(), ep_offset.data());
        memspace = new H5::DataSpace(ep_rank,ep_ext.data(),nullptr);
        ep_dataset.write(ps.getProjection(1), ep_datatype,*memspace, *filespace);
        delete memspace;
        delete filespace;

        // append energy spread
        hsize_t es_offset = es_dims;
        const hsize_t es_ext = 1;
        es_dims++;
        es_dataset.extend(&es_dims);
        filespace = new H5::DataSpace(es_dataset.getSpace());
        filespace->selectHyperslab(H5S_SELECT_SET, &es_ext, &es_offset);
        memspace = new H5::DataSpace(es_rank,&es_ext,nullptr);
        meshaxis_t energyspread = ps.getEnergySpread();
        es_dataset.write(&energyspread, es_datatype,*memspace, *filespace);
        delete memspace;
        delete filespace;

        // append BunchPopulation
        hsize_t bc_offset = bc_dims;
        const hsize_t bc_ext = 1;
        bc_dims++;
        bc_dataset.extend(&bc_dims);
        filespace = new H5::DataSpace(bc_dataset.getSpace());
        filespace->selectHyperslab(H5S_SELECT_SET, &bc_ext, &bc_offset);
        memspace = new H5::DataSpace(bc_rank,&bc_ext,nullptr);
        double bc = ps.getIntegral();
        bc_dataset.write(&bc, bc_datatype,*memspace, *filespace);
        delete memspace;
        delete filespace;
    }
}

void vfps::HDF5File::append(const WakeKickMap* wkm)
{
    // append WakePotential
    std::array<hsize_t,wp_rank> wp_offset
            = {{wp_dims[0],0}};
    const std::array<hsize_t,wp_rank> wp_ext
            = {{1,_ps_size}};
    wp_dims[0]++;
    wp_dataset.extend(wp_dims.data());
    H5::DataSpace* filespace = new H5::DataSpace(wp_dataset.getSpace());
    filespace->selectHyperslab(H5S_SELECT_SET, wp_ext.data(), wp_offset.data());
    H5::DataSpace* memspace = new H5::DataSpace(wp_rank,wp_ext.data(),nullptr);
    wp_dataset.write(wkm->getForce(), wp_datatype,*memspace, *filespace);
    delete memspace;
    delete filespace;
}

std::unique_ptr<vfps::PhaseSpace> vfps::HDF5File::readPhaseSpace(std::string fname,
                                                meshaxis_t qmin, meshaxis_t qmax,
                                                meshaxis_t pmin, meshaxis_t pmax,
                                                double Qb, double Ib_unscaled,
                                                double bl, double dE,
                                                int64_t use_step)
{
    H5::DataType datatype;
    if (std::is_same<vfps::meshdata_t,float>::value) {
        datatype = H5::PredType::IEEE_F32LE;
    #if FXP_FRACPART < 31
    } else if (std::is_same<vfps::meshdata_t,fixp32>::value) {
        datatype = H5::PredType::STD_I32LE;
    #endif // FXP_FRACPART < 31
    } else if (std::is_same<vfps::meshdata_t,fixp64>::value) {
        datatype = H5::PredType::STD_I64LE;
    }else if (std::is_same<vfps::meshdata_t,double>::value) {
        datatype = H5::PredType::IEEE_F64LE;
    }

    H5::H5File file(fname,H5F_ACC_RDONLY);

    H5::DataSet ps_dataset = file.openDataSet("/PhaseSpace/data");
    H5::DataSpace ps_space(ps_dataset.getSpace());

    hsize_t ps_dims[3];
    ps_space.getSimpleExtentDims( ps_dims, nullptr );

    meshindex_t ps_size = ps_dims[1];
    use_step = (ps_dims[0]+use_step)%ps_dims[0];
    const std::array<hsize_t,_ps_rank> ps_offset =
        {{static_cast<hsize_t>(use_step),0,0}};
    const std::array<hsize_t,_ps_rank> ps_ext = {{1,ps_size,ps_size}};
    H5::DataSpace memspace(_ps_rank,ps_ext.data(),nullptr);
    ps_space.selectHyperslab(H5S_SELECT_SET, ps_ext.data(), ps_offset.data());

    H5::DataType axistype;
    if (std::is_same<vfps::meshaxis_t,float>::value) {
        axistype = H5::PredType::IEEE_F32LE;
    #if FXP_FRACPART < 31
    } else if (std::is_same<vfps::meshaxis_t,fixp32>::value) {
        axistype = H5::PredType::STD_I32LE;
    #endif // FXP_FRACPART < 31
    } else if (std::is_same<vfps::meshaxis_t,fixp64>::value) {
        axistype = H5::PredType::STD_I64LE;
    }else if (std::is_same<vfps::meshaxis_t,double>::value) {
        axistype = H5::PredType::IEEE_F64LE;
    }

    std::unique_ptr<PhaseSpace> ps(new PhaseSpace(ps_size,qmin,qmax,pmin,pmax,Qb,Ib_unscaled,bl,dE));
    ps_dataset.read(ps->getData(), datatype, memspace, ps_space);

    return ps;
}

#endif // INOVESA_USE_HDF5<|MERGE_RESOLUTION|>--- conflicted
+++ resolved
@@ -805,12 +805,8 @@
    delete [] data_y;
 }
 
-<<<<<<< HEAD
-void vfps::HDF5File::append(const std::shared_ptr<PhaseSpace> ps,
+void vfps::HDF5File::append(const PhaseSpace& ps,
                             const timeaxis_t t,
-=======
-void vfps::HDF5File::append(const PhaseSpace& ps,
->>>>>>> eabe3700
                             const AppendType at)
 {
     H5::DataSpace* filespace = nullptr;
