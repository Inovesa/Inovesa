// SPDX-License-Identifier: GPL-3.0-or-later
/*
 * This file is part of Inovesa (github.com/Inovesa/Inovesa).
 * It's copyrighted by the contributors recorded
 * in the version control history of the file.
 */

#if INOVESA_USE_HDF5 == 1
#include "IO/HDF5File.hpp"

#include "HelperFunctions.hpp"

vfps::HDF5File::HDF5File(const std::string filename,
                         const std::shared_ptr<PhaseSpace> ps,
                         const ElectricField* ef,
                         const std::shared_ptr<Impedance> imp,
                         const WakeFunctionMap* wfm,
                         const size_t nparticles,
                         const double t_sync,
                         const double f_rev)
  : _fname( filename )
  , _file( _prepareFile() )
<<<<<<< HEAD
  , _nBunches( ps->nBunches() )
  , _nParticles( nparticles )
  , _psSizeX( ps->nMeshCells(0) )
  , _psSizeY( ps->nMeshCells(1) )
=======
  , _nBuckets( (ef != nullptr)? ef->getBuckets().size() : 0)
  , _nBunches( PhaseSpace::nb )
  , _nParticles( nparticles )
  , _psSizeX( PhaseSpace::nx )
  , _psSizeY( PhaseSpace::ny )
>>>>>>> 0a0c3dcf
  , _maxn( (ef != nullptr)? ef->getNMax()/static_cast<size_t>(2) : 0 )
  , _impSize( imp != nullptr ? imp->nFreqs()/2 : 0 )
  , _positionAxis(_makeDatasetInfo<1,meshaxis_t>( "/Info/AxisValues_z"
                                                , {{_psSizeX}}
                                                , {{std::min(2048U,_psSizeX)}}
                                                , {{_psSizeX}}))
  , _energyAxis(_makeDatasetInfo<1,meshaxis_t>( "/Info/AxisValues_E"
                                              , {{_psSizeY}}
                                              , {{std::min(2048U,_psSizeY)}}
                                              , {{_psSizeY}}))
  , _frequencyAxis(_makeDatasetInfo<1,frequency_t>( "/Info/AxisValues_f"
                                                  , {{_maxn}}
                                                  , {{std::min(2048U,_psSizeY)}}
                                                  , {{_maxn}}))
  , _timeAxis(_makeDatasetInfo<1,timeaxis_t>( "/Info/AxisValues_t"
                                             , {{0}},{{256}},{{H5F_UNLIMITED}}))
  , _timeAxisPS(_makeDatasetInfo<1,timeaxis_t>( "/PhaseSpace/axis0"
                                           , {{0}},{{256}},{{H5F_UNLIMITED}}))
<<<<<<< HEAD
=======
  , _bucketNumbers(_makeDatasetInfo<1,uint32_t>( "/Info/BucketNumbers"
                                              , {{_nBuckets}}
                                              , {{std::min(2048U,_nBuckets)}}
                                              , {{_nBuckets}}))
>>>>>>> 0a0c3dcf
  , _bunchPopulation(_makeDatasetInfo<2,integral_t>( "/BunchPopulation/data"
                                                  , {{0,_nBunches}}
                                                  , {{256,_nBunches}}
                                                  , {{H5S_UNLIMITED,_nBunches}}
                                                  ))
  , _bunchProfile(_makeDatasetInfo<3,integral_t>( "/BunchProfile/data"
                                               , {{ 0, _nBunches, _psSizeX }}
                                               , {{ 64, 1
                                                  , std::min(256U,_psSizeX) }}
                                               , {{ H5S_UNLIMITED,_nBunches
                                                  , _psSizeX }} ))
<<<<<<< HEAD
=======
  , _paddedProfile(_makeDatasetInfo<2,integral_t>("/BunchProfile/padded"
                                                 , {{0,_impSize}}
                                                 , {{2,std::min(256U,_psSizeX)}}
                                                 , {{H5S_UNLIMITED,_impSize}}))
>>>>>>> 0a0c3dcf
  , _bunchLength( _makeDatasetInfo<2,meshaxis_t>( "/BunchLength/data"
                                               , {{ 0, _nBunches }}
                                               , {{ 256, 1 }}
                                               , {{ H5S_UNLIMITED, _nBunches }}))
  , _bunchPosition( _makeDatasetInfo<2,meshaxis_t>( "/BunchPosition/data"
                                                 , {{ 0, _nBunches }}
                                                 , {{ 256, 1 }}
                                                 , {{ H5S_UNLIMITED, _nBunches }}))
  , _energyProfile(_makeDatasetInfo<3,integral_t>( "/EnergyProfile/data"
                                                 , {{ 0, _nBunches, _psSizeX }}
                                                 , {{ 64, 1
                                                    , std::min(256U,_psSizeX) }}
                                                 , {{ H5S_UNLIMITED,_nBunches
                                                    , _psSizeX }} ))
  , _energySpread( _makeDatasetInfo<2,meshaxis_t>( "/EnergySpread/data"
                                                 , {{ 0, _nBunches }}
                                                 , {{ 256, 1 }}
                                                 , {{ H5S_UNLIMITED
                                                    , _nBunches }}))
  , _energyAverage( _makeDatasetInfo<2,meshaxis_t>( "/EnergyAverage/data"
                                                  , {{ 0, _nBunches }}
                                                  , {{ 256, 1 }}
                                                  , {{ H5S_UNLIMITED, _nBunches }}))
  , _particles( _makeDatasetInfo<3,meshaxis_t>( "/Particles/data"
                                              , {{ 0, _nParticles, 2 }}
                                              , {{ 256
                                                 , std::min(256U,_nParticles)
                                                 , 2 }}
                                              , {{ H5S_UNLIMITED
                                                 , _nParticles, 2 }}))
  , _dynamicRFKick( _makeDatasetInfo<2,meshaxis_t>( "/RFKicks/data"
                                                  , {{ 0, 2 }}
                                                  , {{ 256, 1 }}
                                                  , {{ H5S_UNLIMITED, 2 }}))
  , _wakePotential(_makeDatasetInfo<3,meshaxis_t>( "/WakePotential/data"
                                                 , {{ 0, _nBunches, _psSizeX }}
                                                 , {{ 64, 1
                                                    , std::min(256U,_psSizeX) }}
                                                 , {{ H5S_UNLIMITED,_nBunches
                                                    , _psSizeX }} ))
<<<<<<< HEAD
=======
  , _paddedPotential(_makeDatasetInfo<2,integral_t>("/WakePotential/padded"
                                                 , {{0,_impSize}}
                                                 , {{2,std::min(256U,_psSizeX)}}
                                                 , {{H5S_UNLIMITED,_impSize}}))
>>>>>>> 0a0c3dcf
  , _csrSpectrum(_makeDatasetInfo<3,meshaxis_t>( "/CSR/Spectrum/data"
                                               , {{ 0, _nBunches, _maxn }}
                                               , {{ 64, 1
                                                  , std::min(256U,_maxn) }}
                                               , {{ H5S_UNLIMITED,_nBunches
                                                  , _maxn }} ))
  , _csrIntensity(_makeDatasetInfo<2,meshaxis_t>( "/CSR/Intensity/data"
                                                , {{ 0, _nBunches }}
                                                , {{ 64, 1 }}
                                                , {{ H5S_UNLIMITED
                                                  ,_nBunches }} ))
  , _phaseSpace(_makeDatasetInfo<4,meshdata_t>( "/PhaseSpace/data"
                                              , {{ 0, _nBunches, _psSizeX, _psSizeY }}
                                              , {{ 64, 1
                                                 , std::min(256U,_psSizeX)
                                                 , std::min(256U,_psSizeY) }}
                                              , {{ H5S_UNLIMITED,_nBunches
                                                 , _psSizeX, _psSizeY }} ))
  , _impedanceReal(_makeDatasetInfo<1,csrpower_t>("/Impedance/data/real"
                                                 , {{_impSize}}
                                                 , {{std::min( 4097U,_impSize)}}
                                                 , {{_impSize}}))
  , _impedanceImag(_makeDatasetInfo<1,csrpower_t>("/Impedance/data/imag"
                                                 , {{_impSize}}
                                                 , {{std::min( 4097U,_impSize)}}
                                                 , {{_impSize}}))
  , _wakeFunction(_makeDatasetInfo<1,meshaxis_t>("/WakeFunction/data"
                                                 , {{2*_psSizeX}}
                                                 , {{std::min( 4097U
                                                             , 2U*_psSizeX)}}
                                                 , {{2*_psSizeX}}))
  , _ps(ps)
{
    // Axis
    const double ax_z_meter = ps->getScale(0,"Meter");
    const double ax_z_seconds = ax_z_meter/physcons::c;


    _positionAxis.dataset.createAttribute("Meter",H5::PredType::IEEE_F64LE,
            H5::DataSpace()).write(H5::PredType::IEEE_F64LE,&ax_z_meter);
    _positionAxis.dataset.createAttribute("Second",H5::PredType::IEEE_F64LE,
            H5::DataSpace()).write(H5::PredType::IEEE_F64LE,&ax_z_seconds);
    _positionAxis.dataset.write(ps->getAxis(0)->data(),_positionAxis.datatype);

    const double ax_E_eVolt = ps->getScale(1,"ElectronVolt");
    _energyAxis.dataset.createAttribute("ElectronVolt"
                                  , H5::PredType::IEEE_F64LE
                                  , H5::DataSpace()).write(
                                        H5::PredType::IEEE_F64LE,&ax_E_eVolt);
    _energyAxis.dataset.write(ps->getAxis(0)->data(),_energyAxis.datatype);

    if (ef != nullptr || imp != nullptr) {
    // frequency information axis, will be taken from ef or imp
    auto axfreq = (ef != nullptr)? ef->getFreqRuler()
                                 : imp->getRuler();

    const double ax_f_hertz = axfreq->scale("Hertz");
    _frequencyAxis.dataset.createAttribute("Hertz",H5::PredType::IEEE_F64LE,
                H5::DataSpace()).write(H5::PredType::IEEE_F64LE,&ax_f_hertz);
    _frequencyAxis.dataset.write(axfreq->data(),_frequencyAxis.datatype);
<<<<<<< HEAD
    }

    _timeAxis.dataset.createAttribute("Second",H5::PredType::IEEE_F64LE,
                H5::DataSpace()).write(H5::PredType::IEEE_F64LE,&t_sync);

    const double axis_t_turns = t_sync*f_rev;
    _timeAxis.dataset.createAttribute("Turn",H5::PredType::IEEE_F64LE,
                H5::DataSpace()).write(H5::PredType::IEEE_F64LE,&axis_t_turns);

    _bunchPopulation.dataset.createAttribute("Ampere",_bunchPopulation.datatype,
            H5::DataSpace()).write(_bunchPopulation.datatype,&(ps->current));
    _bunchPopulation.dataset.createAttribute("Coulomb",_bunchPopulation.datatype,
            H5::DataSpace()).write(_bunchPopulation.datatype,&(ps->charge));

    // actual data
=======
    }

    _timeAxis.dataset.createAttribute("Second",H5::PredType::IEEE_F64LE,
                H5::DataSpace()).write(H5::PredType::IEEE_F64LE,&t_sync);

    const double axis_t_turns = t_sync*f_rev;
    _timeAxis.dataset.createAttribute("Turn",H5::PredType::IEEE_F64LE,
                H5::DataSpace()).write(H5::PredType::IEEE_F64LE,&axis_t_turns);

    _bunchPopulation.dataset.createAttribute("Ampere",_bunchPopulation.datatype,
            H5::DataSpace()).write(_bunchPopulation.datatype,&(ps->current));
    _bunchPopulation.dataset.createAttribute("Coulomb",_bunchPopulation.datatype,
            H5::DataSpace()).write(_bunchPopulation.datatype,&(ps->charge));

    if (ef != nullptr) {
        _bucketNumbers.dataset.write( ef->getBuckets().data()
                                    , _bucketNumbers.datatype);
    }


    // actual data

>>>>>>> 0a0c3dcf
    _file.link(H5L_TYPE_SOFT, "/Info/AxisValues_t", "/BunchProfile/axis0" );
    _file.link(H5L_TYPE_SOFT, "/Info/AxisValues_z", "/BunchProfile/axis1" );

    _bunchProfile.dataset.createAttribute( "AmperePerNBL"
                                        , H5::PredType::IEEE_F64LE,
            H5::DataSpace()).write(H5::PredType::IEEE_F64LE,
                                   &ps->current);
    _bunchProfile.dataset.createAttribute( "CoulombPerNBL"
                                        , H5::PredType::IEEE_F64LE,
            H5::DataSpace()).write(H5::PredType::IEEE_F64LE,
                                   &ps->charge);


    _file.link(H5L_TYPE_SOFT, "/Info/AxisValues_t", "/BunchLength/axis0" );

    _bunchLength.dataset.createAttribute("Meter",H5::PredType::IEEE_F64LE,
            H5::DataSpace()).write(H5::PredType::IEEE_F64LE,&ax_z_meter);
    _bunchLength.dataset.createAttribute("Second",H5::PredType::IEEE_F64LE,
            H5::DataSpace()).write(H5::PredType::IEEE_F64LE,&ax_z_seconds);


    _file.link(H5L_TYPE_SOFT, "/Info/AxisValues_t", "/BunchPosition/axis0" );

    _bunchPosition.dataset.createAttribute("Meter",H5::PredType::IEEE_F64LE,
            H5::DataSpace()).write(H5::PredType::IEEE_F64LE,&ax_z_meter);
    _bunchPosition.dataset.createAttribute("Second",H5::PredType::IEEE_F64LE,
            H5::DataSpace()).write(H5::PredType::IEEE_F64LE,&ax_z_seconds);

    _file.link(H5L_TYPE_SOFT, "/Info/AxisValues_t", "/EnergyProfile/axis0" );
    _file.link(H5L_TYPE_SOFT, "/Info/AxisValues_E", "/EnergyProfile/axis1" );

    _energyProfile.dataset.createAttribute("AmperePerNES",H5::PredType::IEEE_F64LE,
            H5::DataSpace()).write(H5::PredType::IEEE_F64LE,
                                   &ps->current);
    _energyProfile.dataset.createAttribute("CoulombPerNES",H5::PredType::IEEE_F64LE,
            H5::DataSpace()).write(H5::PredType::IEEE_F64LE,
                                   &ps->charge);
<<<<<<< HEAD

    _energySpread.dataset.createAttribute("ElectronVolt",H5::PredType::IEEE_F64LE,
            H5::DataSpace()).write(H5::PredType::IEEE_F64LE,&ax_E_eVolt);

    _file.link(H5L_TYPE_SOFT, "/Info/AxisValues_t", "/EnergyAverage/axis0" );

    _energyAverage.dataset.createAttribute("ElectronVolt",H5::PredType::IEEE_F64LE,
            H5::DataSpace()).write(H5::PredType::IEEE_F64LE,&ax_E_eVolt);

    _file.link(H5L_TYPE_SOFT, "/Info/AxisValues_t", "/RFKicks/axis0" );

    _file.link(H5L_TYPE_SOFT, "/Info/AxisValues_t", "/Particles/axis0" );

=======

    _energySpread.dataset.createAttribute("ElectronVolt",H5::PredType::IEEE_F64LE,
            H5::DataSpace()).write(H5::PredType::IEEE_F64LE,&ax_E_eVolt);

    _file.link(H5L_TYPE_SOFT, "/Info/AxisValues_t", "/EnergyAverage/axis0" );

    _energyAverage.dataset.createAttribute("ElectronVolt",H5::PredType::IEEE_F64LE,
            H5::DataSpace()).write(H5::PredType::IEEE_F64LE,&ax_E_eVolt);


    _file.link(H5L_TYPE_SOFT, "/Info/AxisValues_t", "/Particles/axis0" );

>>>>>>> 0a0c3dcf

    // get ready to save WakePotential
    if (ef != nullptr) {
        _file.link(H5L_TYPE_SOFT, "/Info/AxisValues_t", "/WakePotential/axis0" );
        _file.link(H5L_TYPE_SOFT, "/Info/AxisValues_z", "/WakePotential/axis1" );

        _wakePotential.dataset.createAttribute("Volt",H5::PredType::IEEE_F64LE,
                H5::DataSpace()).write(H5::PredType::IEEE_F64LE,
                                       &(ef->volts));

<<<<<<< HEAD

        _file.link(H5L_TYPE_SOFT, "/Info/AxisValues_t", "/CSR/Spectrum/axis0" );
        _file.link(H5L_TYPE_SOFT, "/Info/AxisValues_f", "/CSR/Spectrum/axis1" );

=======

        _file.link(H5L_TYPE_SOFT, "/Info/AxisValues_t", "/CSR/Spectrum/axis0" );
        _file.link(H5L_TYPE_SOFT, "/Info/AxisValues_f", "/CSR/Spectrum/axis1" );

>>>>>>> 0a0c3dcf
        _csrIntensity.dataset.createAttribute("WattPerHertz",H5::PredType::IEEE_F64LE,
                H5::DataSpace()).write(H5::PredType::IEEE_F64LE,
                                       &ef->factor4WattPerHertz);


        _file.link(H5L_TYPE_SOFT, "/Info/AxisValues_t", "/CSR/Intensity/axis0" );

        _csrIntensity.dataset.createAttribute("Watt",H5::PredType::IEEE_F64LE,
                H5::DataSpace()).write(H5::PredType::IEEE_F64LE,
                                       &ef->factor4Watts);
    }

    /* The phase space has its own time axis.
     * It resuses information available through
     * variables defined for the original time axis.
     */
    _timeAxisPS.dataset.createAttribute("Second",H5::PredType::IEEE_F64LE,
                H5::DataSpace()).write(H5::PredType::IEEE_F64LE,&t_sync);
    _timeAxisPS.dataset.createAttribute("Turn",H5::PredType::IEEE_F64LE,
                H5::DataSpace()).write(H5::PredType::IEEE_F64LE,&axis_t_turns);

    _file.link(H5L_TYPE_SOFT, "/Info/AxisValues_z", "/PhaseSpace/axis1" );
    _file.link(H5L_TYPE_SOFT, "/Info/AxisValues_E", "/PhaseSpace/axis2" );

    _phaseSpace.dataset.createAttribute("AmperePerNBLPerNES",H5::PredType::IEEE_F64LE,
            H5::DataSpace()).write(H5::PredType::IEEE_F64LE,
                                   &ps->current);
    _phaseSpace.dataset.createAttribute("CoulombPerNBLPerNES",H5::PredType::IEEE_F64LE,
            H5::DataSpace()).write(H5::PredType::IEEE_F64LE,
                                   &ps->charge);


    if (imp != nullptr) {
        // save Impedance
        _file.link(H5L_TYPE_SOFT, "/Info/AxisValues_f", "/Impedance/axis0" );

        std::vector<csrpower_t> imp_real;
        std::vector<csrpower_t> imp_imag;
        imp_real.reserve(_impSize);
        imp_imag.reserve(_impSize);
        for (const impedance_t& z : imp->impedance()) {
            imp_real.emplace_back(z.real());
            imp_imag.emplace_back(z.imag());
        }
        _impedanceReal.dataset.write(imp_real.data(),_impedanceReal.datatype);
        _impedanceImag.dataset.write(imp_imag.data(),_impedanceImag.datatype);

        _file.openGroup("/Impedance/data").createAttribute("Ohm", H5::PredType::IEEE_F64LE,
            H5::DataSpace()).write(H5::PredType::IEEE_F64LE, &(imp->factor4Ohms));
    }

    if (wfm != nullptr ) {
        _wakeFunction.dataset.write( wfm->getWakeFunction()
                                   , _wakeFunction.datatype);
    }

    // save Inovesa version
    {
    std::array<hsize_t,1> version_dims {{3}};
    H5::DataSpace version_dspace(1,version_dims.data(),version_dims.data());
    H5::DataSet version_dset = _file.createDataSet
                    ("/Info/Inovesa_v", H5::PredType::STD_I32LE,version_dspace);
    std::array<int32_t,3> version = {{0,0,0}};

    // do not save version for development or feature branches
    auto branchstr = std::string(GIT_BRANCH);
    if (branchstr.empty() || branchstr=="master" || branchstr.front()=='v') {
        version = {{ INOVESA_VERSION_MAJOR,
                     INOVESA_VERSION_MINOR,
                     INOVESA_VERSION_FIX
                  }};
    }
    version_dset.write(version.data(),H5::PredType::NATIVE_INT);
    }

    // save full Inovesa version string
    {
    std::string ver_string = vfps::inovesa_version(true);
    const hsize_t ver_string_dim(ver_string.size());
    H5::DataSpace ver_string_dspace(1,&ver_string_dim);
    H5::DataSet ver_string_dset = _file.createDataSet
                    ("/Info/Inovesa_build", H5::PredType::C_S1,ver_string_dspace);
    ver_string_dset.write(ver_string.c_str(),H5::PredType::C_S1);
    }
}

void vfps::HDF5File::addParameterToGroup(std::string groupname,
                                         std::string paramname,
                                         H5::PredType type,
                                         void* data)
{
    H5::Group group = _file.openGroup(groupname);
    group.createAttribute(paramname,type, H5::DataSpace()).write(type,data);
}

void vfps::HDF5File::append(const ElectricField* ef, const bool fullspectrum)
{
    if (fullspectrum) {
        _appendData(_csrSpectrum,ef->getCSRSpectrum());
    }
<<<<<<< HEAD
    _appendData(_csrIntensity,&ef->getCSRPower());
}

void vfps::HDF5File::appendRFKicks(
        const std::vector<std::array<vfps::meshaxis_t,2>> kicks)
{
    _appendData(_dynamicRFKick,kicks.data(),kicks.size());
}

=======
    _appendData(_csrIntensity,ef->getCSRPower());
}

void vfps::HDF5File::appendPadded(const vfps::ElectricField *ef)
{
    _appendData(_paddedProfile,ef->getPaddedProfile());
    _appendData(_paddedPotential,ef->getPaddedWakepotential());
}

void vfps::HDF5File::appendRFKicks(
        const std::vector<std::array<vfps::meshaxis_t,2>> kicks)
{
    _appendData(_dynamicRFKick,kicks.data(),kicks.size());
}

>>>>>>> 0a0c3dcf
void vfps::HDF5File::appendTracks(const std::vector<PhaseSpace::Position> &p){
    std::vector<PhaseSpace::Position> physcords;
    physcords.reserve(_nParticles);
    for (auto pos : p) {
        physcords.push_back({_ps->q(pos.x), _ps->p(pos.y)});
    }

    _appendData(_particles,physcords.data());
}

void vfps::HDF5File::append(const PhaseSpace& ps,
                            const timeaxis_t t,
                            const AppendType at)
{
    if ( at == AppendType::All ||
         at == AppendType::PhaseSpace) {
        _appendData(_timeAxisPS,&t);
        _appendData(_phaseSpace,ps.getData());
    }

    if (at != AppendType::PhaseSpace) {
        _appendData(_timeAxis,&t);
<<<<<<< HEAD
        _appendData(_bunchProfile,ps.getProjection(0));
=======
        _appendData(_bunchProfile,ps.getProjection(0).data());
>>>>>>> 0a0c3dcf
        _appendData(_bunchLength,ps.getBunchLength());
        {
        auto mean_q = ps.getMoment(0,0);
        _appendData(_bunchPosition,mean_q.data());
        }
<<<<<<< HEAD
        _appendData(_energyProfile,ps.getProjection(1));
=======
        _appendData(_energyProfile,ps.getProjection(1).data());
>>>>>>> 0a0c3dcf
        _appendData(_energySpread,ps.getEnergySpread());
        {
        auto mean_E = ps.getMoment(1,0);
        _appendData(_energyAverage,mean_E.data());
        }
        {
        _appendData(_bunchPopulation,ps.getBunchPopulation().data());
        }
    }
}

void vfps::HDF5File::append(const vfps::WakeKickMap* wkm)
{
    _appendData(_wakePotential,wkm->getForce());
}



std::unique_ptr<vfps::PhaseSpace>
vfps::HDF5File::readPhaseSpace( std::string fname
                              , meshaxis_t qmin, meshaxis_t qmax
                              , meshaxis_t pmin, meshaxis_t pmax
                              , oclhptr_t oclh
                              , double Qb, double Ib_unscaled
                              , double bl, double dE, int64_t use_step)
{
    H5::DataType datatype;
    if (std::is_same<vfps::meshdata_t,float>::value) {
        datatype = H5::PredType::IEEE_F32LE;
    }else if (std::is_same<vfps::meshdata_t,double>::value) {
        datatype = H5::PredType::IEEE_F64LE;
    }

    H5::H5File file(fname,H5F_ACC_RDONLY);

    H5::DataSet ps_dataset = file.openDataSet("/PhaseSpace/data");
    H5::DataSpace ps_space(ps_dataset.getSpace());

    auto rank = ps_space.getSimpleExtentNdims();
    std::vector<hsize_t> ps_dims(rank);
    ps_space.getSimpleExtentDims( ps_dims.data(), nullptr );

    std::vector<hsize_t> ps_offset;
    std::vector<hsize_t> ps_ext;
    use_step = (ps_dims[0]+use_step)%ps_dims[0];
    meshindex_t ps_size;
    uint32_t nBunches = 1U;
    switch (rank) {
    case 3:
        ps_size = ps_dims[1];
        ps_offset =  {{static_cast<hsize_t>(use_step),0,0}};
        ps_ext = {{1,ps_size,ps_size}};
        break;
    case 4:
        nBunches = ps_dims[1];
        ps_size = ps_dims[2];
        ps_offset =  {{static_cast<hsize_t>(use_step),0,0,0}};
        ps_ext = {{1,nBunches,ps_size,ps_size}};
        break;
    }
    H5::DataSpace memspace(rank,ps_ext.data(),nullptr);
    ps_space.selectHyperslab(H5S_SELECT_SET, ps_ext.data(), ps_offset.data());

    H5::DataType axistype;
    if (std::is_same<vfps::meshaxis_t,float>::value) {
        axistype = H5::PredType::IEEE_F32LE;
    }else if (std::is_same<vfps::meshaxis_t,double>::value) {
        axistype = H5::PredType::IEEE_F64LE;
    }

<<<<<<< HEAD
    auto ps = std::make_unique<PhaseSpace>( ps_size
                                          , qmin,qmax,bl
                                          , pmin,pmax,dE
                                          , oclh
                                          , Qb,Ib_unscaled,1U,1
=======
    std::vector<integral_t> filling = {{ 1.0 }};

    PhaseSpace::setSize(ps_size, filling.size());

    auto ps = std::make_unique<PhaseSpace>( qmin,qmax,bl
                                          , pmin,pmax,dE
                                          , oclh
                                          , Qb,Ib_unscaled,filling,1
>>>>>>> 0a0c3dcf
                                          );
    ps_dataset.read(ps->getData(), datatype, memspace, ps_space);

    return ps;
}

template <int rank, typename datatype>
void vfps::HDF5File::_appendData(DatasetInfo<rank>& ds
                                , const datatype* const data
                                , const size_t size)
{
    std::array<hsize_t,rank> offset{{ds.dims[0]}};
    auto ext = ds.dims;
    ext[0] = size;
    ds.dims[0] += size;
    ds.dataset.extend(ds.dims.data());
    H5::DataSpace filespace(ds.dataset.getSpace());
    filespace.selectHyperslab(H5S_SELECT_SET, ext.data(), offset.data());
    H5::DataSpace memspace(ds.rank,ext.data(),nullptr);
    ds.dataset.write(data, ds.datatype,memspace, filespace);;
}

template <int rank, typename datatype>
vfps::HDF5File::DatasetInfo<rank>
vfps::HDF5File::_makeDatasetInfo( std::string name
                                , std::array<hsize_t,rank> dims
                                , std::array<hsize_t,rank> chunkdims
                                , std::array<hsize_t,rank> maxdims
                                )
{
    for (auto& dim : chunkdims) {
        dim = std::max(dim, static_cast<hsize_t>(1));
    }
    for (auto& dim : maxdims) {
        dim = std::max(dim, static_cast<hsize_t>(1));
    }

    H5::DataType rv_datatype;
    if (std::is_same<datatype,float>::value) {
<<<<<<< HEAD
            rv_datatype = H5::PredType::IEEE_F32LE;
=======
        rv_datatype = H5::PredType::IEEE_F32LE;
>>>>>>> 0a0c3dcf
    } else if (std::is_same<datatype,double>::value) {
        rv_datatype = H5::PredType::IEEE_F64LE;
    }else if (std::is_same<datatype,uint32_t>::value) {
        rv_datatype = H5::PredType::NATIVE_UINT32;
    } else {
        throw std::string("Unknown datatype.");
    }

    H5::DataSpace rv_dataspace(rank,dims.data(),maxdims.data());

    H5::DSetCreatPropList rv_prop;
    rv_prop.setChunk(rank,chunkdims.data());
    rv_prop.setShuffle();
    rv_prop.setDeflate(compression);

    H5::DataSet rv_dataset = _file.createDataSet( name , rv_datatype
                                                , rv_dataspace, rv_prop);


    return DatasetInfo<rank>(rv_dataset,rv_datatype,dims);
}

H5::H5File vfps::HDF5File::_prepareFile()
{
    H5::H5File rv(_fname,H5F_ACC_TRUNC);

    rv.createGroup("/BunchLength");
    rv.createGroup("/BunchPopulation");
    rv.createGroup("/BunchPosition");
    rv.createGroup("/BunchProfile");
    rv.createGroup("/CSR/");
    rv.createGroup("/CSR/Intensity");
    rv.createGroup("/CSR/Spectrum");
    rv.createGroup("/EnergyProfile");
    rv.createGroup("/EnergySpread");
    rv.createGroup("/EnergyAverage");
    rv.createGroup("/Particles");
    rv.createGroup("/PhaseSpace");
    rv.createGroup("/RFKicks");
    rv.createGroup("/Impedance");
    rv.createGroup("/Impedance/data");
    rv.createGroup("/Info");
    rv.createGroup("/Info/Parameters");
    rv.createGroup("/SourceMap");
    rv.createGroup("/SourceMap/data/");
    rv.createGroup("/WakeFunction");
    rv.createGroup("/WakePotential");

    return rv;
}

#endif // INOVESA_USE_HDF5<|MERGE_RESOLUTION|>--- conflicted
+++ resolved
@@ -20,18 +20,11 @@
                          const double f_rev)
   : _fname( filename )
   , _file( _prepareFile() )
-<<<<<<< HEAD
-  , _nBunches( ps->nBunches() )
-  , _nParticles( nparticles )
-  , _psSizeX( ps->nMeshCells(0) )
-  , _psSizeY( ps->nMeshCells(1) )
-=======
   , _nBuckets( (ef != nullptr)? ef->getBuckets().size() : 0)
   , _nBunches( PhaseSpace::nb )
   , _nParticles( nparticles )
   , _psSizeX( PhaseSpace::nx )
   , _psSizeY( PhaseSpace::ny )
->>>>>>> 0a0c3dcf
   , _maxn( (ef != nullptr)? ef->getNMax()/static_cast<size_t>(2) : 0 )
   , _impSize( imp != nullptr ? imp->nFreqs()/2 : 0 )
   , _positionAxis(_makeDatasetInfo<1,meshaxis_t>( "/Info/AxisValues_z"
@@ -50,13 +43,10 @@
                                              , {{0}},{{256}},{{H5F_UNLIMITED}}))
   , _timeAxisPS(_makeDatasetInfo<1,timeaxis_t>( "/PhaseSpace/axis0"
                                            , {{0}},{{256}},{{H5F_UNLIMITED}}))
-<<<<<<< HEAD
-=======
   , _bucketNumbers(_makeDatasetInfo<1,uint32_t>( "/Info/BucketNumbers"
                                               , {{_nBuckets}}
                                               , {{std::min(2048U,_nBuckets)}}
                                               , {{_nBuckets}}))
->>>>>>> 0a0c3dcf
   , _bunchPopulation(_makeDatasetInfo<2,integral_t>( "/BunchPopulation/data"
                                                   , {{0,_nBunches}}
                                                   , {{256,_nBunches}}
@@ -68,13 +58,10 @@
                                                   , std::min(256U,_psSizeX) }}
                                                , {{ H5S_UNLIMITED,_nBunches
                                                   , _psSizeX }} ))
-<<<<<<< HEAD
-=======
   , _paddedProfile(_makeDatasetInfo<2,integral_t>("/BunchProfile/padded"
                                                  , {{0,_impSize}}
                                                  , {{2,std::min(256U,_psSizeX)}}
                                                  , {{H5S_UNLIMITED,_impSize}}))
->>>>>>> 0a0c3dcf
   , _bunchLength( _makeDatasetInfo<2,meshaxis_t>( "/BunchLength/data"
                                                , {{ 0, _nBunches }}
                                                , {{ 256, 1 }}
@@ -115,13 +102,10 @@
                                                     , std::min(256U,_psSizeX) }}
                                                  , {{ H5S_UNLIMITED,_nBunches
                                                     , _psSizeX }} ))
-<<<<<<< HEAD
-=======
   , _paddedPotential(_makeDatasetInfo<2,integral_t>("/WakePotential/padded"
                                                  , {{0,_impSize}}
                                                  , {{2,std::min(256U,_psSizeX)}}
                                                  , {{H5S_UNLIMITED,_impSize}}))
->>>>>>> 0a0c3dcf
   , _csrSpectrum(_makeDatasetInfo<3,meshaxis_t>( "/CSR/Spectrum/data"
                                                , {{ 0, _nBunches, _maxn }}
                                                , {{ 64, 1
@@ -182,7 +166,6 @@
     _frequencyAxis.dataset.createAttribute("Hertz",H5::PredType::IEEE_F64LE,
                 H5::DataSpace()).write(H5::PredType::IEEE_F64LE,&ax_f_hertz);
     _frequencyAxis.dataset.write(axfreq->data(),_frequencyAxis.datatype);
-<<<<<<< HEAD
     }
 
     _timeAxis.dataset.createAttribute("Second",H5::PredType::IEEE_F64LE,
@@ -197,22 +180,6 @@
     _bunchPopulation.dataset.createAttribute("Coulomb",_bunchPopulation.datatype,
             H5::DataSpace()).write(_bunchPopulation.datatype,&(ps->charge));
 
-    // actual data
-=======
-    }
-
-    _timeAxis.dataset.createAttribute("Second",H5::PredType::IEEE_F64LE,
-                H5::DataSpace()).write(H5::PredType::IEEE_F64LE,&t_sync);
-
-    const double axis_t_turns = t_sync*f_rev;
-    _timeAxis.dataset.createAttribute("Turn",H5::PredType::IEEE_F64LE,
-                H5::DataSpace()).write(H5::PredType::IEEE_F64LE,&axis_t_turns);
-
-    _bunchPopulation.dataset.createAttribute("Ampere",_bunchPopulation.datatype,
-            H5::DataSpace()).write(_bunchPopulation.datatype,&(ps->current));
-    _bunchPopulation.dataset.createAttribute("Coulomb",_bunchPopulation.datatype,
-            H5::DataSpace()).write(_bunchPopulation.datatype,&(ps->charge));
-
     if (ef != nullptr) {
         _bucketNumbers.dataset.write( ef->getBuckets().data()
                                     , _bucketNumbers.datatype);
@@ -221,7 +188,6 @@
 
     // actual data
 
->>>>>>> 0a0c3dcf
     _file.link(H5L_TYPE_SOFT, "/Info/AxisValues_t", "/BunchProfile/axis0" );
     _file.link(H5L_TYPE_SOFT, "/Info/AxisValues_z", "/BunchProfile/axis1" );
 
@@ -259,7 +225,6 @@
     _energyProfile.dataset.createAttribute("CoulombPerNES",H5::PredType::IEEE_F64LE,
             H5::DataSpace()).write(H5::PredType::IEEE_F64LE,
                                    &ps->charge);
-<<<<<<< HEAD
 
     _energySpread.dataset.createAttribute("ElectronVolt",H5::PredType::IEEE_F64LE,
             H5::DataSpace()).write(H5::PredType::IEEE_F64LE,&ax_E_eVolt);
@@ -273,20 +238,6 @@
 
     _file.link(H5L_TYPE_SOFT, "/Info/AxisValues_t", "/Particles/axis0" );
 
-=======
-
-    _energySpread.dataset.createAttribute("ElectronVolt",H5::PredType::IEEE_F64LE,
-            H5::DataSpace()).write(H5::PredType::IEEE_F64LE,&ax_E_eVolt);
-
-    _file.link(H5L_TYPE_SOFT, "/Info/AxisValues_t", "/EnergyAverage/axis0" );
-
-    _energyAverage.dataset.createAttribute("ElectronVolt",H5::PredType::IEEE_F64LE,
-            H5::DataSpace()).write(H5::PredType::IEEE_F64LE,&ax_E_eVolt);
-
-
-    _file.link(H5L_TYPE_SOFT, "/Info/AxisValues_t", "/Particles/axis0" );
-
->>>>>>> 0a0c3dcf
 
     // get ready to save WakePotential
     if (ef != nullptr) {
@@ -297,17 +248,10 @@
                 H5::DataSpace()).write(H5::PredType::IEEE_F64LE,
                                        &(ef->volts));
 
-<<<<<<< HEAD
 
         _file.link(H5L_TYPE_SOFT, "/Info/AxisValues_t", "/CSR/Spectrum/axis0" );
         _file.link(H5L_TYPE_SOFT, "/Info/AxisValues_f", "/CSR/Spectrum/axis1" );
 
-=======
-
-        _file.link(H5L_TYPE_SOFT, "/Info/AxisValues_t", "/CSR/Spectrum/axis0" );
-        _file.link(H5L_TYPE_SOFT, "/Info/AxisValues_f", "/CSR/Spectrum/axis1" );
-
->>>>>>> 0a0c3dcf
         _csrIntensity.dataset.createAttribute("WattPerHertz",H5::PredType::IEEE_F64LE,
                 H5::DataSpace()).write(H5::PredType::IEEE_F64LE,
                                        &ef->factor4WattPerHertz);
@@ -408,8 +352,13 @@
     if (fullspectrum) {
         _appendData(_csrSpectrum,ef->getCSRSpectrum());
     }
-<<<<<<< HEAD
-    _appendData(_csrIntensity,&ef->getCSRPower());
+    _appendData(_csrIntensity,ef->getCSRPower());
+}
+
+void vfps::HDF5File::appendPadded(const vfps::ElectricField *ef)
+{
+    _appendData(_paddedProfile,ef->getPaddedProfile());
+    _appendData(_paddedPotential,ef->getPaddedWakepotential());
 }
 
 void vfps::HDF5File::appendRFKicks(
@@ -418,23 +367,6 @@
     _appendData(_dynamicRFKick,kicks.data(),kicks.size());
 }
 
-=======
-    _appendData(_csrIntensity,ef->getCSRPower());
-}
-
-void vfps::HDF5File::appendPadded(const vfps::ElectricField *ef)
-{
-    _appendData(_paddedProfile,ef->getPaddedProfile());
-    _appendData(_paddedPotential,ef->getPaddedWakepotential());
-}
-
-void vfps::HDF5File::appendRFKicks(
-        const std::vector<std::array<vfps::meshaxis_t,2>> kicks)
-{
-    _appendData(_dynamicRFKick,kicks.data(),kicks.size());
-}
-
->>>>>>> 0a0c3dcf
 void vfps::HDF5File::appendTracks(const std::vector<PhaseSpace::Position> &p){
     std::vector<PhaseSpace::Position> physcords;
     physcords.reserve(_nParticles);
@@ -457,21 +389,13 @@
 
     if (at != AppendType::PhaseSpace) {
         _appendData(_timeAxis,&t);
-<<<<<<< HEAD
-        _appendData(_bunchProfile,ps.getProjection(0));
-=======
         _appendData(_bunchProfile,ps.getProjection(0).data());
->>>>>>> 0a0c3dcf
         _appendData(_bunchLength,ps.getBunchLength());
         {
         auto mean_q = ps.getMoment(0,0);
         _appendData(_bunchPosition,mean_q.data());
         }
-<<<<<<< HEAD
-        _appendData(_energyProfile,ps.getProjection(1));
-=======
         _appendData(_energyProfile,ps.getProjection(1).data());
->>>>>>> 0a0c3dcf
         _appendData(_energySpread,ps.getEnergySpread());
         {
         auto mean_E = ps.getMoment(1,0);
@@ -542,13 +466,6 @@
         axistype = H5::PredType::IEEE_F64LE;
     }
 
-<<<<<<< HEAD
-    auto ps = std::make_unique<PhaseSpace>( ps_size
-                                          , qmin,qmax,bl
-                                          , pmin,pmax,dE
-                                          , oclh
-                                          , Qb,Ib_unscaled,1U,1
-=======
     std::vector<integral_t> filling = {{ 1.0 }};
 
     PhaseSpace::setSize(ps_size, filling.size());
@@ -557,7 +474,6 @@
                                           , pmin,pmax,dE
                                           , oclh
                                           , Qb,Ib_unscaled,filling,1
->>>>>>> 0a0c3dcf
                                           );
     ps_dataset.read(ps->getData(), datatype, memspace, ps_space);
 
@@ -597,11 +513,7 @@
 
     H5::DataType rv_datatype;
     if (std::is_same<datatype,float>::value) {
-<<<<<<< HEAD
-            rv_datatype = H5::PredType::IEEE_F32LE;
-=======
         rv_datatype = H5::PredType::IEEE_F32LE;
->>>>>>> 0a0c3dcf
     } else if (std::is_same<datatype,double>::value) {
         rv_datatype = H5::PredType::IEEE_F64LE;
     }else if (std::is_same<datatype,uint32_t>::value) {
