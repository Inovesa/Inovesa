--- conflicted
+++ resolved
@@ -193,8 +193,6 @@
             ">0: renormalize charge every n-th simulation step\n"
             " 0: do just one initial renormalization\n"
             "<0: no renormalization")
-<<<<<<< HEAD
-=======
         ("FPType", po::value<uint32_t>(&fptype)->default_value(3),
             "Used implementation for Fokker-Planck term\n"
             " 0: No Fokker-Planck term\n"
@@ -207,12 +205,6 @@
             " 1: Approximation overweighting damping\n"
             " 2: Approximation overweighting diffusion\n"
             " 3: Stochastic")
-        ("RotationType", po::value<uint32_t>(&rotationtype)->default_value(2),
-            "Used implementation for rotation\n"
-            " 0: Standard rotation without source map\n"
-            " 1: Standard rotation with source map\n"
-            " 2: Manhattan rotation")
->>>>>>> d2e5a356
         ("GridSize,s", po::value<uint32_t>(&meshsize)->default_value(256),
             "Number of mesh points per dimension")
         ("rotations,T", po::value<double>(&rotations)->default_value(5),
