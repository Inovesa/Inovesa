/******************************************************************************
 * Inovesa - Inovesa Numerical Optimized Vlasov-Equation Solver Application   *
 * Copyright (c) 2014-2017: Patrik Schönfeldt                                 *
 * Copyright (c) 2014-2017: Karlsruhe Institute of Technology                 *
 * Copyright (c) 2017: Patrick Schreiber                                      *
 * Copyright (c) 2017: Tobias Boltz                                           *
 *                                                                            *
 * This file is part of Inovesa.                                              *
 * Inovesa is free software: you can redistribute it and/or modify            *
 * it under the terms of the GNU General Public License as published by       *
 * the Free Software Foundation, either version 3 of the License, or          *
 * (at your option) any later version.                                        *
 *                                                                            *
 * Inovesa is distributed in the hope that it will be useful,                 *
 * but WITHOUT ANY WARRANTY; without even the implied warranty of             *
 * MERCHANTABILITY or FITNESS FOR A PARTICULAR PURPOSE.  See the              *
 * GNU General Public License for more details.                               *
 *                                                                            *
 * You should have received a copy of the GNU General Public License          *
 * along with Inovesa.  If not, see <http://www.gnu.org/licenses/>.           *
 ******************************************************************************/

#include "IO/ProgramOptions.hpp"

vfps::ProgramOptions::ProgramOptions() :
    _configfile("default.cfg"),
    _physopts("Physical Parameters for Simulation"),
    _proginfoopts("Program Information"),
    _programopts_cli("General Program Parameters"),
    _simulopts("Non-Physical Parameters for Simulation"),
    _visibleopts("Possible Parameters")
{
    _proginfoopts.add_options()
        ("help,h", "print help message")
        ("copyright", "print copyright information")
        ("version", "print version string")
    ;
    _physopts.add_options()
        ("alpha0", po::value<double>(&alpha0)->default_value(4e-3,"4e-3"),
            "Linear Momentum compaction factor (1)")
        ("alpha1", po::value<double>(&alpha1)->default_value(0),
            "Quadratic Momentum compaction factor (1)")
        ("alpha2", po::value<double>(&alpha2)->default_value(0),
            "Cubic Momentum compaction factor (1)")
        ("SynchrotronFrequency,f", po::value<double>(&f_s)->default_value(0,"(ignore)"),
            "Synchrotron frequency (Hz), will overwrite alpha0")
        ("RevolutionFrequency,F",po::value<double>(&f0)->default_value(9e6,"9e6"),
            "Revolution frequency (Hz)")
        ("DampingTime,d", po::value<double>(&t_d)->default_value(0.001),
            "Damping time (s)")
        ("HarmonicNumber,H", po::value<double>(&H)->default_value(50),
            "Harmonic Number (1)")
        ("InitialDistFile,i", po::value<std::string>(&_startdistfile),
            "might be:\n"
            #ifdef INOVESA_USE_HDF5
            "\tInovesa result file (.hdf5, .h5)\n"
            #endif // INOVESA_USE_HDF5
            #ifdef INOVESA_USE_PNG
            "\tgrayscale png (.png) file\n"
            #endif // INOVESA_USE_PNG
            "\ttext file (.txt) w/ particle coordinates\n"
            "\t'/dev/null' to explicitly state no read-in")
        ("InitialDistStep",po::value<int64_t>(&_startdiststep)->default_value(-1),
            "Select step of HDF5 file for initial distribution")
        ("InitialDistZoom",po::value<double>(&zoom)->default_value(1),
            "Magnification for generation of initial distribution")
        ("BunchCurrent,I", po::value<double>(&I_b)->default_value(3e-3,"3e-3"),
            "Ring Current due to a single bunch (A)")
        ("BendingRadius,R", po::value<double>(&r_bend)->default_value(-1),
            "Bending radius of accelerator (m)\n"
            "negative: calculate from RevolutionFrequency")
        ("BeamEnergy,E", po::value<double>(&E_0)->default_value(1.3e9,"1.3e9"),
            "Beam energy (eV)")
        ("BeamEnergySpread,e", po::value<double>(&s_E)->default_value(4.7e-4,"4.7e-4"),
            "Natural energy spread (relative)")
        ("Impedance,Z", po::value<std::string>(&_impedancefile),
            "File containing impedance information.")
        ("VacuumGap,G", po::value<double>(&g)->default_value(0.03,"0.03"),
            "Full height of vacuum chamber (m)\n"
            "<0: free space CSR\n"
            " 0: no CSR\n"
            ">0: parallel plates CSR\n"
            "(|G| used as size of the beam pipe for other impedances)")
        ("UseCSR", po::value<bool>(&use_csr)->default_value(true),
            "Switch to turn off CSR for VacuumGap != 0")
        ("CollimatorRadius", po::value<double>(&collimator)->default_value(0),
            "Radius of collimator opening (m)\n"
            "<=0: no collimator")
        ("WallConductivity", po::value<double>(&s_c)->default_value(0),
            "Conductivity of the vacuum pipe (S/m)\n"
            "<=0: perfect conductor")
        ("WallSusceptibility", po::value<double>(&xi_wall)->default_value(0),
            "Magnetic susceptibility of the vacuum pipe (1)\n"
            "<-1: -1")
        ("CutoffFreq", po::value<double>(&f_c)->default_value(23e9,"23e9"),
            "Beamline cutoff frequency (Hz)")
        ("AcceleratingVoltage,V",
            po::value<double>(&V_RF)->default_value(1e6,"1e6"),
            "Accelerating Voltage (V) for one revolution")
        ("WakeFunction,w", po::value<std::string>(&_wakefile),
            "File containing wake function.")
    ;
    _programopts_file.add_options()
        ("cldev", po::value<int32_t>(&_cldevice)->default_value(1),
            "OpenCL device to use\n('-1' lists available devices)")
        ("ForceOpenGLVersion", po::value<int>(&_glversion)->default_value(2),
            "Force OpenGL version")
        ("gui,g", po::value<bool>(&_showphasespace)->default_value(true),
            "Show phase space view")
        ("output,o",
            po::value<std::string>(&_outfile),
            "name of file to safe results.")
        ("SavePhaseSpace",
            po::value<bool>(&_savephasespace)->default_value(false),
            "save every outstep's phase space to HDF5 file")
        ("SaveSourceMap",
            po::value<bool>(&_savesourcemap)->default_value(false),
            "save every outstep's source map to HDF5 file")
        ("tracking",
            po::value<std::string>(&_trackingfile)->default_value(""),
            "file containing starting positions (grid points)"
            "of particles to be (pseudo-) tracked")
        ("verbose,v", po::value<bool>(&_verbose)->implicit_value(false),
            "print information more detailed")
    ;
    _programopts_cli.add_options()
        #ifdef INOVESA_USE_CL
        ("cldev", po::value<int32_t>(&_cldevice)->default_value(0),
            "OpenCL device to use\n('-1' lists available devices)")
        #endif // INOVESA_USE_CL
        ("config,c", po::value<std::string>(&_configfile),
            "name of a file containing a configuration.")
        ("ForceOpenGLVersion", po::value<int>(&_glversion)->default_value(2),
            "Force OpenGL version")
        ("gui,g", po::value<bool>(&_showphasespace)->default_value(true),
            "Show phase space view")
        ("output,o",
            po::value<std::string>(&_outfile),
            "name of file to safe results.")
        ("SavePhaseSpace",
            po::value<bool>(&_savephasespace)->default_value(false),
            "save every outstep's phase space to HDF5 file")
        ("SaveSourceMap",
            po::value<bool>(&_savesourcemap)->default_value(false),
            "save every outstep's source map to HDF5 file")
        ("tracking",
            po::value<std::string>(&_trackingfile)->default_value(""),
            "file containing starting positions (grid points)"
            "of particles to be (pseudo-) tracked")
        ("verbose,v", po::value<bool>(&_verbose)->implicit_value(false),
            "print information more detailed")
    ;
    _simulopts.add_options()
        ("steps,N", po::value<uint32_t>(&steps)->default_value(1000),
            "Steps for one synchrotron period")
        ("outstep,n", po::value<uint32_t>(&outsteps)->default_value(100),
            "Save results every n steps.")
        ("padding,p", po::value<double>(&padding)->default_value(8.0),
            "Factor for zero padding of bunch profile")
        ("RoundPadding", po::value<bool>(&roundpadding)->default_value(true),
            "Always do zero padding up to 2 to the power of N")
        ("PhaseSpaceSize,P", po::value<double>(&pq_size)->default_value(12),
            "Size of phase space")
        ("PhaseSpaceShiftX",po::value<double>(&meshshiftx)->default_value(0),
            "Shift grid by X mesh points")
        ("PhaseSpaceShiftY",po::value<double>(&meshshifty)->default_value(0),
            "Shift grid by Y mesh points")
        ("RenormalizeCharge",po::value<int32_t>(&renormalize)->default_value(0),
            ">0: renormalize charge every n-th simulation step\n"
            " 0: do just one initial renormalization\n"
            "<0: no renormalization")
        ("RotationType", po::value<uint32_t>(&rotationtype)->default_value(2),
            "Used implementation for rotation\n"
            " 0: Standard rotation without source map\n"
            " 1: Standard rotation with source map\n"
            " 2: Manhattan rotation")
        ("GridSize,s", po::value<uint32_t>(&meshsize)->default_value(256),
            "Number of mesh points per dimension")
        ("rotations,T", po::value<double>(&rotations)->default_value(5),
            "Simulated time (in number of synchrotron periods)")
        ("derivation",po::value<uint32_t>(&deriv_type)->default_value(4u),
            "Number of grid points to be used to numerically find derivative")
        ("InterpolationPoints",po::value<uint32_t>(&interpol_type)->default_value(4u),
            "Number of grid points to be used for interpolation")
        ("InterpolateClamped",po::value<bool>(&interpol_clamp)->default_value(false),
            "Restrict result of interpolation to the values of the neighboring grid points")
    ;
    _compatopts.add_options()
        ("HaissinskiIterations",po::value<uint32_t>(&_hi)->default_value(0),
            "(currently ignored)")
        ("InitialDistParam",po::value<uint32_t>(&_hi)->default_value(0),
            "(currently ignored)")
        ("SyncFreq", po::value<double>(&f_s),
            "(compatibility naming for SynchrotronFrequency)")
    ;
    _cfgfileopts.add(_physopts);
    _cfgfileopts.add(_programopts_file);
    _cfgfileopts.add(_simulopts);
    _cfgfileopts.add(_compatopts);
    _commandlineopts.add(_proginfoopts);
    _commandlineopts.add(_programopts_cli);
    _commandlineopts.add(_simulopts);
    _commandlineopts.add(_physopts);
    _visibleopts.add(_commandlineopts);


    std::stringstream timestamp;
    timestamp << time(nullptr);
    _outfile = "inovesa-result_" + timestamp.str() + ".h5";
}

bool vfps::ProgramOptions::parse(int ac, char** av)
{
    po::store(po::parse_command_line(ac, av, _commandlineopts), _vm);
    po::notify(_vm);

    if (_vm.count("verbose")) {
        _verbose = true;
    }
    if (_vm.count("help")) {
        std::cout << _visibleopts << std::endl;
        return false;
    }
    if (_vm.count("copyright")) {
        std::cout << vfps::copyright_notice() << std::endl;
        return false;
    }
    if (_vm.count("version")) {
        std::cout << vfps::inovesa_version() << std::endl;
        return false;
    }
    if (_configfile == "/dev/null") {
        _configfile.clear();
    } else if (!_configfile.empty()) {
        if (boost::filesystem::exists(_configfile) &&
            boost::filesystem::is_regular_file(_configfile) ) {
            std::ifstream ifs(_configfile.c_str());
            if (!ifs) {
                std::cout << "Cannot open config file: " << _configfile
                          << std::endl;
                return false;
            } else {
                std::string message = "Loading configuration from \""
                                     + _configfile + "\".";
                Display::printText(message);
                store(parse_config_file(ifs, _cfgfileopts), _vm);
                notify(_vm);
                if(_vm.count("SyncFreq")) {
                    _vm.at("SynchrotronFrequency").value() = _vm["SyncFreq"].value();
                }
                notify(_vm);
            }
        } else if (_configfile != "default.cfg") {
            std::cout << "Config file \"" << _configfile
                      << "\" does not exist."<< std::endl;
            return false;
        }
    }
    #ifndef INOVESA_USE_CL
    if (_vm.count("cldev")) {
        std::cout    << "Warning: Defined device for OpenCL "
                    << "but running Inovesa without OpenCL support."
                    << std::endl;
    }
    #endif

    return true;
}

void vfps::ProgramOptions::save(std::string fname)
{
    std::ofstream ofs(fname.c_str());

    ofs << "# " << vfps::inovesa_version() << std::endl;

    for (po::variables_map::iterator it=_vm.begin(); it != _vm.end(); it++ ) {
        // currently, the _compatopts are ignored manually
<<<<<<< HEAD
        if (it->first == "HaissinskiIterations" ||
            it->first == "InitialDistParam"){
            continue;
        } else
        if (it->first == "SyncFreq"){
            ofs << "SynchrotronFrequency" << '='
                << _vm["SyncFreq"].as<double>()
                << std::endl;
=======
        if(it->first == "HaissinskiIterations"
        || it->first == "InitialDistParam"
        || it->first == "SyncFreq"
        ){
            continue;
        } else
        if (it->first == "alpha0" and f_s != 0.0) {
            ofs << "alpha0=0" << std::endl;
            continue;
>>>>>>> 820bc5c9
        } else
        if (!it->second.value().empty()) {
            if (it->second.value().type() == typeid(double)) {
                ofs << it->first << '='
                    << _vm[it->first].as<double>()
                    << std::endl;
            } else if (it->second.value().type() == typeid(int32_t)) {
                ofs << it->first << '='
                    << _vm[it->first].as<int32_t>()
                    << std::endl;
            } else if (it->second.value().type() == typeid(uint32_t)) {
                ofs << it->first << '='
                    << _vm[it->first].as<uint32_t>()
                    << std::endl;
            } else if (it->second.value().type() == typeid(int64_t)) {
                ofs << it->first << '='
                    << _vm[it->first].as<int64_t>()
                    << std::endl;
            } else if (it->second.value().type() == typeid(bool)) {
                ofs << it->first << '='
                    << _vm[it->first].as<bool>()
                    << std::endl;
            } else {
                std::string val;
                try {
                    if (it->first == "config") {
                        ofs << '#';
                    }
                    val = _vm[it->first].as<std::string>();
                    ofs << it->first << '='
                        << val
                        << std::endl;
                } catch(const boost::bad_any_cast &){}
            }
        }
    }
}

#ifdef INOVESA_USE_HDF5
void vfps::ProgramOptions::save(vfps::HDF5File* file)
{
    for (po::variables_map::iterator it=_vm.begin(); it != _vm.end(); it++ ) {
        if (!it->second.value().empty()) {
            if (it->second.value().type() == typeid(double)) {
                double data = _vm[it->first].as<double>();
                file->addParameterToGroup("/Info/Parameters",it->first,
                                          H5::PredType::IEEE_F64LE,&data);
            } else if (it->second.value().type() == typeid(uint32_t)) {
                uint32_t data = _vm[it->first].as<uint32_t>();
                file->addParameterToGroup("/Info/Parameters",it->first,
                                          H5::PredType::STD_U32LE,&data);
            } else if (it->second.value().type() == typeid(uint64_t)) {
                uint64_t data = _vm[it->first].as<uint64_t>();
                file->addParameterToGroup("/Info/Parameters",it->first,
                                          H5::PredType::STD_U32LE,&data);
            } else if (it->second.value().type() == typeid(int32_t)) {
                int32_t data = _vm[it->first].as<int32_t>();
                file->addParameterToGroup("/Info/Parameters",it->first,
                                          H5::PredType::STD_I32LE,&data);
            }
        }
    }
}
#endif // INOVESA_USE_HDF5<|MERGE_RESOLUTION|>--- conflicted
+++ resolved
@@ -275,16 +275,6 @@
 
     for (po::variables_map::iterator it=_vm.begin(); it != _vm.end(); it++ ) {
         // currently, the _compatopts are ignored manually
-<<<<<<< HEAD
-        if (it->first == "HaissinskiIterations" ||
-            it->first == "InitialDistParam"){
-            continue;
-        } else
-        if (it->first == "SyncFreq"){
-            ofs << "SynchrotronFrequency" << '='
-                << _vm["SyncFreq"].as<double>()
-                << std::endl;
-=======
         if(it->first == "HaissinskiIterations"
         || it->first == "InitialDistParam"
         || it->first == "SyncFreq"
@@ -294,7 +284,6 @@
         if (it->first == "alpha0" and f_s != 0.0) {
             ofs << "alpha0=0" << std::endl;
             continue;
->>>>>>> 820bc5c9
         } else
         if (!it->second.value().empty()) {
             if (it->second.value().type() == typeid(double)) {
