#include "PhaseSpace.hpp"

vfps::PhaseSpace::PhaseSpace(std::array<Ruler<meshaxis_t>,2> axis) :
	_axis(axis),
	_data1D(new meshdata_t[size(0)*size(1)]())
{
	_data = new meshdata_t*[size(0)];
	for (unsigned int i=0; i<size(0); i++) {
		_data[i] = &(_data1D[i*size(1)]);
	}
	_projection[0] = new meshdata_t[size(0)];
	_projection[1] = new meshdata_t[size(1)];
	_ws[0] = new meshdata_t[size(0)];
	_ws[1] = new meshdata_t[size(1)];

	const meshdata_t ca = 3.;
	meshdata_t dc = 1;

	const meshdata_t h03 = getDelta(0)/3.;
	_ws[0][0] = h03;
	for (unsigned int x=1; x< size(0)-1; x++){
		_ws[0][x] = h03 * (ca+dc);
		dc = -dc;
	}
	_ws[0][size(0)-1] = h03;


	const meshdata_t h13 = getDelta(1)/3.;
	_ws[1][0] = h13;
	for (unsigned int x=1; x< size(1)-1; x++){
		_ws[1][x] = h13 * (ca+dc);
		dc = -dc;
	}
	_ws[1][size(0)-1] = h13;

	img_size = {{size(0),size(1)}};
}


vfps::PhaseSpace::PhaseSpace(Ruler<meshaxis_t> axis1, Ruler<meshaxis_t> axis2) :
	PhaseSpace(std::array<Ruler<meshaxis_t>,2>{{axis1,axis2}})
{}

vfps::PhaseSpace::PhaseSpace(meshaxis_t xmin, meshaxis_t xmax,
							 meshaxis_t ymin, meshaxis_t ymax) :
	PhaseSpace(Ruler<meshaxis_t>(ps_xsize,xmin,xmax),
			   Ruler<meshaxis_t>(ps_ysize,ymin,ymax))
{}

vfps::PhaseSpace::PhaseSpace(const vfps::PhaseSpace& other) :
	PhaseSpace(other._axis)
{ std::copy_n(other._data1D,size(0)*size(1),_data1D); }

vfps::PhaseSpace::~PhaseSpace()
{
	delete [] _data;
	delete [] _data1D;
	delete [] _projection[0];
	delete [] _projection[1];
	delete [] _ws[0];
	delete [] _ws[1];
}

vfps::meshdata_t vfps::PhaseSpace::average(const unsigned int axis)
{
	if (axis == 0) {
		projectionToX();
	} else {
		projectionToY();
	}

	if (_moment[axis].size() == 0) {
		_moment[axis].resize(1);
	}

	meshdata_t avg = 0;
	for (unsigned int i=0; i<size(axis); i++) {
		avg += meshdata_t(i)*_projection[axis][i];
	}
	avg = avg/meshdata_t(size(axis));

	_moment[axis][0] = avg;

	return x(axis,avg);
}

vfps::meshdata_t vfps::PhaseSpace::variance(const unsigned int axis)
{
	if (axis == 0) {
		projectionToX();
	} else {
		projectionToY();
	}

	if (_moment[axis].size() < 2) {
		_moment[axis].resize(2);
	}

	average(axis);

	meshdata_t avg = _moment[axis][0];
	meshdata_t var = 0;
	for (unsigned int i=0; i<size(axis); i++) {
		var += (meshdata_t(i)-avg)*_projection[axis][i];
	}
	var = var/meshdata_t(size(axis));

	_moment[axis][1] = var;

	return x(axis,var);
}

vfps::meshdata_t* vfps::PhaseSpace::projectionToX() {
	for (unsigned int x=0; x < size(0); x++) {
		_projection[0][x] = 0;
		for (unsigned int y=0; y< size(1); y++) {
			_projection[0][x] += _data[x][y]*_ws[0][y];
		}
	}
	return _projection[0];
}

vfps::meshdata_t* vfps::PhaseSpace::projectionToY() {
	for (unsigned int y=0; y< size(1); y++) {
		_projection[1][y] = 0;
		for (unsigned int x=0; x < size(0); x++) {
			_projection[1][y] += _data[x][y]*_ws[1][x];
		}
	}
	return _projection[1];
}

vfps::PhaseSpace& vfps::PhaseSpace::operator=(vfps::PhaseSpace other)
{
	swap(*this,other);
	return *this;
}

<<<<<<< HEAD
void vfps::swap(vfps::PhaseSpace& first, vfps::PhaseSpace& second) noexcept
{
	std::swap(first._data, second._data);
	std::swap(first._data1D,second._data1D);
=======
void vfps::PhaseSpace::setRotationMap(const meshaxis_t deltat,
									  const vfps::PhaseSpace::ROTATION_TYPE mn)
{
	std::vector<interpol_t> ti;
	ti.resize(size(0)*size(1));

	const meshaxis_t cos_dt = cos(deltat);
	const meshaxis_t sin_dt = -sin(deltat);

	std::array<unsigned int,12> num;
	num.fill(0);
	for(unsigned int p_i=0; p_i< size(1); p_i++) {
		for (unsigned int q_i=0; q_i< size(0); q_i++) {

			// Cell of inverse image (qp,pp) of grid point i,j.
			meshaxis_t qp; //q', backward mapping
			meshaxis_t pp; //p'
			// interpolation type specific q and p coordinates
			meshaxis_t pcoord;
			meshaxis_t qcoord;
			meshaxis_t qq_int;
			meshaxis_t qp_int;
			//Scaled arguments of interpolation functions:
			unsigned int id; //meshpoint smaller q'
			unsigned int jd; //numper of lower mesh point from p'
			interpol_t xiq; //distance from id
			interpol_t xip; //distance of p' from lower mesh point
			switch (mn) {
			case ROTATION_TYPE::MESH:
				qp = cos_dt*(q_i-size(0)/2.0)
						- sin_dt*(p_i-size(1)/2.0)+size(0)/2.0;
				pp = sin_dt*(q_i-size(0)/2.0)
						+ cos_dt*(p_i-size(1)/2.0)+size(1)/2.0;
				qcoord = qp;
				pcoord = pp;
				break;
			case ROTATION_TYPE::NORMAL:
				qp = cos_dt*((q_i-size(0)/2.0)/size(0))
						- sin_dt*((p_i-size(1)/2.0)/size(1));
				pp = sin_dt*((q_i-size(0)/2.0)/size(0))
						+ cos_dt*((p_i-size(1)/2.0)/size(1));
				qcoord = (qp+0.5)*size(0);
				pcoord = (pp+0.5)*size(1);
				break;
			case ROTATION_TYPE::NORMAL2:
				qp = cos_dt*(2*static_cast<int>(q_i)-static_cast<int>(size(0)))/static_cast<int>(size(0))
				   - sin_dt*(2*static_cast<int>(p_i)-static_cast<int>(size(1)))/static_cast<int>(size(1));

				pp = sin_dt*(2*static_cast<int>(q_i)-static_cast<int>(size(0)))/static_cast<int>(size(0))
				   + cos_dt*(2*static_cast<int>(p_i)-static_cast<int>(size(1)))/static_cast<int>(size(1));
				qcoord = (qp+1)*size(0)/2;
				pcoord = (pp+1)*size(1)/2;
				break;
			case ROTATION_TYPE::SPACE:
				qp = cos_dt*x(0,q_i) - sin_dt*x(1,p_i);
				pp = sin_dt*x(0,q_i) + cos_dt*x(1,p_i);
				qcoord = (qp-getMin(0))/getDelta(0);
				pcoord = (pp-getMin(1))/getDelta(1);
				break;
			}
			xiq = std::modf(qcoord, &qq_int);
			xip = std::modf(pcoord, &qp_int);
			id = qq_int;
			jd = qp_int;

			if (id <  size(0) && jd < size(1))
			{
				// gridpoint matrix used for interpolation
				std::array<std::array<hi,it>,it> ph;

				// arrays of interpolation coefficients
				std::array<interpol_t,it> icq;
				std::array<interpol_t,it> icp;

				std::array<interpol_t,it*it> hmc;

				// create vectors containing interpolation coefficiants
				switch (it)
				{
				case INTERPOL_TYPE::NONE:
					icq[0] = 1;

					icp[0] = 1;
					break;

				case INTERPOL_TYPE::LINEAR:
					icq[0] = interpol_t(1)-xiq;
					icq[1] = xiq;

					icp[0] = interpol_t(1)-xip;
					icp[1] = xip;
					break;

				case INTERPOL_TYPE::QUADRATIC:
					icq[0] = xiq*(xiq-interpol_t(1))/interpol_t(2);
					icq[1] = interpol_t(1)-xiq*xiq;
					icq[2] = xiq*(xiq+interpol_t(1))/interpol_t(2);

					icp[0] = xip*(xip-interpol_t(1))/interpol_t(2);
					icp[1] = interpol_t(1)-xip*xip;
					icp[2] = xip*(xip+interpol_t(1))/interpol_t(2);
					break;

				case INTERPOL_TYPE::CUBIC:
					icq[0] = (xiq-interpol_t(1))*(xiq-interpol_t(2))*xiq
							* interpol_t(-1./6.);
					icq[1] = (xiq+interpol_t(1))*(xiq-interpol_t(1))
							* (xiq-interpol_t(2)) / interpol_t(2);
					icq[2] = (interpol_t(2)-xiq)*xiq*(xiq+interpol_t(1))
							/ interpol_t(2);
					icq[3] = xiq*(xiq+interpol_t(1))*(xiq-interpol_t(1))
							* interpol_t(1./6.);

					icp[0] = (xip-interpol_t(1))*(xip-interpol_t(2))*xip
							* interpol_t(-1./6.);
					icp[1] = (xip+interpol_t(1))*(xip-interpol_t(1))
							* (xip-interpol_t(2)) / interpol_t(2);
					icp[2] = (interpol_t(2)-xip)*xip*(xip+interpol_t(1))
							/ interpol_t(2);
					icp[3] = xip*(xip+interpol_t(1))*(xip-interpol_t(1))
							* interpol_t(1./6.);
					break;
				}

				//  Assemble interpolation
				for (size_t hmq=0; hmq<it; hmq++) {
					for (size_t hmp=0; hmp<it; hmp++){
						hmc[hmp*it+hmq] = icq[hmp]*icp[hmq];
					}
				}


				// renormlize to minimize rounding errors
//				renormalize(hmc.size(),hmc.data());

				// write heritage map
				for (unsigned int j1=0; j1<it; j1++) {
					unsigned int j0 = jd+j1-(it-1)/2;
					for (unsigned int i1=0; i1<it; i1++) {
						unsigned int i0 = id+i1-(it-1)/2;
						if(i0< size(0) && j0 < size(1) ){
							ph[i1][j1].index = i0*size(1)+j0;
							ph[i1][j1].index2d = {{i0,j0}};
							ph[i1][j1].weight = hmc[i1*it+j1];
						} else {
							ph[i1][j1].index = 0;
							ph[i1][j1].index2d = {{0,0}};
							ph[i1][j1].weight = 0;
						}
						_heritage_map[q_i][p_i][i1*it+j1]
								= ph[i1][j1];
					}
				}
			}
		}
	}
}

void vfps::PhaseSpace::rotate()
{
#ifdef FR_USE_CL
	OCLH::queue.enqueueNDRangeKernel (
				applyHM1D,
				cl::NullRange,
				cl::NDRange(size(0)*size(1)));
#ifdef CL_VERSION_1_2
	OCLH::queue.enqueueBarrierWithWaitList();
#else // CL_VERSION_1_2
	OCLH::queue.enqueueBarrier();
#endif // CL_VERSION_1_2
	OCLH::queue.enqueueCopyBuffer(_data_rotated_buf,
								  _data_buf,
								  0,0,sizeof(float)*size(0)*size(1));
#else // FR_USE_CL
	for (unsigned int i=0; i< size(0)*size(1); i++) {
		_data1D_rotated[i] = 0;
		for (hi h: _heritage_map1D[i]) {
			_data1D_rotated[i] += _data1D[h.index]*static_cast<meshdata_t>(h.weight);
		}
		// handle overshooting
		meshdata_t ceil=std::numeric_limits<fixp32>::min();
		meshdata_t flor=std::numeric_limits<fixp32>::max();
		for (size_t x=1; x<=2; x++) {
			for (size_t y=1; y<=2; y++) {
				ceil = std::max(ceil,_data1D[_heritage_map1D[i][x*it+y].index]);
				flor = std::min(flor,_data1D[_heritage_map1D[i][x*it+y].index]);
			}
		}
		_data1D_rotated[i] = std::max(std::min(ceil,_data1D_rotated[i]),flor);
	}
	std::copy_n(_data1D_rotated,size(0)*size(1),_data1D);
#endif // FR_USE_CL
}

void vfps::PhaseSpace::kick(const std::vector<meshdata_t>& AF)
{
	;
}

void vfps::PhaseSpace::renormalize(size_t n, float* args)
{
	float sum=0;
	for( size_t i=0; i<n; i++) {
		sum += args[i];
	}

	if (sum > 0) {
		for( size_t i=0; i<n; i++) {
			args[i] /= sum;
		}
	} else {
		for( size_t i=0; i<n; i++) {
			args[i] = 1.0f/n;
		}
	}
}

void vfps::PhaseSpace::renormalize(size_t n, fixp32* args)
{
	std::vector<fixp32> tmpshare;
	tmpshare.reserve(n);
	fixp32 sum=0;
	for( size_t i=0; i<n; i++) {
		sum += args[i];
		tmpshare.push_back(args[i]);
	}

	if (sum == fixp32(0)) {
		for( size_t i=0; i<n; i++) {
			tmpshare[i] = 1;
		}
		sum = n;
	}
	std::list<std::pair<fixp32,size_t>> remainders;
	fixp32 rensum=0;
	for( size_t i=0; i<n; i++) {
		fixp32 val = tmpshare[i];
		fixp32 remainder = val - sum*(val/sum);
		val /= sum;
		rensum += val;
		args[i] = val;
		remainders.push_back(std::pair<fixp32,size_t>(remainder,i));
	}

	fixp32 rest = fixp32(1) - rensum;
	if (rest > fixp32(0)) {
		// sort remainders descending
		remainders.sort([](	const std::pair<fixp32,size_t> &lhs,
							const std::pair<fixp32,size_t> &rhs)
						-> bool
						{ return lhs.first > rhs.first; }
		);
		do {
			args[remainders.front().second] += std::numeric_limits<fixp32>::epsilon();
			remainders.pop_front();
			rest -= fixp32(std::numeric_limits<fixp32>::epsilon());
		} while (rest > fixp32(0));
	} else  if (rest < fixp32(0)) {
		// sort remainders ascending
		remainders.sort([](	const std::pair<fixp32,size_t> &lhs,
							const std::pair<fixp32,size_t> &rhs)
						-> bool
						{ return lhs.first < rhs.first; }
		);
		do {
			args[remainders.front().second] -= std::numeric_limits<fixp32>::epsilon();
			remainders.pop_front();
			rest += fixp32(std::numeric_limits<fixp32>::epsilon());
		} while (rest > fixp32(0));
	}
}

void vfps::PhaseSpace::__initOpenCL()
{
	_data_buf = cl::Buffer(OCLH::context,
							CL_MEM_READ_ONLY | CL_MEM_COPY_HOST_PTR,
							sizeof(float)*size(0)*size(1),
						   _data1D);
	_data_rotated_buf = cl::Buffer(OCLH::context,
									CL_MEM_WRITE_ONLY | CL_MEM_COPY_HOST_PTR,
								   sizeof(float)*size(0)*size(1),
								   _data1D_rotated);
	_heritage_map1D_buf = cl::Buffer(OCLH::context,
									 CL_MEM_READ_ONLY | CL_MEM_COPY_HOST_PTR,
									 sizeof(hi)*it*it*size(0)*size(1),
									 _heritage_map1D);
	if (it == 4) {
		applyHM1D = cl::Kernel(CLProgApplyHM::p, "applyHM4sat");
		applyHM1D.setArg(0, _data_buf);
		applyHM1D.setArg(1, _heritage_map1D_buf);
		applyHM1D.setArg(2, _data_rotated_buf);
	} else {
		applyHM1D = cl::Kernel(CLProgApplyHM::p, "applyHM1D");
		applyHM1D.setArg(0, _data_buf);
		applyHM1D.setArg(1, _heritage_map1D_buf);
		applyHM1D.setArg(2, it*it);
		applyHM1D.setArg(3, _data_rotated_buf);
	}
>>>>>>> f1b7d65b
}<|MERGE_RESOLUTION|>--- conflicted
+++ resolved
@@ -136,309 +136,22 @@
 	return *this;
 }
 
-<<<<<<< HEAD
 void vfps::swap(vfps::PhaseSpace& first, vfps::PhaseSpace& second) noexcept
 {
 	std::swap(first._data, second._data);
 	std::swap(first._data1D,second._data1D);
-=======
-void vfps::PhaseSpace::setRotationMap(const meshaxis_t deltat,
-									  const vfps::PhaseSpace::ROTATION_TYPE mn)
-{
-	std::vector<interpol_t> ti;
-	ti.resize(size(0)*size(1));
-
-	const meshaxis_t cos_dt = cos(deltat);
-	const meshaxis_t sin_dt = -sin(deltat);
-
-	std::array<unsigned int,12> num;
-	num.fill(0);
-	for(unsigned int p_i=0; p_i< size(1); p_i++) {
-		for (unsigned int q_i=0; q_i< size(0); q_i++) {
-
-			// Cell of inverse image (qp,pp) of grid point i,j.
-			meshaxis_t qp; //q', backward mapping
-			meshaxis_t pp; //p'
-			// interpolation type specific q and p coordinates
-			meshaxis_t pcoord;
-			meshaxis_t qcoord;
-			meshaxis_t qq_int;
-			meshaxis_t qp_int;
-			//Scaled arguments of interpolation functions:
-			unsigned int id; //meshpoint smaller q'
-			unsigned int jd; //numper of lower mesh point from p'
-			interpol_t xiq; //distance from id
-			interpol_t xip; //distance of p' from lower mesh point
-			switch (mn) {
-			case ROTATION_TYPE::MESH:
-				qp = cos_dt*(q_i-size(0)/2.0)
-						- sin_dt*(p_i-size(1)/2.0)+size(0)/2.0;
-				pp = sin_dt*(q_i-size(0)/2.0)
-						+ cos_dt*(p_i-size(1)/2.0)+size(1)/2.0;
-				qcoord = qp;
-				pcoord = pp;
-				break;
-			case ROTATION_TYPE::NORMAL:
-				qp = cos_dt*((q_i-size(0)/2.0)/size(0))
-						- sin_dt*((p_i-size(1)/2.0)/size(1));
-				pp = sin_dt*((q_i-size(0)/2.0)/size(0))
-						+ cos_dt*((p_i-size(1)/2.0)/size(1));
-				qcoord = (qp+0.5)*size(0);
-				pcoord = (pp+0.5)*size(1);
-				break;
-			case ROTATION_TYPE::NORMAL2:
-				qp = cos_dt*(2*static_cast<int>(q_i)-static_cast<int>(size(0)))/static_cast<int>(size(0))
-				   - sin_dt*(2*static_cast<int>(p_i)-static_cast<int>(size(1)))/static_cast<int>(size(1));
-
-				pp = sin_dt*(2*static_cast<int>(q_i)-static_cast<int>(size(0)))/static_cast<int>(size(0))
-				   + cos_dt*(2*static_cast<int>(p_i)-static_cast<int>(size(1)))/static_cast<int>(size(1));
-				qcoord = (qp+1)*size(0)/2;
-				pcoord = (pp+1)*size(1)/2;
-				break;
-			case ROTATION_TYPE::SPACE:
-				qp = cos_dt*x(0,q_i) - sin_dt*x(1,p_i);
-				pp = sin_dt*x(0,q_i) + cos_dt*x(1,p_i);
-				qcoord = (qp-getMin(0))/getDelta(0);
-				pcoord = (pp-getMin(1))/getDelta(1);
-				break;
-			}
-			xiq = std::modf(qcoord, &qq_int);
-			xip = std::modf(pcoord, &qp_int);
-			id = qq_int;
-			jd = qp_int;
-
-			if (id <  size(0) && jd < size(1))
-			{
-				// gridpoint matrix used for interpolation
-				std::array<std::array<hi,it>,it> ph;
-
-				// arrays of interpolation coefficients
-				std::array<interpol_t,it> icq;
-				std::array<interpol_t,it> icp;
-
-				std::array<interpol_t,it*it> hmc;
-
-				// create vectors containing interpolation coefficiants
-				switch (it)
-				{
-				case INTERPOL_TYPE::NONE:
-					icq[0] = 1;
-
-					icp[0] = 1;
-					break;
-
-				case INTERPOL_TYPE::LINEAR:
-					icq[0] = interpol_t(1)-xiq;
-					icq[1] = xiq;
-
-					icp[0] = interpol_t(1)-xip;
-					icp[1] = xip;
-					break;
-
-				case INTERPOL_TYPE::QUADRATIC:
-					icq[0] = xiq*(xiq-interpol_t(1))/interpol_t(2);
-					icq[1] = interpol_t(1)-xiq*xiq;
-					icq[2] = xiq*(xiq+interpol_t(1))/interpol_t(2);
-
-					icp[0] = xip*(xip-interpol_t(1))/interpol_t(2);
-					icp[1] = interpol_t(1)-xip*xip;
-					icp[2] = xip*(xip+interpol_t(1))/interpol_t(2);
-					break;
-
-				case INTERPOL_TYPE::CUBIC:
-					icq[0] = (xiq-interpol_t(1))*(xiq-interpol_t(2))*xiq
-							* interpol_t(-1./6.);
-					icq[1] = (xiq+interpol_t(1))*(xiq-interpol_t(1))
-							* (xiq-interpol_t(2)) / interpol_t(2);
-					icq[2] = (interpol_t(2)-xiq)*xiq*(xiq+interpol_t(1))
-							/ interpol_t(2);
-					icq[3] = xiq*(xiq+interpol_t(1))*(xiq-interpol_t(1))
-							* interpol_t(1./6.);
-
-					icp[0] = (xip-interpol_t(1))*(xip-interpol_t(2))*xip
-							* interpol_t(-1./6.);
-					icp[1] = (xip+interpol_t(1))*(xip-interpol_t(1))
-							* (xip-interpol_t(2)) / interpol_t(2);
-					icp[2] = (interpol_t(2)-xip)*xip*(xip+interpol_t(1))
-							/ interpol_t(2);
-					icp[3] = xip*(xip+interpol_t(1))*(xip-interpol_t(1))
-							* interpol_t(1./6.);
-					break;
-				}
-
-				//  Assemble interpolation
-				for (size_t hmq=0; hmq<it; hmq++) {
-					for (size_t hmp=0; hmp<it; hmp++){
-						hmc[hmp*it+hmq] = icq[hmp]*icp[hmq];
-					}
-				}
-
-
-				// renormlize to minimize rounding errors
-//				renormalize(hmc.size(),hmc.data());
-
-				// write heritage map
-				for (unsigned int j1=0; j1<it; j1++) {
-					unsigned int j0 = jd+j1-(it-1)/2;
-					for (unsigned int i1=0; i1<it; i1++) {
-						unsigned int i0 = id+i1-(it-1)/2;
-						if(i0< size(0) && j0 < size(1) ){
-							ph[i1][j1].index = i0*size(1)+j0;
-							ph[i1][j1].index2d = {{i0,j0}};
-							ph[i1][j1].weight = hmc[i1*it+j1];
-						} else {
-							ph[i1][j1].index = 0;
-							ph[i1][j1].index2d = {{0,0}};
-							ph[i1][j1].weight = 0;
-						}
-						_heritage_map[q_i][p_i][i1*it+j1]
-								= ph[i1][j1];
-					}
-				}
-			}
-		}
-	}
 }
 
-void vfps::PhaseSpace::rotate()
-{
 #ifdef FR_USE_CL
-	OCLH::queue.enqueueNDRangeKernel (
-				applyHM1D,
-				cl::NullRange,
-				cl::NDRange(size(0)*size(1)));
-#ifdef CL_VERSION_1_2
-	OCLH::queue.enqueueBarrierWithWaitList();
-#else // CL_VERSION_1_2
-	OCLH::queue.enqueueBarrier();
-#endif // CL_VERSION_1_2
-	OCLH::queue.enqueueCopyBuffer(_data_rotated_buf,
-								  _data_buf,
-								  0,0,sizeof(float)*size(0)*size(1));
-#else // FR_USE_CL
-	for (unsigned int i=0; i< size(0)*size(1); i++) {
-		_data1D_rotated[i] = 0;
-		for (hi h: _heritage_map1D[i]) {
-			_data1D_rotated[i] += _data1D[h.index]*static_cast<meshdata_t>(h.weight);
-		}
-		// handle overshooting
-		meshdata_t ceil=std::numeric_limits<fixp32>::min();
-		meshdata_t flor=std::numeric_limits<fixp32>::max();
-		for (size_t x=1; x<=2; x++) {
-			for (size_t y=1; y<=2; y++) {
-				ceil = std::max(ceil,_data1D[_heritage_map1D[i][x*it+y].index]);
-				flor = std::min(flor,_data1D[_heritage_map1D[i][x*it+y].index]);
-			}
-		}
-		_data1D_rotated[i] = std::max(std::min(ceil,_data1D_rotated[i]),flor);
-	}
-	std::copy_n(_data1D_rotated,size(0)*size(1),_data1D);
-#endif // FR_USE_CL
-}
-
-void vfps::PhaseSpace::kick(const std::vector<meshdata_t>& AF)
-{
-	;
-}
-
-void vfps::PhaseSpace::renormalize(size_t n, float* args)
-{
-	float sum=0;
-	for( size_t i=0; i<n; i++) {
-		sum += args[i];
-	}
-
-	if (sum > 0) {
-		for( size_t i=0; i<n; i++) {
-			args[i] /= sum;
-		}
-	} else {
-		for( size_t i=0; i<n; i++) {
-			args[i] = 1.0f/n;
-		}
-	}
-}
-
-void vfps::PhaseSpace::renormalize(size_t n, fixp32* args)
-{
-	std::vector<fixp32> tmpshare;
-	tmpshare.reserve(n);
-	fixp32 sum=0;
-	for( size_t i=0; i<n; i++) {
-		sum += args[i];
-		tmpshare.push_back(args[i]);
-	}
-
-	if (sum == fixp32(0)) {
-		for( size_t i=0; i<n; i++) {
-			tmpshare[i] = 1;
-		}
-		sum = n;
-	}
-	std::list<std::pair<fixp32,size_t>> remainders;
-	fixp32 rensum=0;
-	for( size_t i=0; i<n; i++) {
-		fixp32 val = tmpshare[i];
-		fixp32 remainder = val - sum*(val/sum);
-		val /= sum;
-		rensum += val;
-		args[i] = val;
-		remainders.push_back(std::pair<fixp32,size_t>(remainder,i));
-	}
-
-	fixp32 rest = fixp32(1) - rensum;
-	if (rest > fixp32(0)) {
-		// sort remainders descending
-		remainders.sort([](	const std::pair<fixp32,size_t> &lhs,
-							const std::pair<fixp32,size_t> &rhs)
-						-> bool
-						{ return lhs.first > rhs.first; }
-		);
-		do {
-			args[remainders.front().second] += std::numeric_limits<fixp32>::epsilon();
-			remainders.pop_front();
-			rest -= fixp32(std::numeric_limits<fixp32>::epsilon());
-		} while (rest > fixp32(0));
-	} else  if (rest < fixp32(0)) {
-		// sort remainders ascending
-		remainders.sort([](	const std::pair<fixp32,size_t> &lhs,
-							const std::pair<fixp32,size_t> &rhs)
-						-> bool
-						{ return lhs.first < rhs.first; }
-		);
-		do {
-			args[remainders.front().second] -= std::numeric_limits<fixp32>::epsilon();
-			remainders.pop_front();
-			rest += fixp32(std::numeric_limits<fixp32>::epsilon());
-		} while (rest > fixp32(0));
-	}
-}
-
 void vfps::PhaseSpace::__initOpenCL()
 {
-	_data_buf = cl::Buffer(OCLH::context,
+	data_read_buf = cl::Buffer(OCLH::context,
 							CL_MEM_READ_ONLY | CL_MEM_COPY_HOST_PTR,
 							sizeof(float)*size(0)*size(1),
 						   _data1D);
-	_data_rotated_buf = cl::Buffer(OCLH::context,
+	data_write_buf = cl::Buffer(OCLH::context,
 									CL_MEM_WRITE_ONLY | CL_MEM_COPY_HOST_PTR,
 								   sizeof(float)*size(0)*size(1),
-								   _data1D_rotated);
-	_heritage_map1D_buf = cl::Buffer(OCLH::context,
-									 CL_MEM_READ_ONLY | CL_MEM_COPY_HOST_PTR,
-									 sizeof(hi)*it*it*size(0)*size(1),
-									 _heritage_map1D);
-	if (it == 4) {
-		applyHM1D = cl::Kernel(CLProgApplyHM::p, "applyHM4sat");
-		applyHM1D.setArg(0, _data_buf);
-		applyHM1D.setArg(1, _heritage_map1D_buf);
-		applyHM1D.setArg(2, _data_rotated_buf);
-	} else {
-		applyHM1D = cl::Kernel(CLProgApplyHM::p, "applyHM1D");
-		applyHM1D.setArg(0, _data_buf);
-		applyHM1D.setArg(1, _heritage_map1D_buf);
-		applyHM1D.setArg(2, it*it);
-		applyHM1D.setArg(3, _data_rotated_buf);
-	}
->>>>>>> f1b7d65b
-}+								   _data1D);
+}
+#endif