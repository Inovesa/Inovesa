// SPDX-License-Identifier: GPL-3.0-or-later
/*
 * This file is part of Inovesa (github.com/Inovesa/Inovesa).
 * It's copyrighted by the contributors recorded
 * in the version control history of the file.
 */

#if INOVESA_USE_PNG == 1
#include <png++/png.hpp>
#endif
#include <iterator>

#include "defines.hpp"
#include "IO/Display.hpp"
#include "IO/HDF5File.hpp"
#include "PS/PhaseSpaceFactory.hpp"

#if INOVESA_USE_HDF5 == 1
std::unique_ptr<vfps::PhaseSpace>
vfps::makePSFromHDF5(std::string fname, int64_t startdiststep
                    , vfps::meshaxis_t qmin, vfps::meshaxis_t qmax
                    , vfps::meshaxis_t pmin, vfps::meshaxis_t pmax
                    , oclhptr_t oclh
<<<<<<< HEAD
                    , const double bunch_charge
                    , const double bunch_current
=======
                    , const double beam_charge
                    , const double beam_current
>>>>>>> 0a0c3dcf
                    , double xscale, double yscale
                    )
{
    try {
        auto ps = HDF5File::readPhaseSpace(fname,qmin,qmax,pmin,pmax
                                          , oclh
<<<<<<< HEAD
                                          , bunch_charge,bunch_current,
=======
                                          , beam_charge,beam_current,
>>>>>>> 0a0c3dcf
                                           xscale,yscale,startdiststep);
        #if INOVESA_USE_OPENCL == 1
        ps->syncCLMem(OCLH::clCopyDirection::cpu2dev);
        #endif // INOVESA_USE_OPENCL
        return ps;
    } catch (const std::exception& ex) {
        std::cerr << "Error loading initial distribution from \""
                  << fname << "\":"
                  << ex.what() << std::endl;
    } catch (const H5::Exception& ex) {
        #if H5_VERS_MAJOR == 1 and H5_VERS_MINOR < 10
        ex.printError();
        #else
        ex.printErrorStack();
        #endif
        H5::Exception::clearErrorStack();
    } catch (...) {
        std::cerr << "Error loading initial distribution from \""
                  << fname << "\".";
    }
    return nullptr;
}
#endif // INOVESA_USE_HDF5

std::unique_ptr<vfps::PhaseSpace>
vfps::makePSFromPNG( std::string fname
                   , meshaxis_t qmin, meshaxis_t qmax
                   , meshaxis_t pmin, meshaxis_t pmax
                   , oclhptr_t oclh
<<<<<<< HEAD
                   , const double bunch_charge
                   , const double bunch_current
=======
                   , const double beam_charge
                   , const double beam_current
>>>>>>> 0a0c3dcf
                   , double qscale, double pscale
                   )
{
    #if INOVESA_USE_PNG == 1
    // load pattern to start with
    png::image<png::gray_pixel_16> image;
    try {
        image.read(fname);
    } catch ( const png::std_error &e ) {
        std::cerr << e.what() << std::endl;
    } catch ( const png::error &e ) {
        std::cerr << "Problem loading " << fname
                  << ": " << e.what() << std::endl;
    } catch (...) {
        std::cerr << "Error loading initial distribution from \""
                  << fname << "\".";
    }

    if (image.get_width() == image.get_height()) {
        meshindex_t ps_size = image.get_height();

        std::vector<meshdata_t> data(static_cast<meshindex_t>(ps_size*ps_size));

        for (unsigned int x=0; x<ps_size; x++) {
            for (unsigned int y=0; y<ps_size; y++) {
                data[x*ps_size+y] = image[ps_size-y-1][x]/float(UINT16_MAX);
            }
        }
<<<<<<< HEAD
        auto ps = std::make_unique<PhaseSpace>( ps_size
                                              , qmin, qmax, qscale
                                              , pmin, pmax, pscale
                                              , oclh
                                              , bunch_charge,bunch_current
                                              , 1U, 1
=======

        std::vector<integral_t> filling = {{ 1.0 }};
        PhaseSpace::setSize(ps_size, filling.size());
        auto ps = std::make_unique<PhaseSpace>( qmin, qmax, qscale
                                              , pmin, pmax, pscale
                                              , oclh
                                              , beam_charge,beam_current
                                              , filling, 1
>>>>>>> 0a0c3dcf
                                              , data.data());
        // normalize integral to 1
        ps->updateXProjection();
        ps->normalize();

        #if INOVESA_USE_OPENCL == 1
        ps->syncCLMem(OCLH::clCopyDirection::cpu2dev);
        #endif // INOVESA_USE_OPENCL
        std::stringstream imgsize;
        imgsize << ps_size;
        Display::printText("Read phase space (a="+imgsize.str()+" px).");
        return ps;
    } else {
        std::cerr << "Phase space has to be quadratic. Please adjust "
                  << fname << std::endl;
    }
#endif // INOVESA_USE_PNG
    return nullptr;
}

std::unique_ptr<vfps::PhaseSpace>
vfps::makePSFromTXT(std::string fname, int64_t ps_size
                   , vfps::meshaxis_t qmin, vfps::meshaxis_t qmax
                   , vfps::meshaxis_t pmin, vfps::meshaxis_t pmax
                   , oclhptr_t oclh
<<<<<<< HEAD
                   , const double bunch_charge, const double bunch_current
                   , double qscale, double pscale)
{
    auto ps = std::make_unique<PhaseSpace>( ps_size
                                          , qmin, qmax, qscale
                                          , pmin, pmax, pscale
                                          , oclh
                                          , bunch_charge,bunch_current
                                          , 1U
=======
                   , const double beam_charge, const double beam_current
                   , double qscale, double pscale)
{
    std::vector<integral_t> filling = {{ 1.0 }};
    PhaseSpace::setSize(ps_size, filling.size());
    auto ps = std::make_unique<PhaseSpace>( qmin, qmax, qscale
                                          , pmin, pmax, pscale
                                          , oclh
                                          , beam_charge,beam_current
                                          , filling
>>>>>>> 0a0c3dcf
                                          );
    std::ifstream ifs;
    try {
        ifs.open(fname);
    } catch (const std::exception& ex) {
        std::cerr << "Error loading initial distribution from \""
                  << fname << "\":"
                  << ex.what() << std::endl;
    } catch (...) {
        std::cerr << "Error loading initial distribution from \""
                  << fname << "\".";
    }

    ifs.unsetf(std::ios_base::skipws);

    // count the newlines with an algorithm specialized for counting:
    size_t line_count = std::count(
        std::istream_iterator<char>(ifs),
        std::istream_iterator<char>(),
        '\n');

    ifs.setf(std::ios_base::skipws);
    ifs.clear();
    ifs.seekg(0,ifs.beg);

    while (ifs.good()) {
        float xf,yf;
        ifs >> xf >> yf;
        meshindex_t x = std::lround((xf/qmax+0.5f)*ps_size);
        meshindex_t y = std::lround((yf/pmax+0.5f)*ps_size);
        if (x < ps_size && y < ps_size) {
            (*ps)[0][x][y] += 1.0/line_count;
        }
    }
    ifs.close();

    // normalize integral to 1
    ps->normalize();
    #if INOVESA_USE_OPENCL == 1
    ps->syncCLMem(OCLH::clCopyDirection::cpu2dev);
    #endif // INOVESA_USE_OPENCL
    return ps;
}<|MERGE_RESOLUTION|>--- conflicted
+++ resolved
@@ -21,24 +21,15 @@
                     , vfps::meshaxis_t qmin, vfps::meshaxis_t qmax
                     , vfps::meshaxis_t pmin, vfps::meshaxis_t pmax
                     , oclhptr_t oclh
-<<<<<<< HEAD
-                    , const double bunch_charge
-                    , const double bunch_current
-=======
                     , const double beam_charge
                     , const double beam_current
->>>>>>> 0a0c3dcf
                     , double xscale, double yscale
                     )
 {
     try {
         auto ps = HDF5File::readPhaseSpace(fname,qmin,qmax,pmin,pmax
                                           , oclh
-<<<<<<< HEAD
-                                          , bunch_charge,bunch_current,
-=======
                                           , beam_charge,beam_current,
->>>>>>> 0a0c3dcf
                                            xscale,yscale,startdiststep);
         #if INOVESA_USE_OPENCL == 1
         ps->syncCLMem(OCLH::clCopyDirection::cpu2dev);
@@ -68,13 +59,8 @@
                    , meshaxis_t qmin, meshaxis_t qmax
                    , meshaxis_t pmin, meshaxis_t pmax
                    , oclhptr_t oclh
-<<<<<<< HEAD
-                   , const double bunch_charge
-                   , const double bunch_current
-=======
                    , const double beam_charge
                    , const double beam_current
->>>>>>> 0a0c3dcf
                    , double qscale, double pscale
                    )
 {
@@ -103,14 +89,6 @@
                 data[x*ps_size+y] = image[ps_size-y-1][x]/float(UINT16_MAX);
             }
         }
-<<<<<<< HEAD
-        auto ps = std::make_unique<PhaseSpace>( ps_size
-                                              , qmin, qmax, qscale
-                                              , pmin, pmax, pscale
-                                              , oclh
-                                              , bunch_charge,bunch_current
-                                              , 1U, 1
-=======
 
         std::vector<integral_t> filling = {{ 1.0 }};
         PhaseSpace::setSize(ps_size, filling.size());
@@ -119,7 +97,6 @@
                                               , oclh
                                               , beam_charge,beam_current
                                               , filling, 1
->>>>>>> 0a0c3dcf
                                               , data.data());
         // normalize integral to 1
         ps->updateXProjection();
@@ -145,17 +122,6 @@
                    , vfps::meshaxis_t qmin, vfps::meshaxis_t qmax
                    , vfps::meshaxis_t pmin, vfps::meshaxis_t pmax
                    , oclhptr_t oclh
-<<<<<<< HEAD
-                   , const double bunch_charge, const double bunch_current
-                   , double qscale, double pscale)
-{
-    auto ps = std::make_unique<PhaseSpace>( ps_size
-                                          , qmin, qmax, qscale
-                                          , pmin, pmax, pscale
-                                          , oclh
-                                          , bunch_charge,bunch_current
-                                          , 1U
-=======
                    , const double beam_charge, const double beam_current
                    , double qscale, double pscale)
 {
@@ -166,7 +132,6 @@
                                           , oclh
                                           , beam_charge,beam_current
                                           , filling
->>>>>>> 0a0c3dcf
                                           );
     std::ifstream ifs;
     try {
