// SPDX-License-Identifier: GPL-3.0-or-later
/*
 * Copyright (c) Patrik Schönfeldt
 * Copyright (c) Karlsruhe Institute of Technology
 */

#if INOVESA_USE_PNG == 1
#include <OpenImageIO/imageio.h>
#endif
#include <iterator>

#include "defines.hpp"
#include "IO/Display.hpp"
#include "IO/HDF5File.hpp"
#include "PS/PhaseSpaceFactory.hpp"

#if INOVESA_USE_HDF5 == 1
std::unique_ptr<vfps::PhaseSpace>
<<<<<<< HEAD
vfps::makePSFromHDF5( const std::string fname, int64_t startdiststep
=======
vfps::makePSFromHDF5(const std::string& fname, int64_t startdiststep
>>>>>>> 365a28c5
                    , vfps::meshaxis_t qmin, vfps::meshaxis_t qmax
                    , vfps::meshaxis_t pmin, vfps::meshaxis_t pmax
                    , oclhptr_t oclh
                    , const double beam_charge
                    , const double beam_current
                    , double xscale, double yscale
                    )
{
    try {
        auto ps = HDF5File::readPhaseSpace(fname,qmin,qmax,pmin,pmax
                                          , oclh
                                          , beam_charge,beam_current,
                                           xscale,yscale,startdiststep);
        #if INOVESA_USE_OPENCL == 1
        ps->syncCLMem(OCLH::clCopyDirection::cpu2dev);
        #endif // INOVESA_USE_OPENCL
        return ps;
    } catch (const std::exception& ex) {
        std::cerr << "Error loading initial distribution from \""
                  << fname << "\":"
                  << ex.what() << std::endl;
    } catch (const H5::Exception& ex) {
        #if H5_VERS_MAJOR == 1 and H5_VERS_MINOR < 10
        ex.printError();
        #else
        ex.printErrorStack();
        #endif
        H5::Exception::clearErrorStack();
    } catch (...) {
        std::cerr << "Error loading initial distribution from \""
                  << fname << "\".";
    }
    return nullptr;
}
#endif // INOVESA_USE_HDF5


#if INOVESA_USE_PNG == 1
std::unique_ptr<vfps::PhaseSpace>
<<<<<<< HEAD
vfps::makePSFromPNG( const std::string fname
                   , meshaxis_t qmin, meshaxis_t qmax
                   , meshaxis_t pmin, meshaxis_t pmax
=======
vfps::makePSFromPNG(const std::string& fname
                   , meshaxis_t qmin, meshaxis_t qmax, double qscale
                   , meshaxis_t pmin, meshaxis_t pmax, double pscale
>>>>>>> 365a28c5
                   , oclhptr_t oclh
                   , const double beam_charge
                   , const double beam_current
                   )
{
    // load pattern to start with
    auto image = OIIO::ImageInput::open(fname);

    const auto& spec = image->spec();

    if (spec.width == spec.height) {
        meshindex_t ps_size = spec.height;

        std::vector<meshdata_t> data(static_cast<meshindex_t>(ps_size*ps_size));
        std::vector<uint16_t> pixels(ps_size*ps_size);

        image->read_image(OIIO::TypeDesc::UINT16, pixels.data());
        image->close();

        for (unsigned int x=0; x<ps_size; x++) {
            for (unsigned int y=0; y<ps_size; y++) {
                data[x*ps_size+y] = pixels[(ps_size-y-1)*ps_size+x]/float(UINT16_MAX);
            }
        }

        std::vector<integral_t> filling = { 1.0 };
        PhaseSpace::setSize(ps_size, filling.size());
        auto ps = std::make_unique<PhaseSpace>( qmin, qmax, qscale
                                              , pmin, pmax, pscale
                                              , oclh
                                              , beam_charge,beam_current
                                              , filling, 1
                                              , data.data());
        // normalize integral to 1
        ps->updateXProjection();
        ps->integrateAndNormalize();

        #if INOVESA_USE_OPENCL == 1
        ps->syncCLMem(OCLH::clCopyDirection::cpu2dev);
        #endif // INOVESA_USE_OPENCL
        std::stringstream imgsize;
        imgsize << ps_size;
        return ps;
    } else {
        std::cerr << "Phase space has to be quadratic. Please adjust "
                  << fname << std::endl;
    }
    return nullptr;
}
#endif // INOVESA_USE_PNG

std::unique_ptr<vfps::PhaseSpace>
vfps::makePSFromTXT(const std::string fname, int64_t ps_size
                   , vfps::meshaxis_t qmin, vfps::meshaxis_t qmax
                   , vfps::meshaxis_t pmin, vfps::meshaxis_t pmax
                   , oclhptr_t oclh
                   , const double beam_charge, const double beam_current
                   , double qscale, double pscale)
{
    std::vector<integral_t> filling = { 1.0 };
    PhaseSpace::setSize(ps_size, filling.size());
    auto ps = std::make_unique<PhaseSpace>( qmin, qmax, qscale
                                          , pmin, pmax, pscale
                                          , oclh
                                          , beam_charge,beam_current
                                          , filling
                                          );
    std::ifstream ifs;
    try {
        ifs.open(fname);
    } catch (const std::exception& ex) {
        std::cerr << "Error loading initial distribution from \""
                  << fname << "\":"
                  << ex.what() << std::endl;
    } catch (...) {
        std::cerr << "Error loading initial distribution from \""
                  << fname << "\".";
    }

    ifs.unsetf(std::ios_base::skipws);

    // count the newlines with an algorithm specialized for counting:
    size_t line_count = std::count(
        std::istream_iterator<char>(ifs),
        std::istream_iterator<char>(),
        '\n');

    ifs.setf(std::ios_base::skipws);
    ifs.clear();
    ifs.seekg(0,ifs.beg);

    while (ifs.good()) {
        float xf,yf;
        ifs >> xf >> yf;
        meshindex_t x = std::lround((xf/qmax+0.5f)*ps_size);
        meshindex_t y = std::lround((yf/pmax+0.5f)*ps_size);
        if (x < ps_size && y < ps_size) {
            (*ps)[0][x][y] += 1.0/line_count;
        }
    }
    ifs.close();

    // normalize integral to 1
    ps->normalize();
    #if INOVESA_USE_OPENCL == 1
    ps->syncCLMem(OCLH::clCopyDirection::cpu2dev);
    #endif // INOVESA_USE_OPENCL
    return ps;
}

#if INOVESA_USE_PNG == 1
void vfps::savePSToPNG(const PhaseSpace& ps,
                       const std::string& ofname)
{
    meshdata_t maxval = std::numeric_limits<meshdata_t>::min();
    auto val = ps.getData();
    for (meshindex_t i=0; i < PhaseSpace::nxy; i++) {
        maxval = std::max(val[i],maxval);
    }
    png::image< png::gray_pixel_16 > png_file(PhaseSpace::nx,
                                              PhaseSpace::ny);
    for (unsigned int x=0; x<PhaseSpace::nx; x++) {
        for (unsigned int y=0; y<PhaseSpace::ny; y++) {
            png_file[PhaseSpace::ny-y-1][x]=
                    static_cast<png::gray_pixel_16>(
                        std::max(ps[0][x][y], meshdata_t(0))
                        /maxval*float(UINT16_MAX));
        }
    }
    png_file.write(ofname);
}
#endif // INOVESA_USE_PNG<|MERGE_RESOLUTION|>--- conflicted
+++ resolved
@@ -16,11 +16,7 @@
 
 #if INOVESA_USE_HDF5 == 1
 std::unique_ptr<vfps::PhaseSpace>
-<<<<<<< HEAD
-vfps::makePSFromHDF5( const std::string fname, int64_t startdiststep
-=======
-vfps::makePSFromHDF5(const std::string& fname, int64_t startdiststep
->>>>>>> 365a28c5
+vfps::makePSFromHDF5( const std::string& fname, int64_t startdiststep
                     , vfps::meshaxis_t qmin, vfps::meshaxis_t qmax
                     , vfps::meshaxis_t pmin, vfps::meshaxis_t pmax
                     , oclhptr_t oclh
@@ -60,15 +56,9 @@
 
 #if INOVESA_USE_PNG == 1
 std::unique_ptr<vfps::PhaseSpace>
-<<<<<<< HEAD
-vfps::makePSFromPNG( const std::string fname
-                   , meshaxis_t qmin, meshaxis_t qmax
-                   , meshaxis_t pmin, meshaxis_t pmax
-=======
-vfps::makePSFromPNG(const std::string& fname
+vfps::makePSFromPNG( const std::string& fname
                    , meshaxis_t qmin, meshaxis_t qmax, double qscale
                    , meshaxis_t pmin, meshaxis_t pmax, double pscale
->>>>>>> 365a28c5
                    , oclhptr_t oclh
                    , const double beam_charge
                    , const double beam_current
@@ -180,24 +170,34 @@
 }
 
 #if INOVESA_USE_PNG == 1
-void vfps::savePSToPNG(const PhaseSpace& ps,
-                       const std::string& ofname)
+void vfps::saveToImage( const PhaseSpace& ps,
+                        const std::string& ofname)
 {
     meshdata_t maxval = std::numeric_limits<meshdata_t>::min();
     auto val = ps.getData();
     for (meshindex_t i=0; i < PhaseSpace::nxy; i++) {
         maxval = std::max(val[i],maxval);
     }
-    png::image< png::gray_pixel_16 > png_file(PhaseSpace::nx,
-                                              PhaseSpace::ny);
+
+    std::unique_ptr<OIIO::ImageOutput> out
+	    = OIIO::ImageOutput::create(ofname);
+
+    constexpr uint_fast8_t channels = 1;
+    OIIO::ImageSpec spec( PhaseSpace::nx, PhaseSpace::ny,
+		          channels, OIIO::TypeDesc::UINT16);
+    
+    std::vector<uint16_t>  pixels(PhaseSpace::nxy);
+    
     for (unsigned int x=0; x<PhaseSpace::nx; x++) {
         for (unsigned int y=0; y<PhaseSpace::ny; y++) {
-            png_file[PhaseSpace::ny-y-1][x]=
-                    static_cast<png::gray_pixel_16>(
+            pixels[(PhaseSpace::ny-y-1)*PhaseSpace::nx+x]=
+                    static_cast<uint16_t>(
                         std::max(ps[0][x][y], meshdata_t(0))
                         /maxval*float(UINT16_MAX));
         }
     }
-    png_file.write(ofname);
-}
-#endif // INOVESA_USE_PNG+    out->open(ofname, spec);
+    out->write_image(OIIO::TypeDesc::UINT16, pixels.data());
+    out->close();
+}
+#endif // INOVESA_USE_PNG
