/******************************************************************************
 * Inovesa - Inovesa Numerical Optimized Vlasov-Equation Solver Application   *
 * Copyright (c) 2013-2018: Patrik Schönfeldt                                 *
 * Copyright (c) 2014-2018: Karlsruhe Institute of Technology                 *
 *                                                                            *
 * This file is part of Inovesa.                                              *
 * Inovesa is free software: you can redistribute it and/or modify            *
 * it under the terms of the GNU General Public License as published by       *
 * the Free Software Foundation, either version 3 of the License, or          *
 * (at your option) any later version.                                        *
 *                                                                            *
 * Inovesa is distributed in the hope that it will be useful,                 *
 * but WITHOUT ANY WARRANTY; without even the implied warranty of             *
 * MERCHANTABILITY or FITNESS FOR A PARTICULAR PURPOSE.  See the              *
 * GNU General Public License for more details.                               *
 *                                                                            *
 * You should have received a copy of the GNU General Public License          *
 * along with Inovesa.  If not, see <http://www.gnu.org/licenses/>.           *
 ******************************************************************************/

#include "PS/PhaseSpace.hpp"

#include <numeric>

#include <boost/math/constants/constants.hpp>
using boost::math::constants::pi;

vfps::PhaseSpace::PhaseSpace( std::array<meshRuler_ptr, 2> axis
                            #ifdef INOVESA_USE_OPENCL
                            , std::shared_ptr<OCLH> oclh
                            #endif // #ifdef INOVESA_USE_OPENCL
                            , const double bunch_charge
                            , const double bunch_current
                            , const double zoom
                            , meshdata_t* data
                            ) :
    _axis(axis),
    charge(bunch_charge),
    current(bunch_current),
    _integral(0),
    _nmeshcellsX(nMeshCells(0)),
    _nmeshcellsY(nMeshCells(1)),
    _nmeshcells(_nmeshcellsX*_nmeshcellsY),
    _integraltype(IntegralType::simpson),
    _data1D(new meshdata_t[_nmeshcells]())
  #ifdef INOVESA_USE_OPENCL
  , _oclh(oclh)
  #endif // INOVESA_USE_OPENCL
  #ifdef INOVESA_ENABLE_CLPROFILING
  , xProjEvents(std::make_unique<cl::vector<cl::Event*>>())
  , integEvents(std::make_unique<cl::vector<cl::Event*>>())
  , syncPSEvents(std::make_unique<cl::vector<cl::Event*>>())
  #endif // INOVESA_ENABLE_CLPROFILING
{
    _data = new meshdata_t*[nMeshCells(0)];
    for (size_t i=0; i<nMeshCells(0); i++) {
        _data[i] = &(_data1D[i*nMeshCells(1)]);
    }
    _projection[0].resize(nMeshCells(0));
    _projection[1].resize(nMeshCells(1));
    _ws.resize(nMeshCells(0));

    if (data == nullptr) {
        gaus(0,zoom); // creates gaussian for x axis
        gaus(1,zoom); // creates gaussian for y axis

        createFromProjections();
    } else {
        std::copy_n(data,nMeshCells(0)*nMeshCells(1),_data1D);
    }
        #ifdef INOVESA_CHG_BUNCH
            std::random_device seed;
            std::default_random_engine engine(seed());

            std::uniform_real_distribution<> xdist(0.0,1.0);
            std::normal_distribution<> ydist(0.0,1.0);


            constexpr meshindex_t nParticles = UINT32_MAX;
            constexpr float amplitude = 2.0f;
            constexpr float pulselen = 1.90e-3f;
            meshindex_t pulsepix = std::ceil(5*pulselen/2.35f/pmax*ps_size);
            constexpr float wavelen = 6.42e-5f;

            meshindex_t x = 0;
            while (x < ps_size/2-pulsepix) {
                for (meshindex_t y = 0; y < ps_size; y++) {
                    (*mesh)[x][y]
                        =    std::exp(-std::pow((float(x)/ps_size-0.5f)*qmax,2.0f)/2.0f)
                        *    std::exp(-std::pow((float(y)/ps_size-0.5f)*pmax,2.0f)/2.0f);
                }
                x++;
            }
            while (x < ps_size/2+pulsepix) {
                meshdata_t weight = std::sqrt(2*pi<meshdata_t>())*ps_size/pmax/nParticles
                        * std::exp(-std::pow((float(x)/ps_size-0.5f)*qmax,2.0f)/2.0f);
                for (size_t i=0; i<nParticles; i++) {
                    float xf = x+xdist(engine);
                    float yf = ydist(engine)
                                    + std::exp(-std::pow(xf/(std::sqrt(2)*pulselen/2.35f),2))
                                    * amplitude * std::sin(2*pi<meshdata_t>()*xf/wavelen);
                    meshindex_t y = std::lround((yf/pmax+0.5f)*ps_size);
                    if (y < ps_size) {
                        (*mesh)[x][y] += weight;
                    }
                }
                x++;
            }
            while (x < ps_size) {
                for (meshindex_t y = 0; y < ps_size; y++) {
                    (*mesh)[x][y]
                        =    std::exp(-std::pow((float(x)/ps_size-0.5f)*qmax,2.0f)/2.0f)
                        *    std::exp(-std::pow((float(y)/ps_size-0.5f)*pmax,2.0f)/2.0f);
                }
                x++;
            }
        #endif // INOVESA_CHG_BUNCH

    const integral_t ca = 3.;
    integral_t dc = 1;

    const integral_t h03 = getDelta(0)/integral_t(3);
    _ws[0] = h03;
    for (size_t x=1; x< nMeshCells(0)-1; x++){
        _ws[x] = h03 * (ca+dc);
        dc = -dc;
    }
    _ws[nMeshCells(0)-1] = h03;

    #ifdef INOVESA_USE_OPENCL
    if (_oclh) {
    try {
        data_buf = cl::Buffer(_oclh->context,
                            CL_MEM_READ_WRITE | CL_MEM_COPY_HOST_PTR,
                            sizeof(meshdata_t)*nMeshCells(0)*nMeshCells(1),
                           _data1D);
        projectionX_buf = cl::Buffer(_oclh->context,
                                     CL_MEM_READ_WRITE | CL_MEM_COPY_HOST_PTR,
                                     sizeof(projection_t)*_nmeshcellsX,
                                     _projection[0].data());
        integral_buf = cl::Buffer(_oclh->context,
                                     CL_MEM_READ_WRITE | CL_MEM_COPY_HOST_PTR,
                                     sizeof(integral_t),&_integral);
        ws_buf = cl::Buffer(_oclh->context,
                            CL_MEM_READ_ONLY | CL_MEM_COPY_HOST_PTR,
                            sizeof(meshdata_t)*_nmeshcellsX,
                            _ws.data());

        _clProgProjX  = _oclh->prepareCLProg(cl_code_projection_x);
        _clKernProjX = cl::Kernel(_clProgProjX, "projectionX");
        _clKernProjX.setArg(0, data_buf);
        _clKernProjX.setArg(1, ws_buf);
        _clKernProjX.setArg(2, _nmeshcellsY);
        _clKernProjX.setArg(3, projectionX_buf);

        _clProgIntegral = _oclh->prepareCLProg(cl_code_integral);
        _clKernIntegral = cl::Kernel(_clProgIntegral, "integral");
        _clKernIntegral.setArg(0, projectionX_buf);
        _clKernIntegral.setArg(1, ws_buf);
        _clKernIntegral.setArg(2, _nmeshcellsX);
        _clKernIntegral.setArg(3, integral_buf);
    } catch (cl::Error &e) {
        std::cerr << "Error: " << e.what() << std::endl
                  << "Shutting down OpenCL." << std::endl;
        _oclh.reset();
    }
    }
#endif
}

vfps::PhaseSpace::PhaseSpace( meshRuler_ptr axis0
                            , meshRuler_ptr axis1
                            #ifdef INOVESA_USE_OPENCL
                            , std::shared_ptr<OCLH> oclh
                            #endif // #ifdef INOVESA_USE_OPENCL
                            , const double bunch_charge
                            , const double bunch_current
                            , const double zoom
                            , vfps::meshdata_t *data
                            ) :
    PhaseSpace({{axis0,axis1}},oclh,bunch_charge,bunch_current,zoom,data)
{
}

vfps::PhaseSpace::PhaseSpace(meshindex_t ps_size
                            , meshaxis_t xmin, meshaxis_t xmax
                            , meshaxis_t ymin, meshaxis_t ymax
                            #ifdef INOVESA_USE_OPENCL
                            , std::shared_ptr<OCLH> oclh
                            #endif // #ifdef INOVESA_USE_OPENCL
                            , const double bunch_charge
                            , const double bunch_current
                            , double xscale, double yscale
                            , const double zoom, meshdata_t *data
                            )
  : PhaseSpace( meshRuler_ptr(new Ruler<meshaxis_t>(ps_size,xmin,xmax,xscale))
              , meshRuler_ptr(new Ruler<meshaxis_t>(ps_size,ymin,ymax,yscale))
              , oclh, bunch_charge,bunch_current, zoom, data)
{}

vfps::PhaseSpace::PhaseSpace(const vfps::PhaseSpace& other) :
    PhaseSpace(other._axis,other._oclh,other.charge,other.current,-1)
{
    std::copy_n(other._data1D,nMeshCells(0)*nMeshCells(1),_data1D);
}

vfps::PhaseSpace::~PhaseSpace() noexcept
{
    #ifdef INOVESA_ENABLE_CLPROFILING
    if (_oclh) {
        _oclh->saveTimings(xProjEvents.get(),"xProjPS");
        _oclh->saveTimings(integEvents.get(),"integPS");
        _oclh->saveTimings(syncPSEvents.get(),"syncPS");
        for (auto ev : *xProjEvents) {
            delete ev;
        }
        for (auto ev : *integEvents) {
            delete ev;
        }
        for (auto ev : *syncPSEvents) {
            delete ev;
        }
    }
    #endif
    delete [] _data;
    delete [] _data1D;
}

void vfps::PhaseSpace::integrate()
{
    #ifdef INOVESA_USE_OPENCL
    if (_oclh) {
        _oclh->enqueueNDRangeKernel( _clKernIntegral
                                  , cl::NullRange
                                  , cl::NDRange(1)
                                  #ifdef INOVESA_ENABLE_CLPROFILING
                                  , cl::NullRange
                                  , nullptr
                                  , nullptr
                                  , integEvents.get()
                                  #endif // INOVESA_ENABLE_CLPROFILING
                                  );
    } else
    #endif
    {

    switch (_integraltype) {
    case IntegralType::sum:
        _integral = std::accumulate(std::begin(_projection[0]),
                                    std::end(_projection[0]),
                                    static_cast<integral_t>(0));
        break;
    case IntegralType::simpson:
        _integral = std::inner_product(_projection[0].begin(),
                                       _projection[0].end(),
                                       _ws.begin(),
                                       static_cast<integral_t>(0));
        break;
    }
    }
}

vfps::meshaxis_t vfps::PhaseSpace::average(const uint_fast8_t axis)
{
    if (axis == 0) {
        #ifdef INOVESA_USE_OPENCL
        if (_oclh) {
        _oclh->enqueueReadBuffer(projectionX_buf,CL_TRUE,0,
                                      sizeof(projection_t)*nMeshCells(0),
                                      _projection[0].data());
        }
        #endif
    }
    integral_t avg = 0;
    for (size_t i=0; i<nMeshCells(axis); i++) {
        avg += _projection[axis][i]*x(axis,i);
    }

    // _projection is normalized in p/q coordinates
    avg *= getDelta(axis);

    _moment[axis][0] = avg;

    return static_cast<meshaxis_t>(avg);
}

vfps::meshdata_t vfps::PhaseSpace::variance(const uint_fast8_t axis)
{
    meshdata_t avg = average(axis);
    meshdata_t var = 0;
    for (size_t i=0; i<nMeshCells(axis); i++) {
        var += _projection[axis][i]*std::pow(x(axis,i)-avg,2);
    }

    // _projection is normalized in p/q coordinates
    var *= getDelta(axis);

    _moment[axis][1] = var;

    return var;
}

void vfps::PhaseSpace::updateXProjection() {
    #ifdef INOVESA_USE_OPENCL
    if (_oclh) {
        _oclh->enqueueNDRangeKernel(_clKernProjX
                                  , cl::NullRange
                                  , cl::NDRange(nMeshCells(0))
                                  # ifdef INOVESA_ENABLE_CLPROFILING
                                  , cl::NullRange
                                  , nullptr
                                  , nullptr
                                  , xProjEvents.get()
                                  #endif // INOVESA_ENABLE_CLPROFILING
                                  );
        _oclh->enqueueBarrier();
        #ifdef INOVESA_SYNC_CL
        _oclh->enqueueReadBuffer(projectionX_buf,CL_TRUE,0,
                                      sizeof(projection_t)*nMeshCells(0),
                                      _projection[0].data());
        #endif
    } else
    #endif
    {
    switch (_integraltype) {
    case IntegralType::sum:
        for (size_t x=0; x < nMeshCells(0); x++) {
            _projection[0][x] = 0;
            for (size_t y=0; y< nMeshCells(1); y++) {
                _projection[0][x] += _data[x][y];
            }
            _projection[0][x] /= size(1);
        }
        break;
    case IntegralType::simpson:
          for (size_t x=0; x < nMeshCells(0); x++) {
              _projection[0][x] = 0;
              for (size_t y=0; y< nMeshCells(1); y++) {
                _projection[0][x] += _data[x][y]*_ws[y];
              }
          }
          break;
        }
    }
}

void vfps::PhaseSpace::updateYProjection() {
    #ifdef INOVESA_USE_OPENCL
    if (_oclh) {
        _oclh->enqueueReadBuffer
            (data_buf,CL_TRUE,0,sizeof(meshdata_t)*nMeshCells(),_data1D);
    }
    #endif
    switch (_integraltype) {
    case IntegralType::sum:
        for (size_t y=0; y< nMeshCells(1); y++) {
            _projection[1][y] = 0;

            for (size_t x=0; x< nMeshCells(0); x++) {
                _projection[1][y] += _data[x][y];
            }
            _projection[1][y] /= size(0);
        }
        break;
    case IntegralType::simpson:
        for (size_t y=0; y< nMeshCells(1); y++) {
            _projection[1][y] = 0;
            for (size_t x=0; x< nMeshCells(0); x++) {
                _projection[1][y] += _data[x][y]*_ws[x];
            }
        }
        break;
    }
}

vfps::integral_t vfps::PhaseSpace::normalize()
{
    integrate();

    #ifdef INOVESA_USE_OPENCL
<<<<<<< HEAD
    if (_oclh) {
        _oclh->enqueueReadBuffer
            (data_buf,CL_TRUE,0,sizeof(meshdata_t)*nMeshCells(),_data1D);
    }
=======
    syncCLMem(clCopyDirection::dev2cpu);
>>>>>>> b4a14a0b
    #endif // INOVESA_USE_OPENCL
    for (meshindex_t i = 0; i < _nmeshcells; i++) {
        _data1D[i] /= _integral;
    }
    #ifdef INOVESA_USE_OPENCL
    if (_oclh) {
        _oclh->enqueueWriteBuffer
            (data_buf,CL_TRUE,0,
             sizeof(meshdata_t)*nMeshCells(),_data1D);
    }
    #endif // INOVESA_USE_OPENCL
    return _integral;
}

vfps::PhaseSpace& vfps::PhaseSpace::operator=(vfps::PhaseSpace other)
{
    swap(*this,other);
    return *this;
}

#ifdef INOVESA_USE_OPENCL
void vfps::PhaseSpace::syncCLMem(clCopyDirection dir,cl::Event* evt)
{
    if (_oclh) {
    switch (dir) {
    case clCopyDirection::cpu2dev:
        _oclh->enqueueWriteBuffer
            (data_buf,CL_TRUE,0,
             sizeof(meshdata_t)*nMeshCells(),_data1D,nullptr,evt);
        break;
    case clCopyDirection::dev2cpu:
        _oclh->enqueueReadBuffer
            (data_buf,CL_TRUE,0,sizeof(meshdata_t)*nMeshCells(),_data1D);
        _oclh->enqueueReadBuffer(projectionX_buf,CL_TRUE,0,
                                      sizeof(projection_t)*nMeshCells(0),
                                      _projection[0].data(),nullptr,evt);
        _oclh->enqueueReadBuffer
            (integral_buf,CL_TRUE,0,sizeof(integral_t),&_integral,
            nullptr,evt
            #ifdef INOVESA_ENABLE_CLPROFILING
            , syncPSEvents.get()
            #endif // INOVESA_ENABLE_CLPROFILING
            );
        break;
    }
    }
}
#endif // INOVESA_USE_OPENCL

void vfps::PhaseSpace::createFromProjections()
{
    for (meshindex_t x = 0; x < nMeshCells(0); x++) {
        for (meshindex_t y = 0; y < nMeshCells(1); y++) {
            _data[x][y] = _projection[0][x]*_projection[1][y];
        }
    }
}

void vfps::PhaseSpace::gaus(const uint_fast8_t axis, const double zoom)
{
    double charge =0;
    const double zoom2=zoom*zoom;
    for(uint32_t i=0; i<nMeshCells(axis); i++){
        _projection[axis][i]=std::exp((-0.5)*_axis[axis]->at(i)*_axis[axis]->at(i)/zoom2);
        charge+=_projection[axis][i]*getDelta(axis);
    }
    for (uint32_t i=0;i<nMeshCells(axis);i++){ // Normalize distribution
        _projection[axis][i]/=charge;
    }
}

void vfps::swap(vfps::PhaseSpace& first, vfps::PhaseSpace& second) noexcept
{
    std::swap(first._data, second._data);
    std::swap(first._data1D,second._data1D);
}

#ifdef INOVESA_USE_OPENCL
std::string vfps::PhaseSpace::cl_code_integral = R"(
    __kernel void integral(const __global float* proj,
                           const __global float* ws,
                           const uint xsize,
                           __global float* result)
    {
        float value = 0;
        for (uint x=0; x< xsize; x++) {
            value += proj[x]*ws[x];
        }
        *result = value;
    }
    )";

std::string vfps::PhaseSpace::cl_code_projection_x = R"(
     __kernel void projectionX(const __global float* mesh,
                               const __global float* ws,
                               const uint ysize,
                               __global float* proj)
     {
         float value = 0;
         const uint x = get_global_id(0);
         const uint meshoffs = x*ysize;
         for (uint y=0; y< ysize; y++) {
             value += mesh[meshoffs+y]*ws[y];
         }
         proj[x] = value;
     }
     )";
#endif // INOVESA_USE_OPENCL<|MERGE_RESOLUTION|>--- conflicted
+++ resolved
@@ -378,14 +378,7 @@
     integrate();
 
     #ifdef INOVESA_USE_OPENCL
-<<<<<<< HEAD
-    if (_oclh) {
-        _oclh->enqueueReadBuffer
-            (data_buf,CL_TRUE,0,sizeof(meshdata_t)*nMeshCells(),_data1D);
-    }
-=======
     syncCLMem(clCopyDirection::dev2cpu);
->>>>>>> b4a14a0b
     #endif // INOVESA_USE_OPENCL
     for (meshindex_t i = 0; i < _nmeshcells; i++) {
         _data1D[i] /= _integral;
