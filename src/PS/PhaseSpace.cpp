/******************************************************************************
 * Inovesa - Inovesa Numerical Optimized Vlasov-Equation Solver Application   *
 * Copyright (c) 2013-2018: Patrik Schönfeldt                                 *
 * Copyright (c) 2014-2018: Karlsruhe Institute of Technology                 *
 *                                                                            *
 * This file is part of Inovesa.                                              *
 * Inovesa is free software: you can redistribute it and/or modify            *
 * it under the terms of the GNU General Public License as published by       *
 * the Free Software Foundation, either version 3 of the License, or          *
 * (at your option) any later version.                                        *
 *                                                                            *
 * Inovesa is distributed in the hope that it will be useful,                 *
 * but WITHOUT ANY WARRANTY; without even the implied warranty of             *
 * MERCHANTABILITY or FITNESS FOR A PARTICULAR PURPOSE.  See the              *
 * GNU General Public License for more details.                               *
 *                                                                            *
 * You should have received a copy of the GNU General Public License          *
 * along with Inovesa.  If not, see <http://www.gnu.org/licenses/>.           *
 ******************************************************************************/

#include "PS/PhaseSpace.hpp"

#include <numeric>

#include <boost/math/constants/constants.hpp>
using boost::math::constants::pi;

vfps::PhaseSpace::PhaseSpace( std::array<meshRuler_ptr, 2> axis
                            , oclhptr_t oclh
                            , const double beam_charge
                            , const double beam_current
                            , const Array::array1<integral_t> filling
                            , const double zoom
                            , meshdata_t* data
                            )
  : _axis(axis)
  , charge(beam_charge)
  , current(beam_current)
  , _integralmethod(IntegralMethod::simpson)
  , _filling_set(filling.begin(),filling.end())
  , _bunchpopulation(Array::array1<integral_t>(_nbunches))
  , _integral(1)
  , _projection(Array::array3<projection_t>(2U,_nbunches,_nmeshcellsX))
  , _data(_nbunches,_nmeshcellsX,_nmeshcellsY)
  , _moment(Array::array3<meshaxis_t>(2U,4U,_nbunches))
  , _rms(Array::array2<meshaxis_t>(2U,_nbunches))
  , _ws(simpsonWeights())
  , _oclh(nullptr) // OpenCL will be disabled during dirst initialization steps
  #ifdef INOVESA_USE_OPENGL
  , projectionX_glbuf(0)
  #endif // INOVESA_USE_OPENGL
  #ifdef INOVESA_ENABLE_CLPROFILING
  , xProjEvents(std::make_unique<cl::vector<cl::Event*>>())
  , integEvents(std::make_unique<cl::vector<cl::Event*>>())
  , syncPSEvents(std::make_unique<cl::vector<cl::Event*>>())
  #endif // INOVESA_ENABLE_CLPROFILING
{
    if (data != nullptr) {
        std::copy(data,data+_data.size(),_data());
    } else {
        for (uint32_t n=0; n<_nbunches; n++) {
            gaus(0,n,zoom); // creates gaussian for x axis
            gaus(1,n,zoom); // creates gaussian for y axis
        }

        createFromProjections();
    }

    #ifdef INOVESA_CHG_BUNCH
    std::random_device seed;
    std::default_random_engine engine(seed());

    std::uniform_real_distribution<> xdist(0.0,1.0);
    std::normal_distribution<> ydist(0.0,1.0);


    constexpr meshindex_t nParticles = UINT32_MAX;
    constexpr float amplitude = 2.0f;
    constexpr float pulselen = 1.90e-3f;
    meshindex_t pulsepix = std::ceil(5*pulselen/2.35f/pmax*ps_size);
    constexpr float wavelen = 6.42e-5f;

    meshindex_t x = 0;
    while (x < ps_size/2-pulsepix) {
        for (meshindex_t y = 0; y < ps_size; y++) {
            (*mesh)[x][y]
                =    std::exp(-std::pow((float(x)/ps_size-0.5f)*qmax,2.0f)/2.0f)
                *    std::exp(-std::pow((float(y)/ps_size-0.5f)*pmax,2.0f)/2.0f);
        }
        x++;
    }
    while (x < ps_size/2+pulsepix) {
        meshdata_t weight = std::sqrt(2*pi<meshdata_t>())*ps_size/pmax/nParticles
                * std::exp(-std::pow((float(x)/ps_size-0.5f)*qmax,2.0f)/2.0f);
        for (size_t i=0; i<nParticles; i++) {
            float xf = x+xdist(engine);
            float yf = ydist(engine)
                            + std::exp(-std::pow(xf/(std::sqrt(2)*pulselen/2.35f),2))
                            * amplitude * std::sin(2*pi<meshdata_t>()*xf/wavelen);
            meshindex_t y = std::lround((yf/pmax+0.5f)*ps_size);
            if (y < ps_size) {
                (*mesh)[x][y] += weight;
            }
        }
        x++;
    }
    while (x < ps_size) {
        for (meshindex_t y = 0; y < ps_size; y++) {
            (*mesh)[x][y]
                =    std::exp(-std::pow((float(x)/ps_size-0.5f)*qmax,2.0f)/2.0f)
                *    std::exp(-std::pow((float(y)/ps_size-0.5f)*pmax,2.0f)/2.0f);
        }
        x++;
    }
    #endif // INOVESA_CHG_BUNCH

    _oclh = oclh; // now, OpenCL can be used
    #ifdef INOVESA_USE_OPENCL
    if (_oclh) {
    try {
        data_buf = cl::Buffer(_oclh->context,
                            CL_MEM_READ_WRITE | CL_MEM_COPY_HOST_PTR,
                            sizeof(meshdata_t)*_nbunches*_nmeshcellsX*_nmeshcellsY,
                           _data());
        #ifdef INOVESA_USE_OPENGL
        if (_oclh->OpenGLSharing()) {
            glGenBuffers(1, &projectionX_glbuf);
            glBindBuffer(GL_ARRAY_BUFFER,projectionX_glbuf);
            glBufferData( GL_ARRAY_BUFFER
                        , _nmeshcellsX*sizeof(decltype(_projection)::value_type)
                        , 0, GL_DYNAMIC_DRAW);
            projectionX_clbuf = cl::BufferGL( _oclh->context,CL_MEM_READ_WRITE
                                            , projectionX_glbuf);
        } else
        #endif // INOVESA_USE_OPENGL
        {
            projectionX_clbuf = cl::Buffer(_oclh->context,
                                     CL_MEM_READ_WRITE | CL_MEM_COPY_HOST_PTR,
                                     _nmeshcellsX*sizeof(decltype(_projection)::value_type),
                                     _projection[0].data());
        }
<<<<<<< HEAD
        bunchpop_buf = cl::Buffer(_oclh->context,
                                     CL_MEM_READ_WRITE | CL_MEM_COPY_HOST_PTR,
                                     sizeof(integral_t),
                                  &_integral);
=======
        integral_buf = cl::Buffer(_oclh->context,
                                  CL_MEM_READ_WRITE | CL_MEM_COPY_HOST_PTR,
                                  sizeof(decltype(_bunchpopulation)::value_type),
                                  _bunchpopulation.data());
>>>>>>> 4bfb8b6d
        ws_buf = cl::Buffer(_oclh->context,
                            CL_MEM_READ_ONLY | CL_MEM_COPY_HOST_PTR,
                            sizeof(decltype(_ws)::value_type)*_nmeshcellsX,
                            const_cast<decltype(_ws)::value_type*>(_ws.data()));

        _clProgProjX  = _oclh->prepareCLProg(cl_code_projection_x);
        _clKernProjX = cl::Kernel(_clProgProjX, "projectionX");
        _clKernProjX.setArg(0, data_buf);
        _clKernProjX.setArg(1, ws_buf);
        _clKernProjX.setArg(2, _nmeshcellsY);
        _clKernProjX.setArg(3, projectionX_clbuf);

        _clProgIntegral = _oclh->prepareCLProg(cl_code_integral);
        _clKernIntegral = cl::Kernel(_clProgIntegral, "integral");
        _clKernIntegral.setArg(0, projectionX_clbuf);
        _clKernIntegral.setArg(1, ws_buf);
        _clKernIntegral.setArg(2, _nmeshcellsX);
        _clKernIntegral.setArg(3, bunchpop_buf);
    } catch (cl::Error &e) {
        std::cerr << "Error: " << e.what() << std::endl
                  << "Shutting down OpenCL." << std::endl;
        _oclh.reset();
    }
    }
#endif
}

vfps::PhaseSpace::PhaseSpace(std::array<meshRuler_ptr, 2> axis
                            , oclhptr_t oclh
                            , const double beam_charge
                            , const double beam_current
                            , const std::vector<integral_t> filling
                            , const double zoom
                            , vfps::meshdata_t *data
                            ) :
    PhaseSpace( axis, oclh, beam_charge,beam_current
              , Array::array1<integral_t>(filling.begin(),filling.end())
              , zoom,data)
{
}

vfps::PhaseSpace::PhaseSpace( meshRuler_ptr axis0
                            , meshRuler_ptr axis1
                            , oclhptr_t oclh
                            , const double beam_charge
                            , const double beam_current
                            , const std::vector<integral_t> filling
                            , const double zoom
                            , vfps::meshdata_t *data
                            ) :
    PhaseSpace( {{axis0,axis1}}
              , oclh
              , beam_charge,beam_current,filling,zoom,data)
{
}

vfps::PhaseSpace::PhaseSpace( meshindex_t ps_size
                            , meshaxis_t qmin, meshaxis_t qmax, double qscale
                            , meshaxis_t pmin, meshaxis_t pmax, double pscale
                            , oclhptr_t oclh
                            , const double beam_charge
                            , const double beam_current
                            , const std::vector<integral_t> filling
                            , const double zoom, meshdata_t *data
                            )
  : PhaseSpace( meshRuler_ptr(new Ruler<meshaxis_t>(ps_size,qmin,qmax,{{"Meter",qscale}}))
              , meshRuler_ptr(new Ruler<meshaxis_t>(ps_size,pmin,pmax,{{"ElectronVolt",pscale}}))
              , oclh
              , beam_charge,beam_current, filling, zoom, data)
{}

vfps::PhaseSpace::PhaseSpace(const vfps::PhaseSpace& other) :
    PhaseSpace( other._axis
              , other._oclh
              , other.charge
              , other.current
              , other._bunchpopulation
              , 1 // zoom
              , other._data
              )
{
}

vfps::PhaseSpace::~PhaseSpace() noexcept
{
    #ifdef INOVESA_ENABLE_CLPROFILING
    if (_oclh) {
        _oclh->saveTimings(xProjEvents.get(),"xProjPS");
        _oclh->saveTimings(integEvents.get(),"integPS");
        _oclh->saveTimings(syncPSEvents.get(),"syncPS");
        for (auto ev : *xProjEvents) {
            delete ev;
        }
        for (auto ev : *integEvents) {
            delete ev;
        }
        for (auto ev : *syncPSEvents) {
            delete ev;
        }
    }
    #endif
}

void vfps::PhaseSpace::integrate()
{
    #ifdef INOVESA_USE_OPENCL
    if (_oclh) {
        _oclh->enqueueNDRangeKernel( _clKernIntegral
                                  , cl::NullRange
                                  , cl::NDRange(1)
                                  #ifdef INOVESA_ENABLE_CLPROFILING
                                  , cl::NullRange
                                  , nullptr
                                  , nullptr
                                  , integEvents.get()
                                  #endif // INOVESA_ENABLE_CLPROFILING
                                  );
    } else
    #endif
    {
    for (uint32_t n=0; n<_nbunches; n++) {
        switch (_integralmethod) {
        case IntegralMethod::sum:
            _bunchpopulation[n] = std::accumulate(_projection[0][n].begin(),
                                           _projection[0][n].end(),
                                           static_cast<integral_t>(0));
            break;
        case IntegralMethod::simpson:
            _bunchpopulation[n] = std::inner_product(_projection[0][n].begin(),
                                              _projection[0][n].end(),
                                              _ws.begin(),
                                              static_cast<integral_t>(0));
            break;
        }
    }
    _integral = std::accumulate( _bunchpopulation.begin()
                               , _bunchpopulation.end()
                               , static_cast<integral_t>(0));
    }
}

void vfps::PhaseSpace::average(const uint_fast8_t axis)
{
    if (axis == 0) {
        #ifdef INOVESA_USE_OPENCL
        if (_oclh) {
        _oclh->enqueueReadBuffer( projectionX_clbuf,CL_TRUE,0
                                , sizeof(projection_t)*_nmeshcellsX
                                , _projection[0]);
        }
        #endif
    }
    const uint32_t maxi = (axis==0)? _nmeshcellsX : _nmeshcellsY;
    for (uint32_t n=0; n<_nbunches; n++) {
        integral_t avg = 0;
<<<<<<< HEAD
        for (size_t i=0; i<nMeshCells(axis); i++) {
            avg += _projection[axis][n][i]*_qp(axis,i);
=======
        for (size_t i=0; i<maxi; i++) {
            avg += _projection[axis][n][i]*x(axis,i);
>>>>>>> 4bfb8b6d
        }

        // _projection is normalized in p/q coordinates
        avg *= getDelta(axis)/_bunchpopulation[n];

        _moment[axis][0][n] = avg;
    }
}

void vfps::PhaseSpace::variance(const uint_fast8_t axis)
{
    average(axis);
    const uint32_t maxi = (axis==0)? _nmeshcellsX : _nmeshcellsY;
    for (uint32_t n=0; n<_nbunches; n++) {
        meshdata_t var = 0;
<<<<<<< HEAD
        for (size_t i=0; i<nMeshCells(axis); i++) {
            var += _projection[axis][n][i]*std::pow(_qp(axis,i)-_moment[axis][0][n],2);
=======
        for (size_t i=0; i<maxi; i++) {
            var += _projection[axis][n][i]*std::pow(x(axis,i)-_moment[axis][0][n],2);
>>>>>>> 4bfb8b6d
        }

        // _projection is normalized in p/q coordinates
        var *= getDelta(axis)/_bunchpopulation[n];

        _moment[axis][1][n] = var;
        _rms[axis][n] = std::sqrt(var);
    }
}

void vfps::PhaseSpace::updateXProjection() {
#ifdef INOVESA_USE_OPENCL
    if (_oclh) {
        _oclh->enqueueNDRangeKernel(_clKernProjX
                                  , cl::NullRange
                                  , cl::NDRange(_nmeshcellsX)
                                  # ifdef INOVESA_ENABLE_CLPROFILING
                                  , cl::NullRange
                                  , nullptr
                                  , nullptr
                                  , xProjEvents.get()
                                  #endif // INOVESA_ENABLE_CLPROFILING
                                  );
        _oclh->enqueueBarrier();
        #ifdef INOVESA_SYNC_CL
        _oclh->enqueueReadBuffer(projectionX_buf,CL_TRUE,0,
                                      sizeof(projection_t)*_nmeshcellsX,
                                      _projection[0].data());
        #endif
    } else
    #endif
    {
    switch (_integralmethod) {
    case IntegralMethod::sum:
        for (size_t n=0; n < _nbunches; n++) {
            for (size_t x=0; x < _nmeshcellsX; x++) {
                _projection[0][n][x]
                        = std::accumulate(_data[n][x].begin(),
                                          _data[n][x].end(),
                                          static_cast<integral_t>(0));
                _projection[0][n][x] /= length(1);
            }
        }
        break;
    case IntegralMethod::simpson:
          for (size_t n=0; n < _nbunches; n++) {
              for (size_t x=0; x < _nmeshcellsX; x++) {
                  _projection[0][n][x]
                          = std::inner_product(_data[n][x].begin(),
                                               _data[n][x].end(),
                                               _ws.begin(),
                                               static_cast<integral_t>(0));
              }
          }
          break;
    }
    }
}

void vfps::PhaseSpace::updateYProjection() {
    #ifdef INOVESA_USE_OPENCL
    if (_oclh) {
        _oclh->enqueueReadBuffer
            (data_buf,CL_TRUE,0,sizeof(meshdata_t)*_nmeshcells,_data());
    }
    #endif
    switch (_integralmethod) {
    case IntegralMethod::sum:
        for (size_t n=0; n < _nbunches; n++) {
            for (size_t y=0; y< _nmeshcellsY; y++) {
                _projection[1][n][y] = 0;

                for (size_t x=0; x< _nmeshcellsX; x++) {
                    _projection[1][n][y] += _data[n][x][y];
                }
                _projection[1][n][y] /= length(0);
            }
        }
        break;
    case IntegralMethod::simpson:
        for (size_t n=0; n < _nbunches; n++) {
            for (size_t y=0; y< _nmeshcellsY; y++) {
                _projection[1][n][y] = 0;
                for (size_t x=0; x< _nmeshcellsX; x++) {
                    _projection[1][n][y] += _data[n][x][y]*_ws[x];
                }
            }
        }
        break;
    }
}

Array::array1<vfps::integral_t> vfps::PhaseSpace::normalize()
{
    integrate();

    #ifdef INOVESA_USE_OPENCL
    syncCLMem(OCLH::clCopyDirection::dev2cpu);
    #endif // INOVESA_USE_OPENCL

    for (uint32_t n=0; n<_nbunches; n++) {
        if (_filling_set > 0) {
            _data[n] *= _filling_set[n]/_bunchpopulation[n];
        } else {
            std::fill( _data[n].begin(),_data[n].end()
                     , static_cast<meshdata_t>(0));
        }
    }

    #ifdef INOVESA_USE_OPENCL
    if (_oclh) {
        _oclh->enqueueWriteBuffer
            (data_buf,CL_TRUE,0,
             sizeof(meshdata_t)*_nmeshcells,_data());
    }
    #endif // INOVESA_USE_OPENCL
    return _bunchpopulation;
}

vfps::PhaseSpace& vfps::PhaseSpace::operator=(vfps::PhaseSpace other)
{
    swap(*this,other);
    return *this;
}

#ifdef INOVESA_USE_OPENCL
void vfps::PhaseSpace::syncCLMem(OCLH::clCopyDirection dir,cl::Event* evt)
{
    if (_oclh) {
    switch (dir) {
    case OCLH::clCopyDirection::cpu2dev:
        _oclh->enqueueWriteBuffer
            (data_buf,CL_TRUE,0,
             sizeof(meshdata_t)*_nmeshcells,_data(),nullptr,evt);
        break;
    case OCLH::clCopyDirection::dev2cpu:
        _oclh->enqueueReadBuffer
            (data_buf,CL_TRUE,0,sizeof(meshdata_t)*_nmeshcells,_data());
        _oclh->enqueueReadBuffer( projectionX_clbuf,CL_TRUE,0
                                , sizeof(projection_t)*_nmeshcellsX
                                , _projection[0],nullptr,evt);
        _oclh->enqueueReadBuffer
            (bunchpop_buf,CL_TRUE,0,sizeof(integral_t),&_bunchpopulation,
            nullptr,evt
            #ifdef INOVESA_ENABLE_CLPROFILING
            , syncPSEvents.get()
            #endif // INOVESA_ENABLE_CLPROFILING
            );
        break;
    }
    }
}

const uint32_t& vfps::PhaseSpace::nx = vfps::PhaseSpace::_nmeshcellsX;

const uint32_t& vfps::PhaseSpace::ny = vfps::PhaseSpace::_nmeshcellsY;

const uint32_t& vfps::PhaseSpace::nb = vfps::PhaseSpace::_nbunches;

const size_t& vfps::PhaseSpace::nxy = vfps::PhaseSpace::_nmeshcells;

void vfps::PhaseSpace::setSize( const uint32_t x
                              , const uint32_t y
                              , const uint32_t b )
{
    if (vfps::PhaseSpace::_firstinit) {
        vfps::PhaseSpace::_firstinit = false;
        vfps::PhaseSpace::_nmeshcellsX = x;
        vfps::PhaseSpace::_nmeshcellsY = y;
        vfps::PhaseSpace::_nbunches = b;
        vfps::PhaseSpace::_nmeshcells = x*y;
    }
}

bool vfps::PhaseSpace::_firstinit(true);

uint32_t vfps::PhaseSpace::_nmeshcellsX(0);

uint32_t vfps::PhaseSpace::_nmeshcellsY(0);

uint32_t vfps::PhaseSpace::_nbunches(0);

size_t vfps::PhaseSpace::_nmeshcells(0);

#endif // INOVESA_USE_OPENCL

void vfps::PhaseSpace::createFromProjections()
{
    _data.Activate();
    for (size_t n=0; n < _nbunches; n++) {
        for (meshindex_t x = 0; x < _nmeshcellsX; x++) {
            for (meshindex_t y = 0; y < _nmeshcellsY; y++) {
                _data[n][x][y] = _projection[0][n][x]*_projection[1][n][y];
            }
        }
    }
    normalize();
}

void vfps::PhaseSpace::gaus(const uint_fast8_t axis,
                            const uint32_t bunch,
                            const double zoom)
{
    const double zoom2=zoom*zoom;
    const uint32_t maxi = (axis==0)? _nmeshcellsX : _nmeshcellsY;
    for(uint32_t i=0; i<maxi; i++){
        _projection[axis][bunch][i]=boost::math::constants::one_div_root_two_pi<double>()
                *std::exp((-0.5)*_axis[axis]->at(i)*_axis[axis]->at(i)/zoom2);
    }
}

const Array::array1<vfps::meshdata_t> vfps::PhaseSpace::simpsonWeights()
{
    Array::array1<vfps::meshdata_t> rv(_nmeshcellsX);
    const integral_t ca = 3.;
    integral_t dc = 1;

    const integral_t h03 = getDelta(0)/integral_t(3);
    rv[0] = h03;
    for (size_t x=1; x< _nmeshcellsX-1; x++){
        _ws[x] = h03 * (ca+dc);
        dc = -dc;
    }
    rv[_nmeshcellsX-1] = h03;

    return rv;
}

void vfps::swap(vfps::PhaseSpace& first, vfps::PhaseSpace& second) noexcept
{
    std::swap(first._data, second._data);
}

#ifdef INOVESA_USE_OPENCL
std::string vfps::PhaseSpace::cl_code_integral = R"(
    __kernel void integral(const __global float* proj,
                           const __global float* ws,
                           const uint xsize,
                           __global float* result)
    {
        float value = 0;
        for (uint x=0; x< xsize; x++) {
            value += proj[x]*ws[x];
        }
        *result = value;
    }
    )";

std::string vfps::PhaseSpace::cl_code_projection_x = R"(
     __kernel void projectionX(const __global float* mesh,
                               const __global float* ws,
                               const uint ysize,
                               __global float* proj)
     {
         float value = 0;
         const uint x = get_global_id(0);
         const uint meshoffs = x*ysize;
         for (uint y=0; y< ysize; y++) {
             value += mesh[meshoffs+y]*ws[y];
         }
         proj[x] = value;
     }
     )";
#endif // INOVESA_USE_OPENCL
<|MERGE_RESOLUTION|>--- conflicted
+++ resolved
@@ -139,17 +139,10 @@
                                      _nmeshcellsX*sizeof(decltype(_projection)::value_type),
                                      _projection[0].data());
         }
-<<<<<<< HEAD
-        bunchpop_buf = cl::Buffer(_oclh->context,
-                                     CL_MEM_READ_WRITE | CL_MEM_COPY_HOST_PTR,
-                                     sizeof(integral_t),
-                                  &_integral);
-=======
-        integral_buf = cl::Buffer(_oclh->context,
-                                  CL_MEM_READ_WRITE | CL_MEM_COPY_HOST_PTR,
-                                  sizeof(decltype(_bunchpopulation)::value_type),
-                                  _bunchpopulation.data());
->>>>>>> 4bfb8b6d
+        bunchpop_buf = cl::Buffer( _oclh->context
+                                 , CL_MEM_READ_WRITE | CL_MEM_COPY_HOST_PTR
+                                 , _nbunches*sizeof(integral_t)
+                                 , _bunchpopulation.data());
         ws_buf = cl::Buffer(_oclh->context,
                             CL_MEM_READ_ONLY | CL_MEM_COPY_HOST_PTR,
                             sizeof(decltype(_ws)::value_type)*_nmeshcellsX,
@@ -305,13 +298,8 @@
     const uint32_t maxi = (axis==0)? _nmeshcellsX : _nmeshcellsY;
     for (uint32_t n=0; n<_nbunches; n++) {
         integral_t avg = 0;
-<<<<<<< HEAD
-        for (size_t i=0; i<nMeshCells(axis); i++) {
+        for (size_t i=0; i<maxi; i++) {
             avg += _projection[axis][n][i]*_qp(axis,i);
-=======
-        for (size_t i=0; i<maxi; i++) {
-            avg += _projection[axis][n][i]*x(axis,i);
->>>>>>> 4bfb8b6d
         }
 
         // _projection is normalized in p/q coordinates
@@ -327,13 +315,8 @@
     const uint32_t maxi = (axis==0)? _nmeshcellsX : _nmeshcellsY;
     for (uint32_t n=0; n<_nbunches; n++) {
         meshdata_t var = 0;
-<<<<<<< HEAD
-        for (size_t i=0; i<nMeshCells(axis); i++) {
+        for (size_t i=0; i<maxi; i++) {
             var += _projection[axis][n][i]*std::pow(_qp(axis,i)-_moment[axis][0][n],2);
-=======
-        for (size_t i=0; i<maxi; i++) {
-            var += _projection[axis][n][i]*std::pow(x(axis,i)-_moment[axis][0][n],2);
->>>>>>> 4bfb8b6d
         }
 
         // _projection is normalized in p/q coordinates
