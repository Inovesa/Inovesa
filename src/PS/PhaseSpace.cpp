// SPDX-License-Identifier: GPL-3.0-or-later
/*
 * This file is part of Inovesa (github.com/Inovesa/Inovesa).
 * It's copyrighted by the contributors recorded
 * in the version control history of the file.
 */

#include "PS/PhaseSpace.hpp"

#include <numeric>

#include <boost/math/constants/constants.hpp>
using boost::math::constants::pi;

vfps::PhaseSpace::PhaseSpace( std::array<meshRuler_ptr, 2> axis
                            , oclhptr_t oclh
                            , const double bunch_charge
                            , const double bunch_current
                            , const uint32_t nbunches
                            , const double zoom
                            , meshdata_t* data
                            )
  : _axis(axis)
  , charge(bunch_charge)
  , current(bunch_current)
  , _nmeshcellsX(nMeshCells(0))
  , _nmeshcellsY(nMeshCells(1))
  , _nbunches(nbunches)
  , _nmeshcells(_nmeshcellsX*_nmeshcellsY)
  , _integralmethod(IntegralMethod::simpson)
  , _bunchpopulation(Array::array1<integral_t>(_nbunches))
  , _integral(0)
  , _projection(Array::array3<projection_t>(2U,_nbunches,_nmeshcellsX))
  , _data(_nbunches,_nmeshcellsX,_nmeshcellsY)
  , _moment(Array::array3<meshaxis_t>(2U,4U,_nbunches))
  , _rms(Array::array2<meshaxis_t>(2U,_nbunches))
  , _ws(simpsonWeights())
  , _oclh(nullptr) // OpenCL will be disabled during dirst initialization steps
  #if INOVESA_USE_OPENGL == 1
  , projectionX_glbuf(0)
  #endif // INOVESA_USE_OPENGL
  #if INOVESA_ENABLE_CLPROFILING == 1
  , xProjEvents(std::make_unique<cl::vector<cl::Event*>>())
  , integEvents(std::make_unique<cl::vector<cl::Event*>>())
  , syncPSEvents(std::make_unique<cl::vector<cl::Event*>>())
  #endif // INOVESA_ENABLE_CLPROFILING
{
    if (data != nullptr) {
        std::copy(data,data+_data.size(),_data());
    } else {
        for (uint32_t n=0; n<_nbunches; n++) {
            gaus(0,n,zoom); // creates gaussian for x axis
            gaus(1,n,zoom); // creates gaussian for y axis
        }

        createFromProjections();
    }

    #if INOVESA_CHG_BUNCH == 1
    std::random_device seed;
    std::default_random_engine engine(seed());

    std::uniform_real_distribution<> xdist(0.0,1.0);
    std::normal_distribution<> ydist(0.0,1.0);


    constexpr meshindex_t nParticles = UINT32_MAX;
    constexpr float amplitude = 2.0f;
    constexpr float pulselen = 1.90e-3f;
    meshindex_t pulsepix = std::ceil(5*pulselen/2.35f/pmax*ps_size);
    constexpr float wavelen = 6.42e-5f;

    meshindex_t x = 0;
    while (x < ps_size/2-pulsepix) {
        for (meshindex_t y = 0; y < ps_size; y++) {
            (*mesh)[x][y]
                =    std::exp(-std::pow((float(x)/ps_size-0.5f)*qmax,2.0f)/2.0f)
                *    std::exp(-std::pow((float(y)/ps_size-0.5f)*pmax,2.0f)/2.0f);
        }
        x++;
    }
    while (x < ps_size/2+pulsepix) {
        meshdata_t weight = std::sqrt(2*pi<meshdata_t>())*ps_size/pmax/nParticles
                * std::exp(-std::pow((float(x)/ps_size-0.5f)*qmax,2.0f)/2.0f);
        for (size_t i=0; i<nParticles; i++) {
            float xf = x+xdist(engine);
            float yf = ydist(engine)
                            + std::exp(-std::pow(xf/(std::sqrt(2)*pulselen/2.35f),2))
                            * amplitude * std::sin(2*pi<meshdata_t>()*xf/wavelen);
            meshindex_t y = std::lround((yf/pmax+0.5f)*ps_size);
            if (y < ps_size) {
                (*mesh)[x][y] += weight;
            }
        }
        x++;
    }
    while (x < ps_size) {
        for (meshindex_t y = 0; y < ps_size; y++) {
            (*mesh)[x][y]
                =    std::exp(-std::pow((float(x)/ps_size-0.5f)*qmax,2.0f)/2.0f)
                *    std::exp(-std::pow((float(y)/ps_size-0.5f)*pmax,2.0f)/2.0f);
        }
        x++;
    }
    #endif // INOVESA_CHG_BUNCH

    _oclh = oclh; // now, OpenCL can be used
    #if INOVESA_USE_OPENCL == 1
    if (_oclh) {
    try {
        data_buf = cl::Buffer(_oclh->context,
                            CL_MEM_READ_WRITE | CL_MEM_COPY_HOST_PTR,
                            sizeof(meshdata_t)*_nbunches*nMeshCells(0)*nMeshCells(1),
                           _data());
        #if INOVESA_USE_OPENGL == 1
        if (_oclh->OpenGLSharing()) {
            glGenBuffers(1, &projectionX_glbuf);
            glBindBuffer(GL_ARRAY_BUFFER,projectionX_glbuf);
            glBufferData( GL_ARRAY_BUFFER
                        , nMeshCells(0)*sizeof(*_projection[0])
                        , 0, GL_DYNAMIC_DRAW);
            projectionX_clbuf = cl::BufferGL( _oclh->context,CL_MEM_READ_WRITE
                                            , projectionX_glbuf);
        } else
        #endif // INOVESA_USE_OPENGL
        {
            projectionX_clbuf = cl::Buffer(_oclh->context,
                                     CL_MEM_READ_WRITE | CL_MEM_COPY_HOST_PTR,
                                     sizeof(projection_t)*_nmeshcellsX,
                                     _projection[0]);
        }
        bunchpop_buf = cl::Buffer(_oclh->context,
                                     CL_MEM_READ_WRITE | CL_MEM_COPY_HOST_PTR,
                                     sizeof(integral_t),
                                  &_integral);
        ws_buf = cl::Buffer(_oclh->context,
                            CL_MEM_READ_ONLY | CL_MEM_COPY_HOST_PTR,
                            sizeof(meshdata_t)*_nmeshcellsX,
                            _ws());

        _clProgProjX  = _oclh->prepareCLProg(cl_code_projection_x);
        _clKernProjX = cl::Kernel(_clProgProjX, "projectionX");
        _clKernProjX.setArg(0, data_buf);
        _clKernProjX.setArg(1, ws_buf);
        _clKernProjX.setArg(2, _nmeshcellsY);
        _clKernProjX.setArg(3, projectionX_clbuf);

        _clProgIntegral = _oclh->prepareCLProg(cl_code_integral);
        _clKernIntegral = cl::Kernel(_clProgIntegral, "integral");
        _clKernIntegral.setArg(0, projectionX_clbuf);
        _clKernIntegral.setArg(1, ws_buf);
        _clKernIntegral.setArg(2, _nmeshcellsX);
        _clKernIntegral.setArg(3, bunchpop_buf);
    } catch (cl::Error &e) {
        std::cerr << "Error: " << e.what() << std::endl
                  << "Shutting down OpenCL." << std::endl;
        _oclh.reset();
    }
    }
#endif
}

vfps::PhaseSpace::PhaseSpace( meshRuler_ptr axis0
                            , meshRuler_ptr axis1
                            , oclhptr_t oclh
                            , const double bunch_charge
                            , const double bunch_current
                            , uint32_t nbunches
                            , const double zoom
                            , vfps::meshdata_t *data
                            ) :
    PhaseSpace( {{axis0,axis1}}
              , oclh
              , bunch_charge,bunch_current,nbunches,zoom,data)
{
}

vfps::PhaseSpace::PhaseSpace(meshindex_t ps_size
                            , meshaxis_t qmin, meshaxis_t qmax, double qscale
                            , meshaxis_t pmin, meshaxis_t pmax, double pscale
                            , oclhptr_t oclh
                            , const double bunch_charge
                            , const double bunch_current
                            , const uint32_t nbunches
                            , const double zoom, meshdata_t *data
                            )
  : PhaseSpace( meshRuler_ptr(new Ruler<meshaxis_t>(ps_size,qmin,qmax,{{"Meter",qscale}}))
              , meshRuler_ptr(new Ruler<meshaxis_t>(ps_size,pmin,pmax,{{"ElectronVolt",pscale}}))
              , oclh
              , bunch_charge,bunch_current, nbunches, zoom, data)
{}

vfps::PhaseSpace::PhaseSpace(const vfps::PhaseSpace& other) :
    PhaseSpace( other._axis
              , other._oclh
              , other.charge
              , other.current
              , other._nbunches
              , 1
              , other._data
              )
{
}

vfps::PhaseSpace::~PhaseSpace() noexcept
{
    #if INOVESA_ENABLE_CLPROFILING == 1
    if (_oclh) {
        _oclh->saveTimings(xProjEvents.get(),"xProjPS");
        _oclh->saveTimings(integEvents.get(),"integPS");
        _oclh->saveTimings(syncPSEvents.get(),"syncPS");
        for (auto ev : *xProjEvents) {
            delete ev;
        }
        for (auto ev : *integEvents) {
            delete ev;
        }
        for (auto ev : *syncPSEvents) {
            delete ev;
        }
    }
    #endif
}

void vfps::PhaseSpace::integrate()
{
    #if INOVESA_USE_OPENCL == 1
    if (_oclh) {
        _oclh->enqueueNDRangeKernel( _clKernIntegral
                                  , cl::NullRange
                                  , cl::NDRange(1)
                                  #if INOVESA_ENABLE_CLPROFILING == 1
                                  , cl::NullRange
                                  , nullptr
                                  , nullptr
                                  , integEvents.get()
                                  #endif // INOVESA_ENABLE_CLPROFILING
                                  );
    } else
    #endif
    {
    for (uint32_t n=0; n<_nbunches; n++) {
        switch (_integralmethod) {
        case IntegralMethod::sum:
            _bunchpopulation[n] = std::accumulate(_projection[0][n].begin(),
                                           _projection[0][n].end(),
                                           static_cast<integral_t>(0));
            break;
        case IntegralMethod::simpson:
            _bunchpopulation[n] = std::inner_product(_projection[0][n].begin(),
                                              _projection[0][n].end(),
                                              _ws.begin(),
                                              static_cast<integral_t>(0));
            break;
        }
    }
    _integral = std::accumulate( _bunchpopulation.begin()
                               , _bunchpopulation.end()
                               , static_cast<integral_t>(0));
    }
}

void vfps::PhaseSpace::average(const uint_fast8_t axis)
{
    if (axis == 0) {
        #if INOVESA_USE_OPENCL == 1
        if (_oclh) {
        _oclh->enqueueReadBuffer( projectionX_clbuf,CL_TRUE,0
                                , sizeof(projection_t)*nMeshCells(0)
                                , _projection[0]);
        }
        #endif
    }
<<<<<<< HEAD
    integral_t avg = 0;
    for (size_t i=0; i<nMeshCells(axis); i++) {
        avg += _projection[axis][i]*_qp(axis,i);
    }

    // _projection is normalized in p/q coordinates with respect to charge
    avg *= getDelta(axis) / _integral;
=======
    for (uint32_t n=0; n<_nbunches; n++) {
        integral_t avg = 0;
        for (size_t i=0; i<nMeshCells(axis); i++) {
            avg += _projection[axis][n][i]*_qp(axis,i);
        }
>>>>>>> c3be71f2

        // _projection is normalized in p/q coordinates
        avg *= getDelta(axis);

        _moment[axis][0][n] = avg;
    }
}

void vfps::PhaseSpace::variance(const uint_fast8_t axis)
{
<<<<<<< HEAD
    meshdata_t avg = average(axis);
    meshdata_t var = 0;
    for (size_t i=0; i<nMeshCells(axis); i++) {
        var += _projection[axis][i]*std::pow(_qp(axis,i)-avg,2);
    }

    // _projection is normalized in p/q coordinates with respect to charge
    var *= getDelta(axis) / _integral;
=======
    average(axis);
    for (uint32_t n=0; n<_nbunches; n++) {
        meshdata_t var = 0;
        for (size_t i=0; i<nMeshCells(axis); i++) {
            var += _projection[axis][n][i]*std::pow(_qp(axis,i)-_moment[axis][0][n],2);
        }
>>>>>>> c3be71f2

        // _projection is normalized in p/q coordinates
        var *= getDelta(axis);

        _moment[axis][1][n] = var;
        _rms[axis][n] = std::sqrt(var);
    }
}

void vfps::PhaseSpace::updateXProjection() {
#if INOVESA_USE_OPENCL == 1
    if (_oclh) {
        _oclh->enqueueNDRangeKernel(_clKernProjX
                                  , cl::NullRange
                                  , cl::NDRange(nMeshCells(0))
                                  # ifdef INOVESA_ENABLE_CLPROFILING
                                  , cl::NullRange
                                  , nullptr
                                  , nullptr
                                  , xProjEvents.get()
                                  #endif // INOVESA_ENABLE_CLPROFILING
                                  );
        _oclh->enqueueBarrier();
        #if INOVESA_SYNC_CL == 1
        _oclh->enqueueReadBuffer(projectionX_buf,CL_TRUE,0,
                                      sizeof(projection_t)*nMeshCells(0),
                                      _projection[0].data());
        #endif
    } else
    #endif
    {
    switch (_integralmethod) {
    case IntegralMethod::sum:
        for (size_t n=0; n < _nbunches; n++) {
            for (size_t x=0; x < nMeshCells(0); x++) {
                _projection[0][n][x]
                        = std::accumulate(_data[n][x].begin(),
                                          _data[n][x].end(),
                                          static_cast<integral_t>(0));
                _projection[0][n][x] /= length(1);
            }
        }
        break;
    case IntegralMethod::simpson:
          for (size_t n=0; n < _nbunches; n++) {
              for (size_t x=0; x < nMeshCells(0); x++) {
                  _projection[0][n][x]
                          = std::inner_product(_data[n][x].begin(),
                                               _data[n][x].end(),
                                               _ws.begin(),
                                               static_cast<integral_t>(0));
              }
          }
          break;
    }
    }
}

void vfps::PhaseSpace::updateYProjection() {
    #if INOVESA_USE_OPENCL == 1
    if (_oclh) {
        _oclh->enqueueReadBuffer
            (data_buf,CL_TRUE,0,sizeof(meshdata_t)*nMeshCells(),_data());
    }
    #endif
    switch (_integralmethod) {
    case IntegralMethod::sum:
        for (size_t n=0; n < _nbunches; n++) {
            for (size_t y=0; y< nMeshCells(1); y++) {
                _projection[1][n][y] = 0;

                for (size_t x=0; x< nMeshCells(0); x++) {
                    _projection[1][n][y] += _data[n][x][y];
                }
                _projection[1][n][y] /= length(0);
            }
        }
        break;
    case IntegralMethod::simpson:
        for (size_t n=0; n < _nbunches; n++) {
            for (size_t y=0; y< nMeshCells(1); y++) {
                _projection[1][n][y] = 0;
                for (size_t x=0; x< nMeshCells(0); x++) {
                    _projection[1][n][y] += _data[n][x][y]*_ws[x];
                }
            }
        }
        break;
    }
}

Array::array1<vfps::integral_t> vfps::PhaseSpace::normalize()
{
    integrate();

    #if INOVESA_USE_OPENCL == 1
    syncCLMem(OCLH::clCopyDirection::dev2cpu);
    #endif // INOVESA_USE_OPENCL

    _data /= _integral;

    #if INOVESA_USE_OPENCL == 1
    if (_oclh) {
        _oclh->enqueueWriteBuffer
            (data_buf,CL_TRUE,0,
             sizeof(meshdata_t)*nMeshCells(),_data());
    }
    #endif // INOVESA_USE_OPENCL
    return _bunchpopulation;
}

vfps::PhaseSpace& vfps::PhaseSpace::operator=(vfps::PhaseSpace other)
{
    swap(*this,other);
    return *this;
}

#if INOVESA_USE_OPENCL == 1
void vfps::PhaseSpace::syncCLMem(OCLH::clCopyDirection dir,cl::Event* evt)
{
    if (_oclh) {
    switch (dir) {
    case OCLH::clCopyDirection::cpu2dev:
        _oclh->enqueueWriteBuffer
            (data_buf,CL_TRUE,0,
             sizeof(meshdata_t)*nMeshCells(),_data(),nullptr,evt);
        break;
    case OCLH::clCopyDirection::dev2cpu:
        _oclh->enqueueReadBuffer
            (data_buf,CL_TRUE,0,sizeof(meshdata_t)*nMeshCells(),_data());
        _oclh->enqueueReadBuffer( projectionX_clbuf,CL_TRUE,0
                                , sizeof(projection_t)*nMeshCells(0)
                                , _projection[0],nullptr,evt);
        _oclh->enqueueReadBuffer
            (bunchpop_buf,CL_TRUE,0,sizeof(integral_t),&_bunchpopulation,
            nullptr,evt
            #if INOVESA_ENABLE_CLPROFILING == 1
            , syncPSEvents.get()
            #endif // INOVESA_ENABLE_CLPROFILING
            );
        break;
    }
    }
}
#endif // INOVESA_USE_OPENCL

void vfps::PhaseSpace::createFromProjections()
{
    _data.Activate();
    for (size_t n=0; n < _nbunches; n++) {
        for (meshindex_t x = 0; x < nMeshCells(0); x++) {
            for (meshindex_t y = 0; y < nMeshCells(1); y++) {
                _data[n][x][y] = _projection[0][n][x]*_projection[1][n][y];
            }
        }
    }
    normalize();
}

void vfps::PhaseSpace::gaus(const uint_fast8_t axis,
                            const uint32_t bunch,
                            const double zoom)
{
    const double zoom2=zoom*zoom;
    for(uint32_t i=0; i<nMeshCells(axis); i++){
        _projection[axis][bunch][i]=std::exp((-0.5)*_axis[axis]->at(i)*_axis[axis]->at(i)/zoom2);
    }
}

const Array::array1<vfps::meshdata_t> vfps::PhaseSpace::simpsonWeights()
{
    Array::array1<vfps::meshdata_t> rv(nMeshCells(0));
    const integral_t ca = 3.;
    integral_t dc = 1;

    const integral_t h03 = getDelta(0)/integral_t(3);
    rv[0] = h03;
    for (size_t x=1; x< nMeshCells(0)-1; x++){
        _ws[x] = h03 * (ca+dc);
        dc = -dc;
    }
    rv[nMeshCells(0)-1] = h03;

    return rv;
}

void vfps::swap(vfps::PhaseSpace& first, vfps::PhaseSpace& second) noexcept
{
    std::swap(first._data, second._data);
}

#if INOVESA_USE_OPENCL == 1
std::string vfps::PhaseSpace::cl_code_integral = R"(
    __kernel void integral(const __global float* proj,
                           const __global float* ws,
                           const uint xsize,
                           __global float* result)
    {
        float value = 0;
        for (uint x=0; x< xsize; x++) {
            value += proj[x]*ws[x];
        }
        *result = value;
    }
    )";

std::string vfps::PhaseSpace::cl_code_projection_x = R"(
     __kernel void projectionX(const __global float* mesh,
                               const __global float* ws,
                               const uint ysize,
                               __global float* proj)
     {
         float value = 0;
         const uint x = get_global_id(0);
         const uint meshoffs = x*ysize;
         for (uint y=0; y< ysize; y++) {
             value += mesh[meshoffs+y]*ws[y];
         }
         proj[x] = value;
     }
     )";
#endif // INOVESA_USE_OPENCL
<|MERGE_RESOLUTION|>--- conflicted
+++ resolved
@@ -271,24 +271,15 @@
         }
         #endif
     }
-<<<<<<< HEAD
-    integral_t avg = 0;
-    for (size_t i=0; i<nMeshCells(axis); i++) {
-        avg += _projection[axis][i]*_qp(axis,i);
-    }
-
-    // _projection is normalized in p/q coordinates with respect to charge
-    avg *= getDelta(axis) / _integral;
-=======
+
     for (uint32_t n=0; n<_nbunches; n++) {
         integral_t avg = 0;
         for (size_t i=0; i<nMeshCells(axis); i++) {
             avg += _projection[axis][n][i]*_qp(axis,i);
         }
->>>>>>> c3be71f2
-
-        // _projection is normalized in p/q coordinates
-        avg *= getDelta(axis);
+
+        // _projection is normalized in p/q coordinates with respect to charge
+        avg *= getDelta(axis) / _integral;
 
         _moment[axis][0][n] = avg;
     }
@@ -296,26 +287,15 @@
 
 void vfps::PhaseSpace::variance(const uint_fast8_t axis)
 {
-<<<<<<< HEAD
-    meshdata_t avg = average(axis);
-    meshdata_t var = 0;
-    for (size_t i=0; i<nMeshCells(axis); i++) {
-        var += _projection[axis][i]*std::pow(_qp(axis,i)-avg,2);
-    }
-
-    // _projection is normalized in p/q coordinates with respect to charge
-    var *= getDelta(axis) / _integral;
-=======
     average(axis);
     for (uint32_t n=0; n<_nbunches; n++) {
         meshdata_t var = 0;
         for (size_t i=0; i<nMeshCells(axis); i++) {
             var += _projection[axis][n][i]*std::pow(_qp(axis,i)-_moment[axis][0][n],2);
         }
->>>>>>> c3be71f2
-
-        // _projection is normalized in p/q coordinates
-        var *= getDelta(axis);
+
+        // _projection is normalized in p/q coordinates with respect to charge
+        var *= getDelta(axis) / _integral;
 
         _moment[axis][1][n] = var;
         _rms[axis][n] = std::sqrt(var);
