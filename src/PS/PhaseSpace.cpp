/******************************************************************************
 * Inovesa - Inovesa Numerical Optimized Vlasov-Equation Solver Application   *
 * Copyright (c) 2013-2016: Patrik Schönfeldt                                 *
 * Copyright (c) 2014-2016: Karlsruhe Institute of Technology                 *
 *                                                                            *
 * This file is part of Inovesa.                                              *
 * Inovesa is free software: you can redistribute it and/or modify            *
 * it under the terms of the GNU General Public License as published by       *
 * the Free Software Foundation, either version 3 of the License, or          *
 * (at your option) any later version.                                        *
 *                                                                            *
 * Inovesa is distributed in the hope that it will be useful,                 *
 * but WITHOUT ANY WARRANTY; without even the implied warranty of             *
 * MERCHANTABILITY or FITNESS FOR A PARTICULAR PURPOSE.  See the              *
 * GNU General Public License for more details.                               *
 *                                                                            *
 * You should have received a copy of the GNU General Public License          *
 * along with Inovesa.  If not, see <http://www.gnu.org/licenses/>.           *
 ******************************************************************************/

#include "PS/PhaseSpace.hpp"

vfps::PhaseSpace::PhaseSpace(std::array<Ruler<meshaxis_t>,2> axis,
<<<<<<< HEAD
                             const double zoom) :
=======
                             const double bunch_charge,
                             const double bunch_current,
                             const double Fk,const double zoom) :
>>>>>>> e6a4555c
    _axis(axis),
    charge(bunch_charge),
    current(bunch_current),
    _integral(0),
    _projection(std::array<integral_t*,2> {{ new integral_t[nMeshCells(0)],
                                             new integral_t[nMeshCells(1)]
                                          }}),
    _nmeshcellsX(nMeshCells(0)),
    _nmeshcellsY(nMeshCells(1)),
    _nmeshcells(_nmeshcellsX*_nmeshcellsY),
    _integraltype(IntegralType::simpson),
    _data1D(new meshdata_t[_nmeshcells]())
{
    _data = new meshdata_t*[nMeshCells(0)];
    for (size_t i=0; i<nMeshCells(0); i++) {
        _data[i] = &(_data1D[i*nMeshCells(1)]);
    }
    _ws = new meshdata_t[nMeshCells(0)];

    gaus(0,zoom); // creates gaussian for x axis
    gaus(1,zoom); // creates gaussian for y axis

    createFromProjections();
        #ifdef INOVESA_CHG_BUNCH
            std::random_device seed;
            std::default_random_engine engine(seed());

            std::uniform_real_distribution<> xdist(0.0,1.0);
            std::normal_distribution<> ydist(0.0,1.0);


            constexpr meshindex_t nParticles = UINT32_MAX;
            constexpr float amplitude = 2.0f;
            constexpr float pulselen = 1.90e-3f;
            meshindex_t pulsepix = std::ceil(5*pulselen/2.35f/pmax*ps_size);
            constexpr float wavelen = 6.42e-5f;

            meshindex_t x = 0;
            while (x < ps_size/2-pulsepix) {
                for (meshindex_t y = 0; y < ps_size; y++) {
                    (*mesh)[x][y]
                        =    std::exp(-std::pow((float(x)/ps_size-0.5f)*qmax,2.0f)/2.0f)
                        *    std::exp(-std::pow((float(y)/ps_size-0.5f)*pmax,2.0f)/2.0f);
                }
                x++;
            }
            while (x < ps_size/2+pulsepix) {
                meshdata_t weight = std::sqrt(2*M_PI)*ps_size/pmax/nParticles
                        * std::exp(-std::pow((float(x)/ps_size-0.5f)*qmax,2.0f)/2.0f);
                for (size_t i=0; i<nParticles; i++) {
                    float xf = x+xdist(engine);
                    float yf = ydist(engine)
                                    + std::exp(-std::pow(xf/(std::sqrt(2)*pulselen/2.35f),2))
                                    * amplitude * std::sin(2*M_PI*xf/wavelen);
                    meshindex_t y = std::lround((yf/pmax+0.5f)*ps_size);
                    if (y < ps_size) {
                        (*mesh)[x][y] += weight;
                    }
                }
                x++;
            }
            while (x < ps_size) {
                for (meshindex_t y = 0; y < ps_size; y++) {
                    (*mesh)[x][y]
                        =    std::exp(-std::pow((float(x)/ps_size-0.5f)*qmax,2.0f)/2.0f)
                        *    std::exp(-std::pow((float(y)/ps_size-0.5f)*pmax,2.0f)/2.0f);
                }
                x++;
            }
        #endif // INOVESA_CHG_BUNCH

    const integral_t ca = 3.;
    integral_t dc = 1;

    const integral_t h03 = getDelta(0)/integral_t(3);
    _ws[0] = h03;
    for (size_t x=1; x< nMeshCells(0)-1; x++){
        _ws[x] = h03 * (ca+dc);
        dc = -dc;
    }
    _ws[nMeshCells(0)-1] = h03;

    #ifdef INOVESA_USE_CL
    if (OCLH::active) {
        data_buf = cl::Buffer(OCLH::context,
                            CL_MEM_READ_WRITE | CL_MEM_COPY_HOST_PTR,
                            sizeof(meshdata_t)*nMeshCells(0)*nMeshCells(1),
                           _data1D);
        projectionX_buf = cl::Buffer(OCLH::context,
                                     CL_MEM_READ_WRITE | CL_MEM_COPY_HOST_PTR,
                                     sizeof(projection_t)*_nmeshcellsX,
                                     _projection[0]);
        integral_buf = cl::Buffer(OCLH::context,
                                     CL_MEM_READ_WRITE | CL_MEM_COPY_HOST_PTR,
                                     sizeof(integral_t),&_integral);
        ws_buf = cl::Buffer(OCLH::context,
                            CL_MEM_READ_ONLY | CL_MEM_COPY_HOST_PTR,
                            sizeof(meshdata_t)*_nmeshcellsX,
                            _ws);

        _clProgProjX  = OCLH::prepareCLProg(cl_code_projection_x);
        _clKernProjX = cl::Kernel(_clProgProjX, "projectionX");
        _clKernProjX.setArg(0, data_buf);
        _clKernProjX.setArg(1, ws_buf);
        _clKernProjX.setArg(2, _nmeshcellsY);
        _clKernProjX.setArg(3, projectionX_buf);

        _clProgIntegral = OCLH::prepareCLProg(cl_code_integral);
        _clKernIntegral = cl::Kernel(_clProgIntegral, "integral");
        _clKernIntegral.setArg(0, projectionX_buf);
        _clKernIntegral.setArg(1, ws_buf);
        _clKernIntegral.setArg(2, _nmeshcellsX);
        _clKernIntegral.setArg(3, integral_buf);
    }
    #endif
}


vfps::PhaseSpace::PhaseSpace(Ruler<meshaxis_t> axis1, Ruler<meshaxis_t> axis2,
<<<<<<< HEAD
                             const double zoom) :
    PhaseSpace(std::array<Ruler<meshaxis_t>,2>{{axis1,axis2}},zoom)
=======
                             const double bunch_charge,
                             const double bunch_current,
                             const double Fk, const double zoom) :
    PhaseSpace(std::array<Ruler<meshaxis_t>,2>{{axis1,axis2}},
               bunch_charge,bunch_current,Fk,zoom)
>>>>>>> e6a4555c
{}

vfps::PhaseSpace::PhaseSpace(meshindex_t ps_size,
                             meshaxis_t xmin, meshaxis_t xmax,
                             meshaxis_t ymin, meshaxis_t ymax,
<<<<<<< HEAD
                             double xscale, double yscale, const double zoom) :
    PhaseSpace(Ruler<meshaxis_t>(ps_size,xmin,xmax,xscale),
               Ruler<meshaxis_t>(ps_size,ymin,ymax,yscale),
               zoom)
=======
                             const double bunch_charge,
                             const double bunch_current,
                             double xscale, double yscale,
                             const double Fk, const double zoom) :
    PhaseSpace(Ruler<meshaxis_t>(ps_size,xmin,xmax,xscale),
               Ruler<meshaxis_t>(ps_size,ymin,ymax,yscale),
               bunch_charge,bunch_current,Fk,zoom)
>>>>>>> e6a4555c
{}

vfps::PhaseSpace::PhaseSpace(const vfps::PhaseSpace& other) :
    PhaseSpace(other._axis,other.charge,other.current,-1)
{ std::copy_n(other._data1D,nMeshCells(0)*nMeshCells(1),_data1D); }

vfps::PhaseSpace::~PhaseSpace()
{
    delete [] _data;
    delete [] _data1D;
    delete [] _projection[0];
    delete [] _projection[1];
    delete [] _ws;
}

vfps::integral_t vfps::PhaseSpace::integral()
{
    updateXProjection();
    #ifdef INOVESA_USE_CL
    if (OCLH::active) {
        OCLH::queue.enqueueNDRangeKernel (
                    _clKernIntegral,
                    cl::NullRange,
                    cl::NDRange(1));
        OCLH::queue.enqueueReadBuffer
            (integral_buf,CL_TRUE,0,sizeof(integral_t),&_integral);
    } else
    #endif
    {
    _integral = 0;
    switch (_integraltype) {
    case IntegralType::sum:
        for (size_t x=0; x< nMeshCells(0); x++) {
            _integral += _projection[0][x];
        }
        break;
    case IntegralType::simpson:
        for (size_t x=0; x< nMeshCells(0); x++) {
            _integral += _projection[0][x]*static_cast<integral_t>(_ws[x]);
        }
        break;
    }
    }
    return _integral;
}

vfps::meshaxis_t vfps::PhaseSpace::average(const uint_fast8_t axis)
{
    if (axis == 0) {
        #ifdef INOVESA_USE_CL
        if (OCLH::active) {
        OCLH::queue.enqueueReadBuffer(projectionX_buf,CL_TRUE,0,
                                      sizeof(projection_t)*nMeshCells(0),
                                      _projection[0]);
        }
        #endif
    }
    integral_t avg = 0;
    for (size_t i=0; i<nMeshCells(axis); i++) {
        avg += _projection[axis][i]*x(axis,i);
    }

    // _projection is normalized in p/q coordinates
    avg *= getDelta(axis);

    _moment[axis][0] = avg;

    return static_cast<meshaxis_t>(avg);
}

vfps::meshdata_t vfps::PhaseSpace::variance(const uint_fast8_t axis)
{
    meshdata_t avg = average(axis);;
    meshdata_t var = 0;
    for (size_t i=0; i<nMeshCells(axis); i++) {
        var += _projection[axis][i]*std::pow(x(axis,i)-avg,2);
    }

    // _projection is normalized in p/q coordinates
    var *= getDelta(axis);

    _moment[axis][1] = var;

    return var;
}

void vfps::PhaseSpace::updateXProjection() {
    #ifdef INOVESA_USE_CL
    if (OCLH::active) {
        OCLH::queue.enqueueNDRangeKernel (
                    _clKernProjX,
                    cl::NullRange,
                    cl::NDRange(nMeshCells(0)));
        OCLH::queue.enqueueBarrierWithWaitList();
        #ifdef INOVESA_SYNC_CL
        OCLH::queue.enqueueReadBuffer(projectionX_buf,CL_TRUE,0,
                                      sizeof(projection_t)*nMeshCells(0),
                                      _projection[0]);
        #endif
    } else
    #endif
    {
    switch (_integraltype) {
    case IntegralType::sum:
        for (size_t x=0; x < nMeshCells(0); x++) {
            _projection[0][x] = 0;
            for (size_t y=0; y< nMeshCells(1); y++) {
                _projection[0][x] += _data[x][y];
            }
            _projection[0][x] /= size(1);
        }
        break;
    case IntegralType::simpson:
          for (size_t x=0; x < nMeshCells(0); x++) {
              _projection[0][x] = 0;
              for (size_t y=0; y< nMeshCells(1); y++) {
                _projection[0][x] += _data[x][y]*_ws[y];
              }
          }
          break;
        }
    }
}

void vfps::PhaseSpace::updateYProjection() {
    #ifdef INOVESA_USE_CL
    if (OCLH::active) {
        OCLH::queue.enqueueReadBuffer
            (data_buf,CL_TRUE,0,sizeof(meshdata_t)*nMeshCells(),_data1D);
    }
    #endif
    switch (_integraltype) {
    case IntegralType::sum:
        for (size_t y=0; y< nMeshCells(1); y++) {
            _projection[1][y] = 0;

            for (size_t x=0; x< nMeshCells(0); x++) {
                _projection[1][y] += _data[x][y];
            }
            _projection[1][y] /= size(0);
        }
        break;
    case IntegralType::simpson:
        for (size_t y=0; y< nMeshCells(1); y++) {
            _projection[1][y] = 0;
            for (size_t x=0; x< nMeshCells(0); x++) {
                _projection[1][y] += _data[x][y]*_ws[x];
            }
        }
        break;
    }
}

vfps::integral_t vfps::PhaseSpace::normalize()
{
    integral();
    #ifdef INOVESA_USE_CL
    if (OCLH::active) {
        OCLH::queue.enqueueReadBuffer
            (data_buf,CL_TRUE,0,sizeof(meshdata_t)*nMeshCells(),_data1D);
    }
    #endif // INOVESA_USE_CL
    for (meshindex_t i = 0; i < _nmeshcells; i++) {
        _data1D[i] /= _integral;
    }
    #ifdef INOVESA_USE_CL
    if (OCLH::active) {
        OCLH::queue.enqueueWriteBuffer
            (data_buf,CL_TRUE,0,
             sizeof(meshdata_t)*nMeshCells(),_data1D);
    }
    #endif // INOVESA_USE_CL
    return _integral;
}

vfps::PhaseSpace& vfps::PhaseSpace::operator=(vfps::PhaseSpace other)
{
    swap(*this,other);
    return *this;
}

#ifdef INOVESA_USE_CL
void vfps::PhaseSpace::syncCLMem(clCopyDirection dir)
{
    if (OCLH::active) {
    switch (dir) {
    case clCopyDirection::cpu2dev:
        OCLH::queue.enqueueWriteBuffer
            (data_buf,CL_TRUE,0,
             sizeof(meshdata_t)*nMeshCells(),_data1D);
        break;
    case clCopyDirection::dev2cpu:
        OCLH::queue.enqueueReadBuffer
            (data_buf,CL_TRUE,0,sizeof(meshdata_t)*nMeshCells(),_data1D);
        OCLH::queue.enqueueReadBuffer(projectionX_buf,CL_TRUE,0,
                                      sizeof(projection_t)*nMeshCells(0),
                                      _projection[0]);
        break;
    }
    }
}

void vfps::PhaseSpace::createFromProjections()
{
    for (meshindex_t x = 0; x < nMeshCells(0); x++) {
        for (meshindex_t y = 0; y < nMeshCells(1); y++) {
            _data[x][y] = _projection[0][(x)%nMeshCells(0)]*_projection[1][y];
        }
    }
}
#endif // INOVESA_USE_CL

void vfps::PhaseSpace::gaus(const uint_fast8_t axis, const double zoom)
{
    double charge =0;
    const double zoom2=zoom*zoom;
    for(uint32_t i=0; i<nMeshCells(axis); i++){
        _projection[axis][i]=std::exp((-0.5)*_axis[axis][i]*_axis[axis][i]/zoom2);
        charge+=_projection[axis][i]*getDelta(axis);
    }
    for (uint32_t i=0;i<nMeshCells(axis);i++){ // Normalize distribution
        _projection[axis][i]/=charge;
    }
}

void vfps::swap(vfps::PhaseSpace& first, vfps::PhaseSpace& second) noexcept
{
    std::swap(first._data, second._data);
    std::swap(first._data1D,second._data1D);
}

std::string vfps::PhaseSpace::cl_code_integral = R"(
    __kernel void integral(const __global float* proj,
                           const __global float* ws,
                           const uint xsize,
                           __global float* result)
    {
        float value = 0;
        for (uint x=0; x< xsize; x++) {
            value += proj[x]*ws[x];
        }
        *result = value;
    }
    )";

std::string vfps::PhaseSpace::cl_code_projection_x = R"(
     __kernel void projectionX(const __global float* mesh,
                               const __global float* ws,
                               const uint ysize,
                               __global float* proj)
     {
         float value = 0;
         const uint x = get_global_id(0);
         const uint meshoffs = x*ysize;
         for (uint y=0; y< ysize; y++) {
             value += mesh[meshoffs+y]*ws[y];
         }
         proj[x] = value;
     }
     )";
<|MERGE_RESOLUTION|>--- conflicted
+++ resolved
@@ -21,13 +21,9 @@
 #include "PS/PhaseSpace.hpp"
 
 vfps::PhaseSpace::PhaseSpace(std::array<Ruler<meshaxis_t>,2> axis,
-<<<<<<< HEAD
-                             const double zoom) :
-=======
                              const double bunch_charge,
                              const double bunch_current,
-                             const double Fk,const double zoom) :
->>>>>>> e6a4555c
+                             const double zoom) :
     _axis(axis),
     charge(bunch_charge),
     current(bunch_current),
@@ -147,35 +143,23 @@
 
 
 vfps::PhaseSpace::PhaseSpace(Ruler<meshaxis_t> axis1, Ruler<meshaxis_t> axis2,
-<<<<<<< HEAD
-                             const double zoom) :
-    PhaseSpace(std::array<Ruler<meshaxis_t>,2>{{axis1,axis2}},zoom)
-=======
                              const double bunch_charge,
                              const double bunch_current,
-                             const double Fk, const double zoom) :
+                             const double zoom) :
     PhaseSpace(std::array<Ruler<meshaxis_t>,2>{{axis1,axis2}},
-               bunch_charge,bunch_current,Fk,zoom)
->>>>>>> e6a4555c
+               bunch_charge,bunch_current,zoom)
 {}
 
 vfps::PhaseSpace::PhaseSpace(meshindex_t ps_size,
                              meshaxis_t xmin, meshaxis_t xmax,
                              meshaxis_t ymin, meshaxis_t ymax,
-<<<<<<< HEAD
-                             double xscale, double yscale, const double zoom) :
-    PhaseSpace(Ruler<meshaxis_t>(ps_size,xmin,xmax,xscale),
-               Ruler<meshaxis_t>(ps_size,ymin,ymax,yscale),
-               zoom)
-=======
                              const double bunch_charge,
                              const double bunch_current,
                              double xscale, double yscale,
-                             const double Fk, const double zoom) :
+                             const double zoom) :
     PhaseSpace(Ruler<meshaxis_t>(ps_size,xmin,xmax,xscale),
                Ruler<meshaxis_t>(ps_size,ymin,ymax,yscale),
-               bunch_charge,bunch_current,Fk,zoom)
->>>>>>> e6a4555c
+               bunch_charge,bunch_current,zoom)
 {}
 
 vfps::PhaseSpace::PhaseSpace(const vfps::PhaseSpace& other) :
