// SPDX-License-Identifier: GPL-3.0-or-later
/*
 * Copyright (c) Patrik Schönfeldt
 * Copyright (c) Tobias Boltz
 * Copyright (c) Karlsruhe Institute of Technology
 */

#include "PS/PhaseSpace.hpp"

#include <iostream>
#include <numeric>
#include <stdexcept>

#include <boost/math/constants/constants.hpp>
using boost::math::constants::pi;

vfps::PhaseSpace::PhaseSpace(std::array<meshRuler_ptr, 2> axis
                            , oclhptr_t oclh
                            , const double beam_charge
                            , const double beam_current
                            , const std::vector<integral_t>& filling
                            , const double zoom
                            , const meshdata_t* data
                            )
  : _axis(axis)
  , charge(beam_charge)
  , current(beam_current)
  , _filling_set(filling.begin(),filling.end())
  , _filling(std::vector<integral_t>(_nbunches))
  , _integral(1)
  , _projection(boost::extents[2U][_nbunches][_nmeshcellsX])
  , _data(boost::extents[_nbunches][_nmeshcellsX][_nmeshcellsY])
  , _moment(boost::extents[2U][4U][_nbunches])
  , _rms(boost::extents[2U][_nbunches])
  , _ws(simpsonWeights())
  , _oclh(nullptr) // OpenCL will be disabled during dirst initialization steps
  #if INOVESA_USE_OPENGL == 1
  , projectionX_glbuf(0)
  #endif // INOVESA_USE_OPENGL
  #if INOVESA_ENABLE_CLPROFILING == 1
  , xProjEvents(std::make_unique<cl::vector<cl::Event*>>())
  , integEvents(std::make_unique<cl::vector<cl::Event*>>())
  , syncPSEvents(std::make_unique<cl::vector<cl::Event*>>())
  #endif // INOVESA_ENABLE_CLPROFILING
{

    if (std::round(1e5*std::accumulate( filling.begin(), filling.end(),
                                        static_cast<integral_t>(0)))
            != 1e5) {
        throw std::invalid_argument("Argument \"filling\" not normalized.");
    }
    if (data != nullptr) {
        std::copy(data,data+_totalmeshcells,_data.data());
    } else {
        for (meshindex_t  n=0; n<_nbunches; n++) {
            setProjection(0, n, gaus(0, zoom)); // creates gaussian for x axis
            setProjection(1, n, gaus(1, zoom)); // creates gaussian for y axis
        }

        createFromProjections();
    }

    updateXProjection();
    updateYProjection();
    integrate();

    _oclh = oclh; // now, OpenCL can be used
    #if INOVESA_USE_OPENCL == 1
    if (_oclh) {
    try {
        data_buf = cl::Buffer(_oclh->context,
                            CL_MEM_READ_WRITE | CL_MEM_COPY_HOST_PTR,
                            sizeof(meshdata_t)*_totalmeshcells,
                           _data.data());
        #if INOVESA_USE_OPENGL == 1
        if (_oclh->OpenGLSharing()) {
            glGenBuffers(1, &projectionX_glbuf);
            glBindBuffer(GL_ARRAY_BUFFER,projectionX_glbuf);
            glBufferData( GL_ARRAY_BUFFER
                        , _nmeshcellsX*sizeof(decltype(_projection)::value_type)
                        , 0, GL_DYNAMIC_DRAW);
            projectionX_clbuf = cl::BufferGL( _oclh->context,CL_MEM_READ_WRITE
                                            , projectionX_glbuf);
        } else
        #endif // INOVESA_USE_OPENGL
        {
            // _projection is used for _projection[0]
            projectionX_clbuf = cl::Buffer(
                        _oclh->context,
                        CL_MEM_READ_WRITE | CL_MEM_COPY_HOST_PTR,
                        _nmeshcellsX*sizeof(decltype(_projection)::value_type),
                        _projection.data());
        }
<<<<<<< HEAD
        bunchpop_buf = cl::Buffer(_oclh->context,
                                     CL_MEM_READ_WRITE | CL_MEM_COPY_HOST_PTR,
                                     _nbunches*sizeof(integral_t),
                                  _bunchpopulation.data());
        integral_buf = cl::Buffer(_oclh->context,
                                     CL_MEM_READ_WRITE | CL_MEM_COPY_HOST_PTR,
                                     sizeof(integral_t),
                                  &_integral);

=======
        filling_buf = cl::Buffer( _oclh->context
                                 , CL_MEM_READ_WRITE | CL_MEM_COPY_HOST_PTR
                                 , _nbunches*sizeof(integral_t)
                                 , _filling.data());
>>>>>>> 65009fb2
        ws_buf = cl::Buffer(_oclh->context,
                            CL_MEM_READ_ONLY | CL_MEM_COPY_HOST_PTR,
                            sizeof(decltype(_ws)::value_type)*_nmeshcellsX,
                            const_cast<decltype(_ws)::value_type*>(_ws.data()));

        _clProgProjX  = _oclh->prepareCLProg(cl_code_projection_x);
        _clKernProjX = cl::Kernel(_clProgProjX, "projectionX");
        _clKernProjX.setArg(0, data_buf);
        _clKernProjX.setArg(1, ws_buf);
        _clKernProjX.setArg(2, _nmeshcellsY);
        _clKernProjX.setArg(3, projectionX_clbuf);

        _clProgIntegral = _oclh->prepareCLProg(cl_code_integral);
        _clKernIntegral = cl::Kernel(_clProgIntegral, "integral");
        _clKernIntegral.setArg(0, projectionX_clbuf);
        _clKernIntegral.setArg(1, ws_buf);
        _clKernIntegral.setArg(2, _nmeshcellsX);
<<<<<<< HEAD
        _clKernIntegral.setArg(3, bunchpop_buf);

        _clProgIntegralSum = _oclh->prepareCLProg(cl_code_integral_sum);
        _clKernIntegralSum = cl::Kernel(_clProgIntegralSum, "integralSum");
        _clKernIntegralSum.setArg(0, bunchpop_buf);
        _clKernIntegralSum.setArg(1, _nbunches);
        _clKernIntegralSum.setArg(2, integral_buf);

=======
        _clKernIntegral.setArg(3, filling_buf);
>>>>>>> 65009fb2
    } catch (cl::Error &e) {
        std::cerr << "Error: " << e.what() << std::endl
                  << "Shutting down OpenCL." << std::endl;
        _oclh.reset();
    }
    }
    #endif
}

vfps::PhaseSpace::PhaseSpace( meshRuler_ptr axis0
                            , meshRuler_ptr axis1
                            , oclhptr_t oclh
                            , const double beam_charge
                            , const double beam_current
                            , const std::vector<integral_t>& filling
                            , const double zoom
                            , const meshdata_t* data
                            ) :
    PhaseSpace( {{axis0,axis1}}
              , oclh
              , beam_charge,beam_current,filling,zoom,data)
{
}

vfps::PhaseSpace::PhaseSpace(meshaxis_t qmin, meshaxis_t qmax, double qscale
                            , meshaxis_t pmin, meshaxis_t pmax, double pscale
                            , oclhptr_t oclh
                            , const double beam_charge
                            , const double beam_current
                            , const std::vector<integral_t>& filling
                            , const double zoom
                            , const meshdata_t* data
                            )
  : PhaseSpace( meshRuler_ptr(new Ruler<meshaxis_t>(PhaseSpace::nx,qmin,qmax,
                {{"Meter",qscale}}))
              , meshRuler_ptr(new Ruler<meshaxis_t>(PhaseSpace::ny,pmin,pmax,
                {{"ElectronVolt",pscale}}))
              , oclh
              , beam_charge,beam_current, filling, zoom, data)
{}

vfps::PhaseSpace::PhaseSpace(const vfps::PhaseSpace& other) :
    PhaseSpace( other._axis
              , other._oclh
              , other.charge
              , other.current
              , other._filling_set
              , 1 // zoom
              , other._data.data()
              )
{
}

vfps::PhaseSpace::~PhaseSpace() noexcept
{
    #if INOVESA_ENABLE_CLPROFILING == 1
    if (_oclh) {
        _oclh->saveTimings(xProjEvents.get(),"xProjPS");
        _oclh->saveTimings(integEvents.get(),"integPS");
        _oclh->saveTimings(syncPSEvents.get(),"syncPS");
        for (auto ev : *xProjEvents) {
            delete ev;
        }
        for (auto ev : *integEvents) {
            delete ev;
        }
        for (auto ev : *syncPSEvents) {
            delete ev;
        }
    }
    #endif
}

void vfps::PhaseSpace::integrate()
{
    #if INOVESA_USE_OPENCL == 1
    if (_oclh) {
        _oclh->enqueueNDRangeKernel( _clKernIntegral
                                  , cl::NullRange
                                  , cl::NDRange(1)
                                  #if INOVESA_ENABLE_CLPROFILING == 1
                                  , cl::NullRange
                                  , nullptr
                                  , nullptr
                                  , integEvents.get()
                                  #endif // INOVESA_ENABLE_CLPROFILING
                                  );
        _oclh->enqueueBarrier();
        _oclh->enqueueNDRangeKernel( _clKernIntegralSum
                                  , cl::NullRange
                                  , cl::NDRange(1)
                                  #if INOVESA_ENABLE_CLPROFILING == 1
                                  , cl::NullRange
                                  , nullptr
                                  , nullptr
                                  , integEvents.get()
                                  #endif // INOVESA_ENABLE_CLPROFILING
                                  );
        _oclh->enqueueBarrier();
    } else
    #endif
    {
    for (meshindex_t n=0; n<_nbunches; n++) {
        _filling[n] = std::inner_product(_projection[0][n].begin(),
                                         _projection[0][n].end(),
                                         _ws.begin(),
                                         static_cast<integral_t>(0));
    }
    _integral = std::accumulate( _filling.begin()
                               , _filling.end()
                               , static_cast<integral_t>(0));
    }
}

void vfps::PhaseSpace::average(const uint_fast8_t axis)
{
    if (axis == 0) {
        #if INOVESA_USE_OPENCL == 1
        if (_oclh) {
        // _projection is used for _projection[0]
        _oclh->enqueueReadBuffer( projectionX_clbuf,CL_TRUE,0
                                , sizeof(projection_t)*_nmeshcellsX
                                , _projection.data());
        }
        #endif
    }

    const meshindex_t maxi = (axis==0)? _nmeshcellsX : _nmeshcellsY;
    for (meshindex_t n=0; n<_nbunches; n++) {
        integral_t avg = 0;
        if (_filling_set[n] > 0) {
            for (size_t i=0; i<maxi; i++) {
                avg += _projection[axis][n][i]*_qp(axis,i);
            }

            // _projection is normalized in p/q coordinates with respect to charge
            avg *= getDelta(axis)/_filling[n];
        }

        _moment[axis][0][n] = avg;
    }
}

void vfps::PhaseSpace::variance(const uint_fast8_t axis)
{
    average(axis);
    const meshindex_t maxi = (axis==0)? _nmeshcellsX : _nmeshcellsY;
    for (meshindex_t n=0; n<_nbunches; n++) {
        meshdata_t var = 0;
        if (_filling_set[n] > 0) {
            for (size_t i=0; i<maxi; i++) {
                var += _projection[axis][n][i]*std::pow(_qp(axis,i)
                                                        -_moment[axis][0][n],2);
            }

            // _projection is normalized in p/q coordinates with respect to charge
            var *= getDelta(axis)/_filling[n];
        }

        _moment[axis][1][n] = var;
        _rms[axis][n] = std::sqrt(var);
    }
}

void vfps::PhaseSpace::updateXProjection() {
#if INOVESA_USE_OPENCL == 1
    if (_oclh) {
        _oclh->enqueueNDRangeKernel(_clKernProjX
                                  , cl::NullRange
                                  , cl::NDRange(_nmeshcellsX)
                                  # if INOVESA_ENABLE_CLPROFILING == 1
                                  , cl::NullRange
                                  , nullptr
                                  , nullptr
                                  , xProjEvents.get()
                                  #endif // INOVESA_ENABLE_CLPROFILING
                                  );
        _oclh->enqueueBarrier();
        #if INOVESA_SYNC_CL == 1
        _oclh->enqueueReadBuffer(projectionX_buf,CL_TRUE,0,
                                      sizeof(projection_t)*_nmeshcellsX,
                                      _projection[0].data());
        #endif
    } else
    #endif
    {
        for (size_t n=0; n < _nbunches; n++) {
            for (size_t x=0; x < _nmeshcellsX; x++) {
                _projection[0][n][x]
                      = std::inner_product(_data[n][x].begin(),
                                           _data[n][x].end(),
                                           _ws.begin(),
                                           static_cast<integral_t>(0));
            }
        }
    }
}

void vfps::PhaseSpace::updateYProjection() {
    #if INOVESA_USE_OPENCL == 1
    if (_oclh) {
        _oclh->enqueueReadBuffer
            (data_buf,CL_TRUE,0,sizeof(meshdata_t)*_nmeshcells,_data.data());
    }
    #endif
    for (size_t n=0; n < _nbunches; n++) {
        for (size_t y=0; y< _nmeshcellsY; y++) {
            _projection[1][n][y] = 0;
            for (size_t x=0; x< _nmeshcellsX; x++) {
                _projection[1][n][y] += _data[n][x][y]*_ws[x];
            }
        }
    }
}

const std::vector<vfps::integral_t>& vfps::PhaseSpace::normalize()
{
    #if INOVESA_USE_OPENCL == 1
    syncCLMem(OCLH::clCopyDirection::dev2cpu);
    #endif // INOVESA_USE_OPENCL

    for (size_t n=0; n < _nbunches; n++) {
        if (_filling_set[n] > 0) {
            for (meshindex_t x = 0; x < _nmeshcellsX; x++) {
                for (meshindex_t y = 0; y < _nmeshcellsY; y++) {
                    _data[n][x][y] *= _filling_set[n]/_filling[n];
                }
            }
        } else {
            for (meshindex_t x = 0; x < _nmeshcellsX; x++) {
                for (meshindex_t y = 0; y < _nmeshcellsY; y++) {
                    _data[n][x][y] = 0;
                }
            }
        }
    }

    #if INOVESA_USE_OPENCL == 1
    if (_oclh) {
        _oclh->enqueueWriteBuffer
            (data_buf,CL_TRUE,0,
             sizeof(meshdata_t)*_nmeshcells,_data.data());
    }
    #endif // INOVESA_USE_OPENCL
    return _filling;
}

vfps::PhaseSpace& vfps::PhaseSpace::operator =(vfps::PhaseSpace other)
{
    other.swap(*this);
    return *this;
}

#if INOVESA_USE_OPENCL == 1
void vfps::PhaseSpace::syncCLMem(OCLH::clCopyDirection dir,cl::Event* evt)
{
    if (_oclh) {
    switch (dir) {
    case OCLH::clCopyDirection::cpu2dev:
        _oclh->enqueueWriteBuffer
            (data_buf,CL_TRUE,0,
             sizeof(meshdata_t)*_nmeshcells,_data.data(),nullptr,evt);
        break;
    case OCLH::clCopyDirection::dev2cpu:
        _oclh->enqueueReadBuffer
            (data_buf,CL_TRUE,0,sizeof(meshdata_t)*_nmeshcells,_data.data());
        // _projection is used for _projection[0]
        _oclh->enqueueReadBuffer( projectionX_clbuf,CL_TRUE,0
                                , sizeof(projection_t)*_nmeshcellsX
                                , _projection.data(),nullptr,evt);
        _oclh->enqueueReadBuffer
<<<<<<< HEAD
            (bunchpop_buf,CL_TRUE,0,sizeof(integral_t)*_nbunches,_bunchpopulation.data(),
            nullptr,evt
            #if INOVESA_ENABLE_CLPROFILING == 1
            , syncPSEvents.get()
            #endif // INOVESA_ENABLE_CLPROFILING
            );
        _oclh->enqueueReadBuffer
            (integral_buf,CL_TRUE,0,sizeof(integral_t),&_integral,
=======
            (filling_buf,CL_TRUE,0,sizeof(integral_t),_filling.data(),
>>>>>>> 65009fb2
            nullptr,evt
            #if INOVESA_ENABLE_CLPROFILING == 1
            , syncPSEvents.get()
            #endif // INOVESA_ENABLE_CLPROFILING
            );
        break;
    }
    }
}
#endif // INOVESA_USE_OPENCL

const vfps::meshindex_t& vfps::PhaseSpace::nx = vfps::PhaseSpace::_nmeshcellsX;

const vfps::meshindex_t& vfps::PhaseSpace::ny = vfps::PhaseSpace::_nmeshcellsY;

const vfps::meshindex_t& vfps::PhaseSpace::nb = vfps::PhaseSpace::_nbunches;

const vfps::meshindex_t& vfps::PhaseSpace::nxy = vfps::PhaseSpace::_nmeshcells;

const vfps::meshindex_t& vfps::PhaseSpace::nxyb
    = vfps::PhaseSpace::_totalmeshcells;

void vfps::PhaseSpace::setSize(const meshindex_t x,
                               const meshindex_t b )
{
    if (vfps::PhaseSpace::_firstinit)
    {
        vfps::PhaseSpace::_firstinit = false;
        vfps::PhaseSpace::_nmeshcellsX = x;
        vfps::PhaseSpace::_nmeshcellsY = x;
        vfps::PhaseSpace::_nbunches = b;
        vfps::PhaseSpace::_nmeshcells = x*x;
        vfps::PhaseSpace::_totalmeshcells = x*x*b;
    } else {
        std::cerr << "vfps::PhaseSpace::setSize() "
                     "is meant to be called only once." << std::endl;
    }
}

bool vfps::PhaseSpace::_firstinit(true);

vfps::meshindex_t vfps::PhaseSpace::_nmeshcellsX(0);

vfps::meshindex_t vfps::PhaseSpace::_nmeshcellsY(0);

vfps::meshindex_t vfps::PhaseSpace::_nbunches(0);

vfps::meshindex_t vfps::PhaseSpace::_nmeshcells(0);

vfps::meshindex_t vfps::PhaseSpace::_totalmeshcells(0);

void vfps::PhaseSpace::createFromProjections()
{
    for (size_t n=0; n < _nbunches; n++) {
        for (meshindex_t x = 0; x < _nmeshcellsX; x++) {
            for (meshindex_t y = 0; y < _nmeshcellsY; y++) {
                _data[n][x][y] = _projection[0][n][x]*_projection[1][n][y];
            }
        }
    }
<<<<<<< HEAD
    updateXProjection();
=======
    integrate();
>>>>>>> 65009fb2
    normalize();
}

boost::multi_array<vfps::projection_t, 1> vfps::PhaseSpace::gaus(
        const uint_fast8_t axis,
        const double zoom)
{
    const double zoom2=zoom*zoom;
    const meshindex_t maxi = (axis==0)? _nmeshcellsX : _nmeshcellsY;

    boost::multi_array<vfps::projection_t,1> rv(boost::extents[maxi]);
    for(meshindex_t i=0; i<maxi; i++){
        rv[i] = boost::math::constants::one_div_root_two_pi<integral_t>()
              * std::exp((-0.5)*_axis[axis]->at(i)*_axis[axis]->at(i)/zoom2);
    }
    return rv;
}

std::vector<vfps::meshdata_t> vfps::PhaseSpace::simpsonWeights()
{
    std::vector<vfps::meshdata_t> rv(_nmeshcellsX);
    const integral_t ca = 3.;
    integral_t dc = 1;

    const integral_t h03 = getDelta(0)/integral_t(3);
    rv[0] = h03;
    for (size_t x=1; x< _nmeshcellsX-1; x++){
        rv[x] = h03 * (ca+dc);
        dc = -dc;
    }
    rv[_nmeshcellsX-1] = h03;

    return rv;
}

void vfps::PhaseSpace::swap(vfps::PhaseSpace& other) noexcept
{
    std::swap(_data, other._data);
}

#if INOVESA_USE_OPENCL == 1
std::string vfps::PhaseSpace::cl_code_integral = R"(
    __kernel void integral(const __global float* proj,
                           const __global float* ws,
                           const uint xsize,
                           __global float* result)
    {
        float value = 0;
        for (uint x=0; x< xsize; x++) {
            value += proj[x]*ws[x];
        }
        *result = value;
    }
    )";
std::string vfps::PhaseSpace::cl_code_integral_sum = R"(
    __kernel void integralSum(const __global float* bp,
                           const uint xsize,
                           __global float* result)
    {
        float value = 0;
        for (uint x=0; x< xsize; x++) {
            value += bp[x];
        }
        *result = value;
    }
    )";



std::string vfps::PhaseSpace::cl_code_projection_x = R"(
     __kernel void projectionX(const __global float* mesh,
                               const __global float* ws,
                               const uint ysize,
                               __global float* proj)
     {
         float value = 0;
         const uint x = get_global_id(0);
         const uint meshoffs = x*ysize;
         for (uint y=0; y< ysize; y++) {
             value += mesh[meshoffs+y]*ws[y];
         }
         proj[x] = value;
     }
     )";
#endif // INOVESA_USE_OPENCL


void vfps::swap(vfps::PhaseSpace &first, vfps::PhaseSpace &second) noexcept
{
    first.swap(second);
}<|MERGE_RESOLUTION|>--- conflicted
+++ resolved
@@ -91,22 +91,15 @@
                         _nmeshcellsX*sizeof(decltype(_projection)::value_type),
                         _projection.data());
         }
-<<<<<<< HEAD
-        bunchpop_buf = cl::Buffer(_oclh->context,
-                                     CL_MEM_READ_WRITE | CL_MEM_COPY_HOST_PTR,
-                                     _nbunches*sizeof(integral_t),
-                                  _bunchpopulation.data());
+
         integral_buf = cl::Buffer(_oclh->context,
                                      CL_MEM_READ_WRITE | CL_MEM_COPY_HOST_PTR,
                                      sizeof(integral_t),
                                   &_integral);
-
-=======
         filling_buf = cl::Buffer( _oclh->context
                                  , CL_MEM_READ_WRITE | CL_MEM_COPY_HOST_PTR
                                  , _nbunches*sizeof(integral_t)
                                  , _filling.data());
->>>>>>> 65009fb2
         ws_buf = cl::Buffer(_oclh->context,
                             CL_MEM_READ_ONLY | CL_MEM_COPY_HOST_PTR,
                             sizeof(decltype(_ws)::value_type)*_nmeshcellsX,
@@ -124,18 +117,13 @@
         _clKernIntegral.setArg(0, projectionX_clbuf);
         _clKernIntegral.setArg(1, ws_buf);
         _clKernIntegral.setArg(2, _nmeshcellsX);
-<<<<<<< HEAD
-        _clKernIntegral.setArg(3, bunchpop_buf);
+        _clKernIntegral.setArg(3, filling_buf);
 
         _clProgIntegralSum = _oclh->prepareCLProg(cl_code_integral_sum);
         _clKernIntegralSum = cl::Kernel(_clProgIntegralSum, "integralSum");
-        _clKernIntegralSum.setArg(0, bunchpop_buf);
+        _clKernIntegralSum.setArg(0, filling_buf);
         _clKernIntegralSum.setArg(1, _nbunches);
         _clKernIntegralSum.setArg(2, integral_buf);
-
-=======
-        _clKernIntegral.setArg(3, filling_buf);
->>>>>>> 65009fb2
     } catch (cl::Error &e) {
         std::cerr << "Error: " << e.what() << std::endl
                   << "Shutting down OpenCL." << std::endl;
@@ -407,8 +395,7 @@
                                 , sizeof(projection_t)*_nmeshcellsX
                                 , _projection.data(),nullptr,evt);
         _oclh->enqueueReadBuffer
-<<<<<<< HEAD
-            (bunchpop_buf,CL_TRUE,0,sizeof(integral_t)*_nbunches,_bunchpopulation.data(),
+            (filling_buf,CL_TRUE,0,sizeof(integral_t),_filling.data(),
             nullptr,evt
             #if INOVESA_ENABLE_CLPROFILING == 1
             , syncPSEvents.get()
@@ -416,9 +403,6 @@
             );
         _oclh->enqueueReadBuffer
             (integral_buf,CL_TRUE,0,sizeof(integral_t),&_integral,
-=======
-            (filling_buf,CL_TRUE,0,sizeof(integral_t),_filling.data(),
->>>>>>> 65009fb2
             nullptr,evt
             #if INOVESA_ENABLE_CLPROFILING == 1
             , syncPSEvents.get()
@@ -479,11 +463,8 @@
             }
         }
     }
-<<<<<<< HEAD
     updateXProjection();
-=======
     integrate();
->>>>>>> 65009fb2
     normalize();
 }
 
