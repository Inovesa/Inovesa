--- conflicted
+++ resolved
@@ -191,13 +191,8 @@
                             , const uint32_t nbunches
                             , const double zoom, meshdata_t *data
                             )
-<<<<<<< HEAD
-  : PhaseSpace( meshRuler_ptr(new Ruler<meshaxis_t>(ps_size,qmin,qmax,qscale))
-              , meshRuler_ptr(new Ruler<meshaxis_t>(ps_size,pmin,pmax,pscale))
-=======
-  : PhaseSpace( meshRuler_ptr(new Ruler<meshaxis_t>(ps_size,xmin,xmax,{{"Meter",xscale}}))
-              , meshRuler_ptr(new Ruler<meshaxis_t>(ps_size,ymin,ymax,{{"ElectronVolt",yscale}}))
->>>>>>> 3afd8260
+  : PhaseSpace( meshRuler_ptr(new Ruler<meshaxis_t>(ps_size,qmin,qmax,{{"Meter",qscale}}))
+              , meshRuler_ptr(new Ruler<meshaxis_t>(ps_size,pmin,pmax,{{"ElectronVolt",pscale}}))
               , oclh
               , bunch_charge,bunch_current, nbunches, zoom, data)
 {}
