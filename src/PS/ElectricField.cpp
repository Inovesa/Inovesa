// SPDX-License-Identifier: GPL-3.0-or-later
/*
 * This file is part of Inovesa (github.com/Inovesa/Inovesa).
 * It's copyrighted by the contributors recorded
 * in the version control history of the file.
 */

#include "PS/ElectricField.hpp"

#include "IO/FSPath.hpp"

#include <boost/math/constants/constants.hpp>
using boost::math::constants::pi;

vfps::ElectricField::ElectricField(std::shared_ptr<PhaseSpace> ps
                                  , const std::shared_ptr<Impedance> impedance
                                  , const std::vector<uint32_t> bucketnumber
                                  , const meshindex_t spacing_bins
                                  , oclhptr_t oclh
                                  , const double f_rev
                                  , const double revolutionpart
                                  , const meshaxis_t wakescalining
                                  )
  : volts(ps->getAxis(1)->delta()*ps->getScale(1,"ElectronVolt")/revolutionpart)
  , _nbunches(PhaseSpace::nb)
  , _bucket(bucketnumber)
  , _nmax(impedance->nFreqs())
  , _spacing_bins(spacing_bins)
  , _axis_freq(Ruler<frequency_t>( _nmax,0
                                 , 1/(ps->getDelta(0))
                                 , {{ "Hertz"
                                    , physcons::c/ps->getScale(0,"Meter")}}))
  // _axis_wake[PhaseSpace::nx] will be at position 0
  , _axis_wake(Ruler<meshaxis_t>(2*PhaseSpace::nx
                                , -ps->getDelta(0)*PhaseSpace::nx
                                , ps->getDelta(0)*(PhaseSpace::nx-1)
                                , {{"Meter", ps->getScale(0,"Meter")}}))
  , _phasespace(ps)
  , _formfactorrenorm(ps->getDelta(0)*ps->getDelta(0))
  , factor4WattPerHertz(2*impedance->factor4Ohms*ps->current*ps->current/f_rev)
  , factor4Watts(factor4WattPerHertz*_axis_freq.scale("Hertz"))
  , _csrintensity(Array::array1<csrpower_t>(_nbunches))
  , _csrspectrum(Array::array2<csrpower_t>(_nbunches,_nmax))
  , _isrspectrum(Array::array2<csrpower_t>(_nbunches,_nmax))
  , _impedance(impedance)
  , _oclh(oclh)
  , _wakefunction(nullptr)
  , _wakelosses(nullptr)
  , _wakelosses_fft(nullptr)
  , _wakepotential_padded(nullptr)
  #if defined INOVESA_USE_OPENCL and defined  INOVESA_USE_OPENGL
  , wakepotential_glbuf(0)
  #endif // INOVESA_USE_OPENCL and INOVESA_USE_OPENGL
  , _wakepotential(Array::array2<meshaxis_t>(PhaseSpace::nb,PhaseSpace::nx))
  , _fft_wakelosses(nullptr)
  #if INOVESA_USE_CLFFT == 1
  , _wakescaling(_oclh ? wakescalining : wakescalining/_nmax )
  #else // INOVESA_USE_CLFFT
  , _wakescaling(wakescalining/_nmax)
  #endif // INOVESA_USE_CLFFT
{
    #if INOVESA_USE_CLFFT == 1
    if (_oclh) {
        try {
            _bp_padded = new integral_t[_nmax];
            std::fill_n(_bp_padded,_nmax,0);
            _bp_padded_buf = cl::Buffer(_oclh->context,
                                          CL_MEM_READ_WRITE | CL_MEM_COPY_HOST_PTR,
                                          sizeof(*_bp_padded)*_nmax,_bp_padded);
            _formfactor = new impedance_t[_nmax];
            _formfactor_buf = cl::Buffer(_oclh->context,
                                           CL_MEM_READ_WRITE | CL_MEM_COPY_HOST_PTR,
                                           sizeof(*_formfactor)*_nmax,_formfactor);
            clfftCreateDefaultPlan(&_clfft_bunchprofile,
                                   _oclh->context(),CLFFT_1D,&_nmax);
            clfftSetPlanPrecision(_clfft_bunchprofile,CLFFT_SINGLE);
            clfftSetLayout(_clfft_bunchprofile, CLFFT_REAL, CLFFT_HERMITIAN_INTERLEAVED);
            clfftSetResultLocation(_clfft_bunchprofile, CLFFT_OUTOFPLACE);
            _oclh->bakeClfftPlan(_clfft_bunchprofile);
        } catch (cl::Error &e) {
            std::cerr << "Error: " << e.what() << std::endl
                      << "Shutting down OpenCL." << std::endl;
            _oclh.reset();
        }
        /* If setup using OpenCL was succesfull,
         * the code below is not needed.
         */
        return;
    }
    #endif // INOVESA_USE_CLFFT
    /* You might want to see this is an else block that also
     * is used if an error is thrown in the if statement. */
    {
        _bp_padded_fft = fft_alloc_real(_nmax);
        _bp_padded = reinterpret_cast<meshdata_t*>(_bp_padded_fft);

        _formfactor_fft = fft_alloc_complex(_nmax);
        _formfactor = reinterpret_cast<impedance_t*>(_formfactor_fft);

        _fft_bunchprofile = prepareFFT(_nmax,_bp_padded,_formfactor);
    }
}

vfps::ElectricField::ElectricField( std::shared_ptr<PhaseSpace> ps
                                  , const std::shared_ptr<Impedance> impedance
                                  , const std::vector<uint32_t> bucketnumber
                                  , const meshindex_t spacing_bins
                                  , oclhptr_t oclh
                                  , const double f_rev
                                  , const double revolutionpart
                                  , const double Ib, const double E0
                                  , const double sigmaE, const double dt
                                  )
  : ElectricField( ps,impedance
                 , bucketnumber, spacing_bins
                 , oclh
                 , f_rev,revolutionpart
                 , Ib*dt*physcons::c/ps->getScale(0,"Meter")/(ps->getDelta(1)*sigmaE*E0)
                 )
{
<<<<<<< HEAD
    _wakepotential = new meshaxis_t[PhaseSpace::nx];
    #ifdef INOVESA_USE_OPENCL
=======
    _wakepotential = new meshaxis_t[_bpmeshcells];
    #if INOVESA_USE_OPENCL == 1
>>>>>>> 31d4591c
    if (_oclh) {
        #if INOVESA_USE_OPENGL == 1
        if (_oclh->OpenGLSharing()) {
            glGenBuffers(1, &wakepotential_glbuf);
            glBindBuffer(GL_ARRAY_BUFFER,wakepotential_glbuf);
            glBufferData( GL_ARRAY_BUFFER, PhaseSpace::nx*sizeof(*_wakepotential)
                        , 0, GL_DYNAMIC_DRAW);
            wakepotential_clbuf = cl::BufferGL( _oclh->context,CL_MEM_READ_WRITE
                                             , wakepotential_glbuf);
        } else
        #endif // INOVESA_USE_OPENGL
        {
            wakepotential_clbuf = cl::Buffer( _oclh->context, CL_MEM_READ_WRITE
                                           , sizeof(*_wakepotential)*PhaseSpace::nx);
        }
    #ifndef INOVESA_USE_CLFFT
    }
    #else // defined INOVESA_USE_CLFFT
        _wakelosses = new impedance_t[_nmax];

        // second half is initialized because it is not touched elsewhere
        std::fill_n(_wakelosses+_nmax/2,_nmax/2,0);


        _wakelosses_buf = cl::Buffer(_oclh->context, CL_MEM_READ_WRITE,
                                     sizeof(impedance_t)*_nmax);
        _wakepotential_padded = new meshaxis_t[_nmax];
        _wakepotential_padded_buf = cl::Buffer(_oclh->context,CL_MEM_READ_WRITE,
                                        sizeof(*_wakepotential_padded)*_nmax);
        const size_t nmax = _nmax;
        clfftCreateDefaultPlan(&_clfft_wakelosses,
                               _oclh->context(),CLFFT_1D,&nmax);
        clfftSetPlanPrecision(_clfft_wakelosses,CLFFT_SINGLE);
        clfftSetLayout(_clfft_wakelosses,
                       CLFFT_HERMITIAN_INTERLEAVED, CLFFT_REAL);
        clfftSetResultLocation(_clfft_wakelosses, CLFFT_OUTOFPLACE);
        _oclh->bakeClfftPlan(_clfft_wakelosses);

        std::string cl_code_wakelosses = R"(
            __kernel void wakeloss(__global impedance_t* wakelosses,
                                   const __global impedance_t* impedance,
                                   const __global impedance_t* formfactor)
            {
                const uint n = get_global_id(0);
                wakelosses[n] = cmult(impedance[n],formfactor[n]);
            }
            )";

        _clProgWakelosses = _oclh->prepareCLProg(cl_code_wakelosses);
        _clKernWakelosses = cl::Kernel(_clProgWakelosses, "wakeloss");
        _clKernWakelosses.setArg(0, _wakelosses_buf);
        _clKernWakelosses.setArg(1, _impedance->data_buf);
        _clKernWakelosses.setArg(2, _formfactor_buf);

        std::string cl_code_wakepotential = R"(
            __kernel void scalewp(__global data_t* wakepot,
                                  const data_t scaling,
                                  const __global data_t* wakepot_padded)
            {
                const uint g = get_global_id(0);
                wakepot[g] = scaling*wakepot_padded[g];
            }
            )";

        _clProgScaleWP = _oclh->prepareCLProg(cl_code_wakepotential);
        _clKernScaleWP = cl::Kernel(_clProgScaleWP, "scalewp");
        _clKernScaleWP.setArg(0, wakepotential_clbuf);
        _clKernScaleWP.setArg(1, _wakescaling);
        _clKernScaleWP.setArg(2, _wakepotential_padded_buf);
    } else
    #endif // INOVESA_USE_CLFFT
    #endif // INOVESA_USE_OPENCL
    {
        _wakelosses_fft = fft_alloc_complex(_nmax);
        _wakelosses=reinterpret_cast<impedance_t*>(_wakelosses_fft);

        _wakepotential_padded = fft_alloc_real(_nmax);

        _fft_wakelosses = prepareFFT(_nmax,_wakelosses,
                                     _wakepotential_padded);
    }
}

// (unmaintained) constructor for use of wake function
vfps::ElectricField::ElectricField( std::shared_ptr<PhaseSpace> ps
                                  , const std::shared_ptr<Impedance> impedance
                                  , const std::vector<uint32_t> bucketnumber
                                  , const meshindex_t spacing_bins
                                  , oclhptr_t oclh
                                  , const double f_rev
                                  , const double Ib, const double E0
                                  , const double sigmaE, const double dt
                                  , const double rbend, const double fs
                                  , const size_t nmax)
  : ElectricField( ps,impedance, bucketnumber, spacing_bins
                 , oclh
                 , f_rev,dt*physcons::c/(2*pi<double>()*rbend))
{
    _wakefunction = new meshaxis_t[2*PhaseSpace::nx];
    fftw_complex* z_fftw = fftw_alloc_complex(nmax);
    fftw_complex* zcsrf_fftw = fftw_alloc_complex(nmax);
    fftw_complex* zcsrb_fftw = fftw_alloc_complex(nmax); //for wake
    impedance_t* z = reinterpret_cast<impedance_t*>(z_fftw);
    impedance_t* zcsrf = reinterpret_cast<impedance_t*>(zcsrf_fftw);
    impedance_t* zcsrb = reinterpret_cast<impedance_t*>(zcsrb_fftw);

     const double g = - Ib*physcons::c*ps->getDelta(1)*dt
                    / (2*pi<double>()*fs*sigmaE*E0)/(pi<double>()*rbend);


    std::copy_n(_impedance->data(),std::min(nmax,_impedance->nFreqs()),z);
    if (_impedance->nFreqs() < nmax) {
        std::stringstream wavenumbers;
        wavenumbers << "(Known: n=" <<_impedance->nFreqs()
                    << ", needed: N=" << nmax << ")";
        Display::printText("Warning: Unknown impedance for high wavenumbers. "
                           +wavenumbers.str());
        std::fill_n(&z[_impedance->nFreqs()],nmax-_impedance->nFreqs(),
                    impedance_t(0));
    }

    fft_plan p3 = prepareFFT( nmax, z, zcsrf, fft_direction::forward );
    fft_plan p4 = prepareFFT( nmax, z, zcsrb, fft_direction::backward);

    fft_execute(p3);
    fft_destroy_plan(p3);
    fft_execute(p4);
    fft_destroy_plan(p4);

    /* This method works like a DFT of Z with Z(-n) = Z*(n).
     *
     * the element _wakefunction[PhaseSpace::nx] represents the self interaction
     * set this element (q==0) to zero to make the function anti-semetric
     */
    _wakefunction[0] = 0;
    for (size_t i=0; i< PhaseSpace::nx; i++) {
        // zcsrf[0].real() == zcsrb[0].real(), see comment above
        _wakefunction[PhaseSpace::nx-i] = g * zcsrf[i].real();
        _wakefunction[PhaseSpace::nx+i] = g * zcsrb[i].real();
    }
    fftw_free(z_fftw);
    fftw_free(zcsrf_fftw);
    fftw_free(zcsrb_fftw);
}

vfps::ElectricField::~ElectricField() noexcept
{
    delete [] _wakefunction;

    #if INOVESA_USE_CLFFT == 1
    if (_oclh) {
        delete [] _bp_padded;
        delete [] _formfactor;
        delete [] _wakepotential_padded;
        clfftDestroyPlan(&_clfft_bunchprofile);
        clfftDestroyPlan(&_clfft_wakelosses);
    } else
    #endif // INOVESA_USE_CLFFT
    {
        fft_free(_bp_padded_fft);
        fft_free(_formfactor_fft);
        if(_wakelosses_fft != nullptr) {
            fft_free(_wakelosses_fft);
        }
        if(_wakepotential_padded != nullptr) {
            fft_free(_wakepotential_padded);
        }
        fft_destroy_plan(_fft_bunchprofile);
        if (_fft_wakelosses != nullptr) {
            fft_destroy_plan(_fft_wakelosses);
        }
        fft_cleanup();
    }
}

vfps::csrpower_t* vfps::ElectricField::updateCSR(const frequency_t cutoff)
{
    #if INOVESA_USE_CLFFT == 1
    if (_oclh) {
        _oclh->enqueueCopyBuffer(_phasespace->projectionX_clbuf,_bp_padded_buf,
                                0,0,sizeof(_bp_padded[0])*PhaseSpace::nx);
        _oclh->enqueueBarrier();
        _oclh->enqueueDFT(_clfft_bunchprofile,CLFFT_FORWARD,
                          _bp_padded_buf,_formfactor_buf);
        _oclh->enqueueBarrier();

        _oclh->enqueueReadBuffer(_formfactor_buf,CL_TRUE,0,
                                _nmax*sizeof(*_formfactor),_formfactor);
    }
    #elif defined INOVESA_USE_OPENCL
    if (_oclh) {
        _phasespace->syncCLMem(OCLH::clCopyDirection::dev2cpu);
    }
    #endif // INOVESA_USE_CLTTT
        for (uint32_t n = 0; n < _nbunches; n++) {
        #ifdef INOVESA_USE_OPENCL
        if (!_oclh)
        #endif // INOVESA_USE_OPENCL
        {
            // copy bunch profile to be padded
            const vfps::projection_t* bp = _phasespace->getProjection(0)[n];
            std::copy_n(bp,PhaseSpace::nx,_bp_padded);

            //FFT charge density
            fft_execute(_fft_bunchprofile);
        }
        _csrintensity[n] = 0;

        for (unsigned int i=0; i<_nmax; i++) {
            frequency_t renorm(_formfactorrenorm);
            if (cutoff > 0) {
                renorm *= (1-std::exp(-std::pow((_axis_freq.scale("Hertz")*_axis_freq[i]/cutoff),2)));
            }

            // norm = squared magnitude
            _csrspectrum[n][i] = renorm * ((*_impedance)[i]).real()
                               * std::norm(_formfactor[i]);

            _csrintensity[n] += _axis_freq.delta()*_csrspectrum[n][i];
        }
    }

    return _csrspectrum.data();
}

vfps::meshaxis_t *vfps::ElectricField::wakePotential()
{
    #if INOVESA_USE_CLFFT == 1
    if (_oclh){
        _oclh->enqueueCopyBuffer(_phasespace->projectionX_clbuf,_bp_padded_buf,
                                0,0,sizeof(*_bp_padded)*PhaseSpace::nx);
        _oclh->enqueueBarrier();
        _oclh->enqueueDFT(_clfft_bunchprofile,CLFFT_FORWARD,
                         _bp_padded_buf,_formfactor_buf);
        _oclh->enqueueBarrier();

        _oclh->enqueueNDRangeKernel( _clKernWakelosses,cl::NullRange,
                                          cl::NDRange(_nmax));
        _oclh->enqueueBarrier();
        _oclh->enqueueDFT(_clfft_wakelosses,CLFFT_BACKWARD,
                         _wakelosses_buf,_wakepotential_padded_buf);
        _oclh->enqueueBarrier();
        _oclh->enqueueNDRangeKernel( _clKernScaleWP,cl::NullRange,
                                          cl::NDRange(_nmax));
        _oclh->enqueueBarrier();
        #if INOVESA_SYNC_CL == 1
        syncCLMem(OCLH::clCopyDirection::dev2cpu);
        #endif // INOVESA_SYNC_CL
    } else
    #elif defined INOVESA_USE_OPENCL
    if (_oclh) {
        _phasespace->syncCLMem(OCLH::clCopyDirection::dev2cpu);
    }
    #endif // INOVESA_USE_OPENCL
    {
        // copy bunch profiles to have correct padding
        const vfps::projection_t* bp= _phasespace->getProjection(0);
        for (uint32_t b=0; b<PhaseSpace::nb; b++) {
            std::copy_n( bp+b*PhaseSpace::nx
                       , PhaseSpace::nx,_bp_padded+_bucket[b]*_spacing_bins);
        }

        /* Fourier transorm bunch profile (_bp_padded),
         * result will be saved to _formfactor.
         *
         * FFTW R2C only computes elements 0...n/2, and
         * sets second half of output array to 0.
         * This is because
         *   Re(Y[n-i]) = Re(Y[i]), and
         *   Im(Y[n-i]) = -Im(Y[i]).
         */
        fft_execute(_fft_bunchprofile);

        for (unsigned int i=0; i<_nmax/2; i++) {
            _wakelosses[i]= (*_impedance)[i] *_formfactor[i];
        }

        //Fourier transorm wakelosses
        fft_execute(_fft_wakelosses);

        for (size_t b=0; b<PhaseSpace::nb; b++) {
            for (size_t x=0; x<PhaseSpace::nx; x++) {
                _wakepotential[b][x] = _wakescaling
                            * _wakepotential_padded[_bucket[b]*_spacing_bins+x];
            }
        }
        #if INOVESA_USE_OPENCL == 1
        #ifndef INOVESA_USE_CLFFT
        if (_oclh) {
            _oclh->enqueueWriteBuffer(wakepotential_clbuf,CL_TRUE,0,
                                     sizeof(*_wakepotential)*PhaseSpace::nx,
                                     _wakepotential);
        }
        #endif // INOVESA_USE_CLFFT
        #endif // INOVESA_USE_OPENCL
    }
    return _wakepotential;
}

#if INOVESA_USE_OPENCL == 1
void vfps::ElectricField::syncCLMem(OCLH::clCopyDirection dir)
{
    if (_oclh) {
    switch (dir) {
    case OCLH::clCopyDirection::cpu2dev:
        _oclh->enqueueWriteBuffer(_bp_padded_buf,CL_TRUE,0,
                                       sizeof(*_bp_padded)*_nmax,_bp_padded);
        _oclh->enqueueWriteBuffer(_formfactor_buf,CL_TRUE,0,
                                       sizeof(*_formfactor)*_nmax,_formfactor);
        #if INOVESA_USE_CLFFT == 1
        _oclh->enqueueWriteBuffer(_wakelosses_buf,CL_TRUE,0,
                                       sizeof(*_wakelosses)*_nmax,_wakelosses);
        #endif // INOVESA_USE_CLFFT
        _oclh->enqueueWriteBuffer(_wakepotential_padded_buf,CL_TRUE,0,
                                       sizeof(*_wakepotential_padded)*_nmax,
                                       _wakepotential_padded);
        _oclh->enqueueWriteBuffer(wakepotential_clbuf,CL_TRUE,0,
                                       sizeof(*_wakepotential)*PhaseSpace::nx,
                                       _wakepotential);
        break;
    case OCLH::clCopyDirection::dev2cpu:
        _oclh->enqueueReadBuffer(_bp_padded_buf,CL_TRUE,0,
                                      sizeof(*_bp_padded)*_nmax,_bp_padded);
        _oclh->enqueueReadBuffer(_formfactor_buf,CL_TRUE,0,
                                      sizeof(*_formfactor)*_nmax,_formfactor);
        #if INOVESA_USE_CLFFT == 1
        _oclh->enqueueReadBuffer(_wakelosses_buf,CL_TRUE,0,
                                      sizeof(*_wakelosses)*_nmax,_wakelosses);
        #endif // INOVESA_USE_CLFFT
        _oclh->enqueueReadBuffer(_wakepotential_padded_buf,CL_TRUE,0,
                                      sizeof(*_wakepotential_padded)*_nmax,
                                      _wakepotential_padded);
        _oclh->enqueueReadBuffer(wakepotential_clbuf,CL_TRUE,0,
                                      sizeof(*_wakepotential)*PhaseSpace::nx,
                                      _wakepotential);
        break;
    }
    }
}
#endif // INOVESA_USE_OPENCL

vfps::fft_complex* vfps::ElectricField::fft_alloc_complex(size_t n)
{
    fft_complex* rv;
    if (std::is_same<vfps::csrpower_t,float>::value) {
        rv = reinterpret_cast<fft_complex*>(fftwf_alloc_complex(n));
    } else if (std::is_same<vfps::csrpower_t,double>::value) {
        rv = reinterpret_cast<fft_complex*>(fftw_alloc_complex(n));
    }
    // initialize as 2*n long real array
    std::fill_n(reinterpret_cast<csrpower_t*>(rv),2*n,0);
    return rv;
}

vfps::integral_t* vfps::ElectricField::fft_alloc_real(size_t n)
{
    integral_t* rv;
    if (std::is_same<vfps::csrpower_t,float>::value) {
        rv = reinterpret_cast<integral_t*>(fftwf_alloc_real(n));
    } else if (std::is_same<vfps::csrpower_t,double>::value) {
        rv = reinterpret_cast<integral_t*>(fftw_alloc_real(n));
    }
    std::fill_n(rv,n,integral_t(0));
    return rv;
}

fftw_plan vfps::ElectricField::prepareFFT(size_t n, double* in,
                                          fftw_complex* out)
{
    fftw_plan plan = nullptr;

    std::stringstream wisdomfname;
    wisdomfname << "wisdom_r2c64_" << n << ".fftw";

    FSPath wisdompath(FSPath::datapath());
    wisdompath.append("fftwisdom/"+wisdomfname.str());

    // use wisdomfile, if it exists
    if (fftw_import_wisdom_from_filename(wisdompath.c_str()) != 0) {
        plan = fftw_plan_dft_r2c_1d(n,in,out,FFTW_WISDOM_ONLY|FFTW_PATIENT);
    }
    // if there was no wisdom (no or bad file), create some
    if (plan == nullptr) {
        plan = fftw_plan_dft_r2c_1d(n,in,out,FFTW_PATIENT);
        fftw_export_wisdom_to_filename(wisdompath.c_str());
        Display::printText("Created some wisdom at "+wisdompath.str());
    }
    return plan;
}


fftwf_plan vfps::ElectricField::prepareFFT(size_t n, float *in,
                                           fftwf_complex*out)
{
    fftwf_plan plan = nullptr;

    std::stringstream wisdomfname;
    wisdomfname << "wisdom_r2c32_" << n << ".fftw";

    FSPath wisdompath(FSPath::datapath());
    wisdompath.append("fftwisdom/"+wisdomfname.str());

    // use wisdomfile, if it exists
    if (fftwf_import_wisdom_from_filename(wisdompath.c_str()) != 0) {
        plan = fftwf_plan_dft_r2c_1d(n,in,out,FFTW_WISDOM_ONLY|FFTW_PATIENT);
    }
    // if there was no wisdom (no or bad file), create some
    if (plan == nullptr) {
        plan = fftwf_plan_dft_r2c_1d(n,in,out,FFTW_PATIENT);
        fftwf_export_wisdom_to_filename(wisdompath.c_str());
        Display::printText("Created some wisdom at "+wisdompath.str());
    }
    return plan;
}

fftwf_plan vfps::ElectricField::prepareFFT(size_t n, fftwf_complex *in,
                                           float *out)
{
    fftwf_plan plan = nullptr;

    std::stringstream wisdomfname;
    wisdomfname << "wisdom_c2r32_" << n << ".fftw";

    FSPath wisdompath(FSPath::datapath());
    wisdompath.append("fftwisdom/"+wisdomfname.str());

    // use wisdomfile, if it exists
    if (fftwf_import_wisdom_from_filename(wisdompath.c_str()) != 0) {
        plan = fftwf_plan_dft_c2r_1d(n,in,out,FFTW_WISDOM_ONLY|FFTW_PATIENT);
    }
    // if there was no wisdom (no or bad file), create some
    if (plan == nullptr) {
        plan = fftwf_plan_dft_c2r_1d(n,in,out,FFTW_PATIENT);
        fftwf_export_wisdom_to_filename(wisdompath.c_str());
        Display::printText("Created some wisdom at "+wisdompath.str());
    }
    return plan;
}

fftw_plan vfps::ElectricField::prepareFFT(size_t n,
                                          fftw_complex* in,
                                          fftw_complex* out,
                                          fft_direction direction)
{
    fftw_plan plan = nullptr;

    char dir;
    int_fast8_t sign;
    if (direction == fft_direction::backward) {
        dir = 'b';
        sign = +1;
    } else {
        dir = 'f';
        sign = -1;
    }

    std::stringstream wisdomfname;
    // find filename for wisdom
    wisdomfname << "wisdom_c" << dir << "c64_" << n << ".fftw";

    FSPath wisdompath(FSPath::datapath());
    wisdompath.append("fftwisdom/"+wisdomfname.str());

    // use wisdomfile, if it exists
    if (fftw_import_wisdom_from_filename(wisdompath.c_str()) != 0) {
        plan = fftw_plan_dft_1d(n,in,out,sign,FFTW_WISDOM_ONLY|FFTW_PATIENT);
    }
    // if there was no wisdom (no or bad file), create some
    if (plan == nullptr) {
        plan = fftw_plan_dft_1d(n,in,out,sign,FFTW_PATIENT);
        fftw_export_wisdom_to_filename(wisdompath.c_str());
        Display::printText("Created some wisdom at "+wisdompath.str());
    }
    return plan;
}


fftwf_plan vfps::ElectricField::prepareFFT(size_t n,
                                           fftwf_complex* in,
                                           fftwf_complex* out,
                                           fft_direction direction)
{
    fftwf_plan plan = nullptr;

    char dir;
    int_fast8_t sign;
    if (direction == fft_direction::backward) {
        dir = 'b';
        sign = +1;
    } else {
        dir = 'f';
        sign = -1;
    }

    std::stringstream wisdomfname;
    // find filename for wisdom
    wisdomfname << "wisdom_c" << dir << "c32_" << n << ".fftw";

    FSPath wisdompath(FSPath::datapath());
    wisdompath.append("fftwisdom/"+wisdomfname.str());

    // use wisdomfile, if it exists
    if (fftwf_import_wisdom_from_filename(wisdompath.c_str()) != 0) {
        plan = fftwf_plan_dft_1d(n,in,out,sign,FFTW_WISDOM_ONLY|FFTW_PATIENT);
    }
    // if there was no wisdom (no or bad file), create some
    if (plan == nullptr) {
        plan = fftwf_plan_dft_1d(n,in,out,sign,FFTW_PATIENT);
        fftwf_export_wisdom_to_filename(wisdompath.c_str());
        Display::printText("Created some wisdom at "+wisdompath.str());
    }
    return plan;
}<|MERGE_RESOLUTION|>--- conflicted
+++ resolved
@@ -118,13 +118,8 @@
                  , Ib*dt*physcons::c/ps->getScale(0,"Meter")/(ps->getDelta(1)*sigmaE*E0)
                  )
 {
-<<<<<<< HEAD
     _wakepotential = new meshaxis_t[PhaseSpace::nx];
-    #ifdef INOVESA_USE_OPENCL
-=======
-    _wakepotential = new meshaxis_t[_bpmeshcells];
     #if INOVESA_USE_OPENCL == 1
->>>>>>> 31d4591c
     if (_oclh) {
         #if INOVESA_USE_OPENGL == 1
         if (_oclh->OpenGLSharing()) {
