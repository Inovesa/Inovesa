--- conflicted
+++ resolved
@@ -12,18 +12,6 @@
 #include <boost/math/constants/constants.hpp>
 using boost::math::constants::pi;
 
-<<<<<<< HEAD
-vfps::ElectricField::ElectricField( std::shared_ptr<PhaseSpace> ps
-                                  , const std::shared_ptr<Impedance> impedance
-                                  , oclhptr_t oclh
-                                  , const double f_rev
-                                  , const double revolutionpart
-                                  , const meshaxis_t wakescalining
-                                  )
-  : volts(ps->getAxis(1)->delta()*ps->getScale(1,"ElectronVolt")/revolutionpart)
-  , _nmax(impedance->nFreqs())
-  , _bpmeshcells(ps->nMeshCells(0))
-=======
 vfps::ElectricField::ElectricField(std::shared_ptr<PhaseSpace> ps
                                   , const std::shared_ptr<Impedance> impedance
                                   , const std::vector<uint32_t> bucketnumber
@@ -38,53 +26,32 @@
   , _bucket(bucketnumber)
   , _nmax(impedance->nFreqs())
   , _spacing_bins(spacing_bins)
->>>>>>> 0a0c3dcf
   , _axis_freq(Ruler<frequency_t>( _nmax,0
                                  , 1/(ps->getDelta(0))
                                  , {{ "Hertz"
                                     , physcons::c/ps->getScale(0,"Meter")}}))
-<<<<<<< HEAD
-  // _axis_wake[_bpmeshcells] will be at position 0
-  , _axis_wake(Ruler<meshaxis_t>(2*_bpmeshcells
-                                , -ps->getDelta(0)*_bpmeshcells
-                                , ps->getDelta(0)*(_bpmeshcells-1)
-=======
   // _axis_wake[PhaseSpace::nx] will be at position 0
   , _axis_wake(Ruler<meshaxis_t>(2*PhaseSpace::nx
                                 , -ps->getDelta(0)*PhaseSpace::nx
                                 , ps->getDelta(0)*(PhaseSpace::nx-1)
->>>>>>> 0a0c3dcf
                                 , {{"Meter", ps->getScale(0,"Meter")}}))
   , _phasespace(ps)
   , _formfactorrenorm(ps->getDelta(0)*ps->getDelta(0))
   , factor4WattPerHertz(2*impedance->factor4Ohms*ps->current*ps->current/f_rev)
   , factor4Watts(factor4WattPerHertz*_axis_freq.scale("Hertz"))
-<<<<<<< HEAD
-  , _csrintensity(0)
-  , _csrspectrum(new csrpower_t[_nmax])
-  , _isrspectrum(new csrpower_t[_nmax])
-=======
   , _csrintensity(Array::array1<csrpower_t>(_nbunches))
   , _csrspectrum(Array::array2<csrpower_t>(_nbunches,_nmax))
   , _isrspectrum(Array::array2<csrpower_t>(_nbunches,_nmax))
->>>>>>> 0a0c3dcf
   , _impedance(impedance)
   , _oclh(oclh)
   , _wakefunction(nullptr)
   , _wakelosses(nullptr)
   , _wakelosses_fft(nullptr)
   , _wakepotential_padded(nullptr)
-<<<<<<< HEAD
-  #if defined INOVESA_USE_OPENCL and defined  INOVESA_USE_OPENGL
-  , wakepotential_glbuf(0)
-  #endif // INOVESA_USE_OPENCL and INOVESA_USE_OPENGL
-  , _wakepotential(wakescalining!=0?new meshaxis_t[_bpmeshcells]:nullptr)
-=======
   #if INOVESA_USE_OPENCL == 1 and INOVESA_USE_OPENGL == 1
   , wakepotential_glbuf(0)
   #endif // INOVESA_USE_OPENCL and INOVESA_USE_OPENGL
   , _wakepotential(Array::array2<meshaxis_t>(PhaseSpace::nb,PhaseSpace::nx))
->>>>>>> 0a0c3dcf
   , _fft_wakelosses(nullptr)
   #if INOVESA_USE_CLFFT == 1
   , _wakescaling(_oclh ? wakescalining : wakescalining/_nmax )
@@ -136,11 +103,8 @@
 
 vfps::ElectricField::ElectricField( std::shared_ptr<PhaseSpace> ps
                                   , const std::shared_ptr<Impedance> impedance
-<<<<<<< HEAD
-=======
                                   , const std::vector<uint32_t> bucketnumber
                                   , const meshindex_t spacing_bins
->>>>>>> 0a0c3dcf
                                   , oclhptr_t oclh
                                   , const double f_rev
                                   , const double revolutionpart
@@ -148,31 +112,20 @@
                                   , const double sigmaE, const double dt
                                   )
   : ElectricField( ps,impedance
-<<<<<<< HEAD
-=======
                  , bucketnumber, spacing_bins
->>>>>>> 0a0c3dcf
                  , oclh
                  , f_rev,revolutionpart
                  , Ib*dt*physcons::c/ps->getScale(0,"Meter")/(ps->getDelta(1)*sigmaE*E0)
                  )
 {
-<<<<<<< HEAD
-    _wakepotential = new meshaxis_t[_bpmeshcells];
-=======
     _wakepotential = new meshaxis_t[PhaseSpace::nx];
->>>>>>> 0a0c3dcf
     #if INOVESA_USE_OPENCL == 1
     if (_oclh) {
         #if INOVESA_USE_OPENGL == 1
         if (_oclh->OpenGLSharing()) {
             glGenBuffers(1, &wakepotential_glbuf);
             glBindBuffer(GL_ARRAY_BUFFER,wakepotential_glbuf);
-<<<<<<< HEAD
-            glBufferData( GL_ARRAY_BUFFER, _bpmeshcells*sizeof(*_wakepotential)
-=======
             glBufferData( GL_ARRAY_BUFFER, PhaseSpace::nx*sizeof(*_wakepotential)
->>>>>>> 0a0c3dcf
                         , 0, GL_DYNAMIC_DRAW);
             wakepotential_clbuf = cl::BufferGL( _oclh->context,CL_MEM_READ_WRITE
                                              , wakepotential_glbuf);
@@ -180,11 +133,7 @@
         #endif // INOVESA_USE_OPENGL
         {
             wakepotential_clbuf = cl::Buffer( _oclh->context, CL_MEM_READ_WRITE
-<<<<<<< HEAD
-                                           , sizeof(*_wakepotential)*_bpmeshcells);
-=======
                                            , sizeof(*_wakepotential)*PhaseSpace::nx);
->>>>>>> 0a0c3dcf
         }
     #ifndef INOVESA_USE_CLFFT
     }
@@ -257,22 +206,15 @@
 // (unmaintained) constructor for use of wake function
 vfps::ElectricField::ElectricField( std::shared_ptr<PhaseSpace> ps
                                   , const std::shared_ptr<Impedance> impedance
-<<<<<<< HEAD
-=======
                                   , const std::vector<uint32_t> bucketnumber
                                   , const meshindex_t spacing_bins
->>>>>>> 0a0c3dcf
                                   , oclhptr_t oclh
                                   , const double f_rev
                                   , const double Ib, const double E0
                                   , const double sigmaE, const double dt
                                   , const double rbend, const double fs
                                   , const size_t nmax)
-<<<<<<< HEAD
-  : ElectricField( ps,impedance
-=======
   : ElectricField( ps,impedance, bucketnumber, spacing_bins
->>>>>>> 0a0c3dcf
                  , oclh
                  , f_rev,dt*physcons::c/(2*pi<double>()*rbend))
 {
@@ -358,11 +300,7 @@
     #if INOVESA_USE_CLFFT == 1
     if (_oclh) {
         _oclh->enqueueCopyBuffer(_phasespace->projectionX_clbuf,_bp_padded_buf,
-<<<<<<< HEAD
-                                0,0,sizeof(_bp_padded[0])*_bpmeshcells);
-=======
                                 0,0,sizeof(_bp_padded[0])*PhaseSpace::nx);
->>>>>>> 0a0c3dcf
         _oclh->enqueueBarrier();
         _oclh->enqueueDFT(_clfft_bunchprofile,CLFFT_FORWARD,
                           _bp_padded_buf,_formfactor_buf);
@@ -370,13 +308,6 @@
 
         _oclh->enqueueReadBuffer(_formfactor_buf,CL_TRUE,0,
                                 _nmax*sizeof(*_formfactor),_formfactor);
-<<<<<<< HEAD
-    } else
-    #elif defined INOVESA_USE_OPENCL
-    if (_oclh) {
-        _phasespace->syncCLMem(OCLH::clCopyDirection::dev2cpu);
-=======
->>>>>>> 0a0c3dcf
     }
     #elif INOVESA_USE_OPENCL == 1
     if (_oclh) {
@@ -392,15 +323,8 @@
             const vfps::projection_t* bp = _phasespace->getProjection(0)[n];
             std::copy_n(bp,PhaseSpace::nx,_bp_padded);
 
-<<<<<<< HEAD
-    for (unsigned int i=0; i<_nmax; i++) {
-        frequency_t renorm(_formfactorrenorm);
-        if (cutoff > 0) {
-            renorm *= (1-std::exp(-std::pow((_axis_freq.scale("Hertz")*_axis_freq[i]/cutoff),2)));
-=======
             //FFT charge density
             fft_execute(_fft_bunchprofile);
->>>>>>> 0a0c3dcf
         }
         _csrintensity[n] = 0;
 
@@ -426,11 +350,7 @@
     #if INOVESA_USE_CLFFT == 1
     if (_oclh){
         _oclh->enqueueCopyBuffer(_phasespace->projectionX_clbuf,_bp_padded_buf,
-<<<<<<< HEAD
-                                0,0,sizeof(*_bp_padded)*_bpmeshcells);
-=======
                                 0,0,sizeof(*_bp_padded)*PhaseSpace::nx);
->>>>>>> 0a0c3dcf
         _oclh->enqueueBarrier();
         _oclh->enqueueDFT(_clfft_bunchprofile,CLFFT_FORWARD,
                          _bp_padded_buf,_formfactor_buf);
@@ -449,11 +369,7 @@
         syncCLMem(OCLH::clCopyDirection::dev2cpu);
         #endif // INOVESA_SYNC_CL
     } else
-<<<<<<< HEAD
-    #elif defined INOVESA_USE_OPENCL
-=======
     #elif INOVESA_USE_OPENCL == 1
->>>>>>> 0a0c3dcf
     if (_oclh) {
         _phasespace->syncCLMem(OCLH::clCopyDirection::dev2cpu);
     }
@@ -494,11 +410,7 @@
         #ifndef INOVESA_USE_CLFFT
         if (_oclh) {
             _oclh->enqueueWriteBuffer(wakepotential_clbuf,CL_TRUE,0,
-<<<<<<< HEAD
-                                     sizeof(*_wakepotential)*_bpmeshcells,
-=======
                                      sizeof(*_wakepotential)*PhaseSpace::nx,
->>>>>>> 0a0c3dcf
                                      _wakepotential);
         }
         #endif // INOVESA_USE_CLFFT
@@ -525,11 +437,7 @@
                                        sizeof(*_wakepotential_padded)*_nmax,
                                        _wakepotential_padded);
         _oclh->enqueueWriteBuffer(wakepotential_clbuf,CL_TRUE,0,
-<<<<<<< HEAD
-                                       sizeof(*_wakepotential)*_bpmeshcells,
-=======
                                        sizeof(*_wakepotential)*PhaseSpace::nx,
->>>>>>> 0a0c3dcf
                                        _wakepotential);
         break;
     case OCLH::clCopyDirection::dev2cpu:
@@ -545,11 +453,7 @@
                                       sizeof(*_wakepotential_padded)*_nmax,
                                       _wakepotential_padded);
         _oclh->enqueueReadBuffer(wakepotential_clbuf,CL_TRUE,0,
-<<<<<<< HEAD
-                                      sizeof(*_wakepotential)*_bpmeshcells,
-=======
                                       sizeof(*_wakepotential)*PhaseSpace::nx,
->>>>>>> 0a0c3dcf
                                       _wakepotential);
         break;
     }
