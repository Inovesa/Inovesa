--- conflicted
+++ resolved
@@ -33,12 +33,9 @@
     }
     rv+="Copyright (c) 2012-2017 Patrik Schönfeldt\n"
         "Copyright (c) 2014-2017 Karlsruhe Institute of Technology\n"
-<<<<<<< HEAD
+        "Copyright (c) 2017 Patrick Schreiber\n"
         "Copyright (c) 1997-2016 John C. Bowman,\n"
         "\tUniversity of Alberta (Array class)\n"
-=======
-        "Copyright (c) 2017 Patrick Schreiber\n"
->>>>>>> 47ef8608
         "\n"
         "Inovesa is free software: you can redistribute it and/or modify\n"
         "it under the terms of the GNU General Public License as published by\n"
@@ -129,4 +126,4 @@
 
     return timings.str();
 }
-#endif+#endif
