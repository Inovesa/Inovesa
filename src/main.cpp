/******************************************************************************
 * Inovesa - Inovesa Numerical Optimized Vlasov-Equation Solver Algorithms   *
 * Copyright (c) 2014-2016: Patrik Schönfeldt                                 *
 *                                                                            *
 * This file is part of Inovesa.                                              *
 * Inovesa is free software: you can redistribute it and/or modify            *
 * it under the terms of the GNU General Public License as published by       *
 * the Free Software Foundation, either version 3 of the License, or          *
 * (at your option) any later version.                                        *
 *                                                                            *
 * Inovesa is distributed in the hope that it will be useful,                 *
 * but WITHOUT ANY WARRANTY; without even the implied warranty of             *
 * MERCHANTABILITY or FITNESS FOR A PARTICULAR PURPOSE.  See the              *
 * GNU General Public License for more details.                               *
 *                                                                            *
 * You should have received a copy of the GNU General Public License          *
 * along with Inovesa.  If not, see <http://www.gnu.org/licenses/>.           *
 ******************************************************************************/

#include <chrono>
#include <climits>
#include <cmath>
#include <ctime>
#include <fstream>
#include <iomanip>
#include <iostream>
#ifdef INOVESA_USE_PNG
#include <png++/png.hpp>
#endif
#include <random>
#include <sstream>

#include "defines.hpp"
#include "IO/Display.hpp"
#include "IO/GUI/Plot2DLine.hpp"
#include "IO/GUI/Plot3DColormap.hpp"
#include "PhaseSpace.hpp"
#include "Impedance.hpp"
#include "CL/OpenCLHandler.hpp"
#include "HM/FokkerPlanckMap.hpp"
#include "HM/Identity.hpp"
#include "HM/KickMap.hpp"
#include "HM/DriftMap.hpp"
#include "HM/RotationMap.hpp"
#include "HM/RFKickMap.hpp"
#include "HM/WakeFunctionMap.hpp"
#include "HM/WakePotentialMap.hpp"
#include "IO/HDF5File.hpp"
#include "IO/ProgramOptions.hpp"

using namespace vfps;

inline bool isOfFileType(std::string ending, std::string fname)
{
    return ( fname.size() > ending.size() &&
        std::equal(ending.rbegin(), ending.rend(),fname.rbegin()));
}

int main(int argc, char** argv)
{
    Display::start_time = std::chrono::system_clock::now();

    std::time_t start_ctime
            = std::chrono::system_clock::to_time_t(Display::start_time);
    std::stringstream sstream;
    sstream << std::ctime(&start_ctime);

    ProgramOptions opts;

    try {
        if (!opts.parse(argc,argv)) {
            return EXIT_SUCCESS;
        }
    } catch(std::exception& e) {
        std::cerr << "error: " << e.what() << std::endl;
        return EXIT_FAILURE;
    }

    std::string timestring = sstream.str();
    timestring.resize(timestring.size()-1);

    sstream.str("");
    sstream << 'v' << INOVESA_VERSION_RELEASE << '.'
            << INOVESA_VERSION_MINOR << '.'
            << INOVESA_VERSION_FIX;
    if (std::string(GIT_BRANCH) != "master") {
        sstream << ", Branch: "<< GIT_BRANCH;
    }

    #ifdef INOVESA_USE_CL
    if (opts.getCLDevice() >= 0)
    #endif // INOVESA_USE_CL
    {
    Display::printText("Started Inovesa ("
                       +sstream.str()+") at "+timestring);
    }



    #ifdef INOVESA_USE_GUI
    bool gui = opts.showPhaseSpace();
    Display* display = nullptr;
    if (gui && opts.getCLDevice() >= 0) {
        try {
        display = new Display(opts.getOpenGLVersion());
        } catch (std::exception& e) {
            std::string msg("ERROR: ");
            Display::printText(msg+e.what());
            delete display;
            display = nullptr;
            gui = false;
        }
    }
    #endif

    #ifdef INOVESA_USE_CL
    OCLH::active = (opts.getCLDevice() != 0);
    if (OCLH::active) {
        try {
            OCLH::prepareCLEnvironment(gui);
        } catch (cl::Error& e) {
            Display::printText(e.what());
            Display::printText("Will fall back to sequential version.");
            OCLH::active = false;
        }
    }
    if (OCLH::active) {
        if (opts.getCLDevice() < 0) {
            OCLH::listCLDevices();
            return EXIT_SUCCESS;
        } else {
            try {
                OCLH::prepareCLDevice(opts.getCLDevice()-1);
            } catch (cl::Error& e) {
                Display::printText(e.what());
                Display::printText("Will fall back to sequential version.");
                OCLH::active = false;
            }
        }
    }
    #endif // INOVESA_USE_CL

    vfps::FokkerPlanckMap::DerivationType derivationtype;
    switch (opts.getDerivationType()) {
    case 3:
        derivationtype = vfps::FokkerPlanckMap::DerivationType::two_sided;
        break;
    case 4:
    default:
        derivationtype = vfps::FokkerPlanckMap::DerivationType::cubic;
        break;
    }

    vfps::HeritageMap::InterpolationType interpolationtype;
    switch (opts.getInterpolationPoints()) {
    case 1:
        interpolationtype = vfps::HeritageMap::InterpolationType::none;
        break;
    case 2:
        interpolationtype = vfps::HeritageMap::InterpolationType::linear;
        break;
    case 3:
        interpolationtype = vfps::HeritageMap::InterpolationType::quadratic;
        break;
    default:
    case 4:
        interpolationtype = vfps::HeritageMap::InterpolationType::cubic;
        break;
    }

    bool interpol_bound = opts.getInterpolationBound();
    bool verbose = opts.getVerbosity();

    PhaseSpace* mesh1;
    meshindex_t ps_size = opts.getMeshSize();
    const double qmax = opts.getPhaseSpaceSize();
    const double qmin = -qmax;
    const double pmin = qmin;
    const double pmax = qmax;

    const double sE = opts.getEnergySpread();
    const double E0 = opts.getBeamEnergy();
    const double dE = sE*E0;
    const double f0 = opts.getRevolutionFrequency();
    #ifdef INOVESA_USE_HDF5
    const double fc = opts.getCutoffFrequency();
    #endif // INOVESA_USE_HDF5
    const double H = opts.getHarmonicNumber();
    const double V = opts.getRFVoltage();
    const double fs = opts.getSyncFreq();
    const double bl = physcons::c*dE/H/std::pow(f0,2.0)/V*fs;
    const double Ib = opts.getBunchCurrent();
    const double Fk = opts.getStartDistParam();
    const double R = physcons::c/(2*M_PI*f0);

    const unsigned int steps = std::max(opts.getSteps(),1u);
    const unsigned int outstep = opts.getOutSteps();
    const float rotations = opts.getNRotations();
    const double t_d = opts.getDampingTime();
    const double dt = 1.0/(fs*steps);
    const double t_sync = 1.0/fs;

    /* angle of one rotation step (in rad)
     * (angle = 2*pi corresponds to 1 synchrotron period)
     */
    const double angle = 2*M_PI/steps;

    std::string startdistfile = opts.getStartDistFile();

    const double Ith = physcons::IAlfven/physcons::me*2*M_PI
                     * std::pow(dE*fs/f0,2)/V/H
                     * std::pow(bl/R,1./3.)*0.482;

    if (verbose) {
    sstream.str("");
    sstream << std::scientific << Ith;
    Display::printText("BBT-Threshold-Current expected at "
                       +sstream.str()+" A.");

    sstream.str("");
    sstream << std::fixed << 1/dt/f0;
    Display::printText("Doing " +sstream.str()+
                       " simulation steps per revolution period.");

<<<<<<< HEAD
    std::random_device seed;
    std::default_random_engine engine(seed());

    std::uniform_real_distribution<> xdist(0.0,1.0);
    std::normal_distribution<> ydist(0.0,1.0);

    constexpr float amplitude = 2.0f;
    constexpr float pulselen = 1.90e-3f;
    meshindex_t pulsepix = std::ceil(5*pulselen/2.35f/pmax*ps_size);
    constexpr float wavelen = 6.42e-5f;

    meshindex_t x = 0;
    while (x < ps_size/2-pulsepix) {
        for (meshindex_t y = 0; y < ps_size; y++) {
            (*mesh)[x][y]
                =    std::exp(-std::pow((float(x)/ps_size-0.5f)*qmax,2.0f)/2.0f)
                *    std::exp(-std::pow((float(y)/ps_size-0.5f)*pmax,2.0f)/2.0f);
        }
        x++;
    }
    while (x < ps_size/2+pulsepix) {
        meshdata_t weight = std::sqrt(2*M_PI)*ps_size/pmax/nParticles
                * std::exp(-std::pow((float(x)/ps_size-0.5f)*qmax,2.0f)/2.0f);
        for (size_t i=0; i<nParticles; i++) {
            float xf = x+xdist(engine);
            float yf = ydist(engine)
                            + std::exp(-std::pow(xf/(std::sqrt(2)*pulselen/2.35f),2))
                            * amplitude * std::sin(2*M_PI*xf/wavelen);
            meshindex_t y = std::lround((yf/pmax+0.5f)*ps_size);
            if (y < ps_size) {
                (*mesh)[x][y] += weight;
            }
        }
        x++;
    }
    while (x < ps_size) {
        for (meshindex_t y = 0; y < ps_size; y++) {
            (*mesh)[x][y]
                =    std::exp(-std::pow((float(x)/ps_size-0.5f)*qmax,2.0f)/2.0f)
                *    std::exp(-std::pow((float(y)/ps_size-0.5f)*pmax,2.0f)/2.0f);
        }
        x++;
=======
    sstream.str("");
    double rotationoffset = std::tan(angle)*ps_size/2;
    sstream << std::fixed << rotationoffset;
    Display::printText("Maximum rotation offset is "
                       +sstream.str()+" (should be < 1).");
    }

    if (startdistfile.length() <= 4) {
        if (ps_size == 0) {
            Display::printText("Please give file for initial distribution "
                               "or size of target mesh > 0.");
        }
        sstream.str("");
        sstream << Fk;
        Display::printText("Generating initial distribution with F(k)="
                           +sstream.str()+".");
        mesh1 = new PhaseSpace(ps_size,qmin,qmax,pmin,pmax,bl,dE,Fk);
    } else {
        Display::printText("Reading in initial distribution from: \""
                           +startdistfile+'\"');
    #ifdef INOVESA_USE_PNG
    // check for file ending .png
    if (isOfFileType(".png",startdistfile)) {
        // load pattern to start with
        png::image<png::gray_pixel_16> image;
        try {
            image.read(opts.getStartDistFile());
        } catch ( const png::std_error &e ) {
            std::cerr << e.what() << std::endl;
            return EXIT_SUCCESS;
        }
        catch ( const png::error &e ) {
            std::cerr << "Problem loading " << startdistfile
                      << ": " << e.what() << std::endl;
            return EXIT_SUCCESS;
        }

        if (image.get_width() == image.get_height()) {
            ps_size = image.get_width();

            mesh1 = new PhaseSpace(ps_size,qmin,qmax,pmin,pmax,bl);

            for (unsigned int x=0; x<ps_size; x++) {
                for (unsigned int y=0; y<ps_size; y++) {
                    (*mesh1)[x][y] = image[ps_size-y-1][x]/float(UINT16_MAX);
                }
            }
            mesh1->syncCLMem(clCopyDirection::cpu2dev);
            std::stringstream imgsize;
            imgsize << ps_size;
            Display::printText("Read phase space (a="+imgsize.str()+" px).");
        } else {
            std::cerr << "Phase space has to be quadratic. Please adjust "
                      << startdistfile << std::endl;

            return EXIT_SUCCESS;
        }
    } else
    #endif // INOVESA_USE_PNG
    if (isOfFileType(".txt",startdistfile)) {
        ps_size = opts.getMeshSize();
        mesh1 = new PhaseSpace(ps_size,qmin,qmax,pmin,pmax,bl);

        std::ifstream ifs;
        ifs.open(startdistfile);

        ifs.unsetf(std::ios_base::skipws);

        // count the newlines with an algorithm specialized for counting:
        size_t line_count = std::count(
            std::istream_iterator<char>(ifs),
            std::istream_iterator<char>(),
            '\n');

        ifs.setf(std::ios_base::skipws);
        ifs.clear();
        ifs.seekg(0,ifs.beg);

        while (ifs.good()) {
            float xf,yf;
            ifs >> xf >> yf;
            meshindex_t x = std::lround((xf/qmax+0.5f)*ps_size);
            meshindex_t y = std::lround((yf/pmax+0.5f)*ps_size);
            if (x < ps_size && y < ps_size) {
                (*mesh1)[x][y] += 1.0/line_count;
            }
        }
        ifs.close();
        mesh1->syncCLMem(clCopyDirection::cpu2dev);
    } else {
        Display::printText("Unknown format of input file. Will now quit.");
        return EXIT_SUCCESS;
    }
    }

    // normalize integral to 1
    mesh1->normalize();

    // find highest peak (for display)
    meshdata_t maxval = std::numeric_limits<meshdata_t>::min();
    for (unsigned int x=0; x<ps_size; x++) {
        for (unsigned int y=0; y<ps_size; y++) {
            maxval = std::max(maxval,(*mesh1)[x][y]);
        }
>>>>>>> 2f553b09
    }

    if (verbose) {
    sstream.str("");
    sstream << std::fixed << maxval*Ib/f0/physcons::e;
    Display::printText("Maximum particles per grid cell is "
                       +sstream.str()+".");
    }

    const unsigned int padding =std::max(opts.getPadding(),1u);

    Impedance* impedance = nullptr;
    double h = opts.getVacuumChamberHeight();
    if (opts.getImpedanceFile() == "") {
        if (h>0) {
            Display::printText("Will use parallel plates CSR impedance.");
            impedance = new Impedance(Impedance::ImpedanceModel::ParallelPlates,
                                      ps_size*padding,f0,
                                      ps_size*vfps::physcons::c/(2*qmax*bl),h);
        } else {
            Display::printText("Will use free space CSR impedance.");
            impedance = new Impedance(Impedance::ImpedanceModel::FreeSpaceCSR,
                                      ps_size*padding,f0,
                                      ps_size*vfps::physcons::c/(2*qmax*bl));
        }
    } else {
        Display::printText("Reading impedance from: \""
                           +opts.getImpedanceFile()+"\"");
        impedance = new Impedance(opts.getImpedanceFile(),
                                  ps_size*vfps::physcons::c/(2*qmax*bl));
        if (impedance->nFreqs() < ps_size) {
            Display::printText("No valid impedance file. "
                               "Will now quit.");
            return EXIT_SUCCESS;
        }
    }

    PhaseSpace* mesh2 = new PhaseSpace(*mesh1);
    PhaseSpace* mesh3 = new PhaseSpace(*mesh1);

    HeritageMap* rm1;
    HeritageMap* rm2 = nullptr;
    int rotmaptype = opts.getRotationMapSize();
    if (rotmaptype < 0) {
        if (interpol_bound) {
            Display::printText("Bound interpolation only "
                               "implemented for RotationMap.");
        }
        Display::printText("Building RFKickMap.");
        rm1 = new RFKickMap(mesh1,mesh2,ps_size,ps_size,angle,
                            interpolationtype);

        Display::printText("Building DriftMap.");
        rm2 = new DriftMap(mesh2,mesh3,ps_size,ps_size,angle,
                           interpolationtype);
    } else {
        size_t rotmapsize;
        std::string rotmapstring;
        switch (rotmaptype) {
        case 0:
            rotmapsize = 0;
            rotmapstring = "Initializing RotationMap.";
            break;
        default:
            rotmaptype = std::min(rotmaptype,2); // force to be 1 or 2
            rotmapsize = ps_size*ps_size/rotmaptype;
            rotmapstring = "Building RotationMap.";
            break;
        }
        Display::printText(rotmapstring);
        rm1 = new RotationMap(mesh1,mesh3,ps_size,ps_size,angle,
                             HeritageMap::InterpolationType::cubic,
                             RotationMap::RotationCoordinates::norm_pm1,
                             interpol_bound,rotmapsize);
    }

    double e0;
    if (t_d > 0) {
        e0 = 2.0/(fs*t_d*steps);
    } else {
        e0=0;
    }

    HeritageMap* fpm;
    if (e0 > 0) {
        Display::printText("Building FokkerPlanckMap.");
        fpm = new FokkerPlanckMap( mesh3,mesh2,ps_size,ps_size,
                                   FokkerPlanckMap::FPType::full,e0,
                                   derivationtype);
    } else {
        fpm = new Identity(mesh3,mesh2,ps_size,ps_size);
    }

    ElectricField* field = nullptr;
    WakeKickMap* wkm = nullptr;
    WakeFunctionMap* wfm = nullptr;
    std::vector<std::pair<meshaxis_t,double>> wake;
    std::string wakefile = opts.getWakeFile();
    if (wakefile.size() > 4) {
        field = new ElectricField(mesh2,impedance);
        Display::printText("Reading WakeFunction from "+wakefile+".");
        std::ifstream ifs;
        ifs.open(wakefile);

        while (ifs.good()) {
            double q,f;
            ifs >> q >> f;
            wake.push_back(std::pair<meshaxis_t,double>(q,f));
        }
        ifs.close();
        Display::printText("Building WakeFunctionMap.");
        wfm = new WakeFunctionMap(mesh2,mesh1,ps_size,ps_size,
                                  wake,interpolationtype);
        wkm = wfm;
    } else {
        Display::printText("Calculating WakePotential.");
        field = new ElectricField(mesh2,impedance,Ib,E0,sE,dt);
        Display::printText("Building WakeKickMap.");
        wkm = new WakePotentialMap(mesh2,mesh1,ps_size,ps_size,field,
                                   interpolationtype);
    }

    #ifdef INOVESA_USE_HDF5
    HDF5File* file = nullptr;
    std::string ofname = opts.getOutFile();
    if ( isOfFileType(".h5",ofname)) {
        std::string cfgname = ofname.substr(0,ofname.find(".h5"))+".cfg";
        opts.save(cfgname);
        Display::printText("Saved configuiration to \""+cfgname+"\".");
        file = new HDF5File(ofname,mesh1,field,impedance,wfm,Ib,t_sync);
        Display::printText("Will save results to \""+ofname+"\".");
    } else
    #endif // INOVESA_USE_HDF5
    {
        Display::printText("Will not save results.");
    }

    #ifdef INOVESA_USE_CL
    if (OCLH::active) {
        mesh1->syncCLMem(clCopyDirection::cpu2dev);
    }
    #endif // INOVESA_USE_CL
    #ifdef INOVESA_USE_GUI
    Plot2DLine* bpv = nullptr;
    Plot3DColormap* psv = nullptr;
    Plot2DLine* wpv = nullptr;
    if (gui) {
        try {
            psv = new Plot3DColormap(maxval);
            display->addElement(psv);
        } catch (std::exception &e) {
            std::cerr << e.what() << std::endl;
            display->takeElement(psv);
            delete psv;
            psv = nullptr;
            gui = false;
        }
        try {
            bpv = new Plot2DLine(std::array<float,3>{{1,0,0}});
            display->addElement(bpv);
        } catch (std::exception &e) {
            std::cerr << e.what() << std::endl;
            display->takeElement(bpv);
            delete bpv;
            bpv = nullptr;
        }
        try {
            wpv = new Plot2DLine(std::array<float,3>{{0,0,1}});
            display->addElement(wpv);
        } catch (std::exception &e) {
            std::cerr << e.what() << std::endl;
            display->takeElement(wpv);
            delete wpv;
            wpv = nullptr;
        }
    }
    #endif // INOVESSA_USE_GUI

    Display::printText("Starting the simulation.");
    // first update to have wkm for step0 in file
    wkm->update();

    for (unsigned int i=0;i<steps*rotations;i++) {
        if (i%outstep == 0) {
            #ifdef INOVESA_USE_CL
            if (OCLH::active) {
                mesh1->syncCLMem(clCopyDirection::dev2cpu);
                wkm->syncCLMem(clCopyDirection::dev2cpu);
            }
            #endif // INOVESA_USE_CL
            mesh1->normalize();
            #ifdef INOVESA_USE_HDF5
            if (file != nullptr) {
                file->timeStep(static_cast<double>(i)
                               /static_cast<double>(steps));
                mesh1->variance(0);
                mesh1->variance(1);
                file->append(mesh1);
                field->updateCSR(fc);
                file->append(field);
                file->append(wkm);
            }
            #endif // INOVESA_USE_HDF5
            #ifdef INOVESA_USE_GUI
            if (gui) {
                if (psv != nullptr) {
                    psv->createTexture(mesh1);
                }
                if (bpv != nullptr) {
                    bpv->updateLine(mesh1->nMeshCells(0),
                                    mesh1->getProjection(0));
                }
                if (wpv != nullptr) {
                    wpv->updateLine(mesh1->nMeshCells(0),
                                    wkm->getForce());
                }
                display->draw();
                if (psv != nullptr) {
                    psv->delTexture();
                }
            }
            #endif // INOVESSA_USE_GUI
            std::stringstream status;
            status.precision(3);
            status << std::setw(4) << static_cast<float>(i)/steps
                   << '/' << rotations;
            status << "\t1-Q/Q_0=" << 1.0 - mesh1->getIntegral();
            Display::printText(status.str(),2.0f);
        }
        rm1->apply();
        if (rm2 != nullptr) {
          rm2->apply();
        }
        fpm->apply();
        wkm->apply();
    }

    #ifdef INOVESA_USE_HDF5
    // save final result
    if (file != nullptr) {
        file->timeStep(rotations);
        mesh1->integral();
        file->append(mesh1);
        field->updateCSR(fc);
        file->append(field);
        file->append(wkm);
    }
    #endif // INOVESA_USE_HDF5

    std::stringstream status;
    status.precision(3);
    status << std::setw(4) << rotations << '/' << rotations;
    status << "\t1-Q/Q_0=" << 1.0 - mesh1->integral();
    Display::printText(status.str());

    #ifdef INOVESA_USE_CL
    if (OCLH::active) {
        OCLH::queue.flush();
    }
    #endif // INOVESA_USE_CL

<<<<<<< HEAD
    delete mesh;
=======
    #ifdef INOVESA_USE_GUI
    delete display;
    delete psv;
    #endif

    delete mesh1;
    delete mesh2;
    delete mesh3;

    delete field;
    delete impedance;

    delete rm1;
    delete rm2;
    delete wkm;
    delete fpm;

    #ifdef INOVESA_USE_CL
    if (OCLH::active) {
        OCLH::teardownCLEnvironment();
    }
    #endif // INOVESA_USE_CL
>>>>>>> 2f553b09

    Display::printText("Finished.");

    return EXIT_SUCCESS;
}
<|MERGE_RESOLUTION|>--- conflicted
+++ resolved
@@ -27,7 +27,6 @@
 #ifdef INOVESA_USE_PNG
 #include <png++/png.hpp>
 #endif
-#include <random>
 #include <sstream>
 
 #include "defines.hpp"
@@ -222,50 +221,6 @@
     Display::printText("Doing " +sstream.str()+
                        " simulation steps per revolution period.");
 
-<<<<<<< HEAD
-    std::random_device seed;
-    std::default_random_engine engine(seed());
-
-    std::uniform_real_distribution<> xdist(0.0,1.0);
-    std::normal_distribution<> ydist(0.0,1.0);
-
-    constexpr float amplitude = 2.0f;
-    constexpr float pulselen = 1.90e-3f;
-    meshindex_t pulsepix = std::ceil(5*pulselen/2.35f/pmax*ps_size);
-    constexpr float wavelen = 6.42e-5f;
-
-    meshindex_t x = 0;
-    while (x < ps_size/2-pulsepix) {
-        for (meshindex_t y = 0; y < ps_size; y++) {
-            (*mesh)[x][y]
-                =    std::exp(-std::pow((float(x)/ps_size-0.5f)*qmax,2.0f)/2.0f)
-                *    std::exp(-std::pow((float(y)/ps_size-0.5f)*pmax,2.0f)/2.0f);
-        }
-        x++;
-    }
-    while (x < ps_size/2+pulsepix) {
-        meshdata_t weight = std::sqrt(2*M_PI)*ps_size/pmax/nParticles
-                * std::exp(-std::pow((float(x)/ps_size-0.5f)*qmax,2.0f)/2.0f);
-        for (size_t i=0; i<nParticles; i++) {
-            float xf = x+xdist(engine);
-            float yf = ydist(engine)
-                            + std::exp(-std::pow(xf/(std::sqrt(2)*pulselen/2.35f),2))
-                            * amplitude * std::sin(2*M_PI*xf/wavelen);
-            meshindex_t y = std::lround((yf/pmax+0.5f)*ps_size);
-            if (y < ps_size) {
-                (*mesh)[x][y] += weight;
-            }
-        }
-        x++;
-    }
-    while (x < ps_size) {
-        for (meshindex_t y = 0; y < ps_size; y++) {
-            (*mesh)[x][y]
-                =    std::exp(-std::pow((float(x)/ps_size-0.5f)*qmax,2.0f)/2.0f)
-                *    std::exp(-std::pow((float(y)/ps_size-0.5f)*pmax,2.0f)/2.0f);
-        }
-        x++;
-=======
     sstream.str("");
     double rotationoffset = std::tan(angle)*ps_size/2;
     sstream << std::fixed << rotationoffset;
@@ -370,7 +325,6 @@
         for (unsigned int y=0; y<ps_size; y++) {
             maxval = std::max(maxval,(*mesh1)[x][y]);
         }
->>>>>>> 2f553b09
     }
 
     if (verbose) {
@@ -632,9 +586,6 @@
     }
     #endif // INOVESA_USE_CL
 
-<<<<<<< HEAD
-    delete mesh;
-=======
     #ifdef INOVESA_USE_GUI
     delete display;
     delete psv;
@@ -657,7 +608,6 @@
         OCLH::teardownCLEnvironment();
     }
     #endif // INOVESA_USE_CL
->>>>>>> 2f553b09
 
     Display::printText("Finished.");
 
