/******************************************************************************
 * Inovesa - Inovesa Numerical Optimized Vlasov-Equation Solver Application   *
 * Copyright (c) 2014-2018: Patrik Schönfeldt                                 *
 * Copyright (c) 2014-2018: Karlsruhe Institute of Technology                 *
 * Copyright (c) 2018: Patrick Schreiber                                      *
 *                                                                            *
 * This file is part of Inovesa.                                              *
 * Inovesa is free software: you can redistribute it and/or modify            *
 * it under the terms of the GNU General Public License as published by       *
 * the Free Software Foundation, either version 3 of the License, or          *
 * (at your option) any later version.                                        *
 *                                                                            *
 * Inovesa is distributed in the hope that it will be useful,                 *
 * but WITHOUT ANY WARRANTY; without even the implied warranty of             *
 * MERCHANTABILITY or FITNESS FOR A PARTICULAR PURPOSE.  See the              *
 * GNU General Public License for more details.                               *
 *                                                                            *
 * You should have received a copy of the GNU General Public License          *
 * along with Inovesa.  If not, see <http://www.gnu.org/licenses/>.           *
 ******************************************************************************/

#include "defines.hpp"
#include "MessageStrings.hpp"
#include "IO/Display.hpp"
#include "IO/FSPath.hpp"
#include "IO/GUI/Plot2DLine.hpp"
#include "IO/GUI/Plot3DColormap.hpp"
#include "PS/PhaseSpace.hpp"
#include "PS/PhaseSpaceFactory.hpp"
#include "Z/ImpedanceFactory.hpp"
#include "CL/OpenCLHandler.hpp"
#include "SM/FokkerPlanckMap.hpp"
#include "SM/Identity.hpp"
#include "SM/KickMap.hpp"
#include "SM/DriftMap.hpp"
#include "SM/RotationMap.hpp"
#include "SM/RFKickMap.hpp"
#include "SM/DynamicRFKickMap.hpp"
#include "SM/WakeFunctionMap.hpp"
#include "SM/WakePotentialMap.hpp"
#include "IO/HDF5File.hpp"
#include "IO/ProgramOptions.hpp"

#include <chrono>
#include <climits>
#include <cmath>
#include <ctime>
#include <fstream>
#include <iomanip>
#include <iostream>
#ifdef INOVESA_USE_PNG
#include <png++/png.hpp>
#endif
#include <memory>
#include <sstream>

#include <boost/math/constants/constants.hpp>
using boost::math::constants::pi;
using boost::math::constants::two_pi;

using namespace vfps;

#ifdef INOVESA_ENABLE_INTERRUPT
#include<csignal> // for SIGINT handling

void SIGINT_handler(int) {
    Display::abort = true;
}
#endif // INOVESA_ENABLE_INTERRUPT

int main(int argc, char** argv)
{
    /*
     * Starting time is initialize at the very first moment
     * to have correct timing information, e.g. in the log files.
     * This is a design decision: The program would run as well
     * with a sligtly shifted starting time value.
     */
    Display::start_time = std::chrono::system_clock::now();

    /*
     * Will count steps in the main simulation loop,
     * but can be used by time dependent variables.
     */
    uint32_t simulationstep = 0;

    /*
     * Program options might be such that the program does not have
     * to be run at all. As config files (read in based on the command line
     * options) might be errorous, propper error handling is important here.
     */
    ProgramOptions opts;
    try {
        if (!opts.parse(argc,argv)) {
            return EXIT_SUCCESS;
        }
    } catch(std::exception& e) {
        std::cerr << "error: " << e.what() << std::endl;
        return EXIT_FAILURE;
    }

    // see documentation of make_display(...)
    auto cldev = opts.getCLDevice();
    std::string ofname = opts.getOutFile();

    if (ofname.empty() && !opts.getForceRun() && cldev >= 0
        #ifdef INOVESA_USE_OPENGL
        && !opts.showPhaseSpace()
        #endif // INOVESA_USE_OPENGL
       ) {
        std::cout << "Nothing to do. Set at least one of "
                     #ifdef INOVESA_USE_OPENGL
                     " 'gui',"
                     #endif // INOVESA_USE_OPENGL
                     " 'output', or"
                     " 'run_anyway'." << std::endl;
        return EXIT_SUCCESS;
    }

    auto display = (cldev < 0)
                 ? nullptr
                 : make_display( ofname
                               #ifdef INOVESA_USE_OPENGL
                               , opts.showPhaseSpace()
                               , opts.getOpenGLVersion()
                               #endif // INOVESA_USE_OPENGL
                               );

    #ifdef INOVESA_USE_OPENCL
    if (cldev < 0) {
        OCLH::listCLDevices();
        return EXIT_SUCCESS;
    }

    OCLH::active = (cldev > 0);
    if (OCLH::active) {
        try {
            OCLH::prepareCLEnvironment( opts.getCLDevice()-1
                                       #ifdef INOVESA_USE_OPENGL
                                       , opts.showPhaseSpace()
                                       #endif // INOVESA_USE_OPENGL
                                       );
            std::atexit(OCLH::teardownCLEnvironment);
        } catch (cl::Error& e) {
            Display::printText(e.what());
            Display::printText("Will fall back to sequential version.");
            OCLH::active = false;
        }
    }
    #endif // INOVESA_USE_OPENCL

    // here follow a lot of settings and options

    const auto derivationtype = static_cast<FokkerPlanckMap::DerivationType>
            (opts.getDerivationType());

    const auto interpolationtype = static_cast<SourceMap::InterpolationType>
            (opts.getInterpolationPoints());

    const bool interpol_clamp = opts.getInterpolationClamped();
    const bool verbose = opts.getVerbosity();
    const auto renormalize = opts.getRenormalizeCharge();

    const auto save_sourcemap = opts.getSaveSourceMap();

    const meshindex_t ps_size = opts.getGridSize();
    const double pqsize = opts.getPhaseSpaceSize();
    const double qcenter = -opts.getPSShiftX()*pqsize/(ps_size-1);
    const double pcenter = -opts.getPSShiftY()*pqsize/(ps_size-1);
    const double pqhalf = pqsize/2;
    const double qmax = qcenter + pqhalf;
    const double qmin = qcenter - pqhalf;
    const double pmax = pcenter + pqhalf;
    const double pmin = pcenter - pqhalf;

    // relative energy spread
    const auto sE = opts.getEnergySpread();

    // energy of reference particle
    const auto E0 = opts.getBeamEnergy();

    // absolute energy spread
    const auto dE = sE*E0;

    // revolution frequency
    const auto f_rev = opts.getRevolutionFrequency();

    /*
     * Only positive benging radii will be used.
     * Otherwise radius will be deduced from revolution frequency
     * (based on iso-magnetic ring model).
     */
    const auto use_set_bend = (opts.getBendingRadius()>0);
    const auto R_bend = use_set_bend
            ? opts.getBendingRadius()
            : physcons::c/(2*pi<double>()*f_rev);

    /*
     * Revolution frequency an iso-magnetic ring
     * with same bending radius would have.
     * It is used as fundamental frequency for impedances.
     */
    const auto f0 = !use_set_bend
            ? f_rev
            : physcons::c/(2*pi<double>()*R_bend);

    // scaling for isomagnetic approximation, defined to be <= 1
    const double isoscale = f_rev/f0;

    const frequency_t fc = opts.getCutoffFrequency();
    const double H_unscaled = opts.getHarmonicNumber();
    const double H = isoscale*H_unscaled;
    const double gap = opts.getVacuumChamberGap();
    const double V = opts.getRFVoltage();

    double fs_tmp = opts.getSyncFreq();
    meshaxis_t alpha0_tmp = opts.getAlpha0();

    // non-zero f_s will be used, zero implies usage of alpha0
    if (fs_tmp == 0) {
        fs_tmp = f_rev*std::sqrt(alpha0_tmp*H_unscaled*V/(2*pi<double>()*E0));
    } else {
        // alpha0 should have same sign as fs
        auto sign = (fs_tmp > 0) ? 1 : -1;

        alpha0_tmp = sign*2*pi<double>()*E0/(H_unscaled*V)*std::pow(fs_tmp/f_rev,2);
    }

    // synchrotron frequency (comparable to real storage ring)
    const double fs_unscaled = fs_tmp;

    // synchrotron frequency (isomagnetic ring)
    const double fs = fs_unscaled/isoscale;

    const meshaxis_t alpha0 = alpha0_tmp;
    const meshaxis_t alpha1 = opts.getAlpha1();
    const meshaxis_t alpha2 = opts.getAlpha2();


    // natural RMS bunch length
    const double bl = physcons::c*dE/H/std::pow(f0,2.0)/V*fs;

    const double Ib_unscaled = opts.getBunchCurrent();
    const double Qb = Ib_unscaled/f_rev;
    const double Ib_scaled = Ib_unscaled/isoscale;
    const double Iz = opts.getStartDistZoom();

    const uint32_t steps = std::max(opts.getSteps(),1u);
    const unsigned int outstep = opts.getOutSteps();
    const float rotations = opts.getNRotations();
    const double t_d = isoscale*opts.getDampingTime();
    const double dt = 1.0/(fs*steps);
    const double revolutionpart = f0*dt;
    const double t_sync_unscaled = 1.0/fs_unscaled;

    const double padding =std::max(opts.getPadding(),1.0);
    const frequency_t fmax = ps_size*vfps::physcons::c/(pqsize*bl);
    const size_t nfreqs = opts.getRoundPadding() ?
                    Impedance::upper_power_of_two(ps_size*padding) :
                    ps_size*padding;
    const auto s = opts.getWallConductivity();
    const auto xi = opts.getWallSusceptibility();
    const auto collimator_radius = opts.getCollimatorRadius();
    const auto impedance_file = opts.getImpedanceFile();
    const auto use_csr = opts.getUseCSR();

        // RF Phase Noise Amplitude
    const auto rf_noise_add = std::max(0.0,
                                opts.getRFPhaseSpread()
                                / 360.0*two_pi<double>()
                                * std::sqrt(revolutionpart)*V
                                / dE*ps_size/pqsize);

        // RF Amplitude Noise
    const auto rf_noise_mul = std::max(0.0,
                                opts.getRFAmplitudeSpread()
                                * std::sqrt(revolutionpart)/2.0);


    // RF phase modulation amplitude
    const auto rf_mod_ampl = std::max(0.0,
                                      opts.getRFPhaseModAmplitude()
                                      /360.0*two_pi<double>()
                                      * std::sqrt(revolutionpart)*V
                                      / dE*ps_size/pqsize);

    // "time step" for RF phase modulation
    const auto rf_mod_step = opts.getRFPhaseModFrequency()*dt;

    /*
     * angle of one rotation step (in rad)
     * (angle = 2*pi corresponds to 1 synchrotron period)
     */
    const meshaxis_t angle = 2*pi<double>()/steps;

    std::string startdistfile = opts.getStartDistFile();


    /*
     * needed for output text in the main function
     * (move functionality to Display at some point)
     */
    std::stringstream sstream;

    /**************************************************************************
     * Up next: Printing information (dynamics estimation) for upcoming run.  *
     * Only some part has its own context because information will go to      *
     * the results file.                                                      *
     **************************************************************************/
    double shield = 0;
    double Ith = 0;
    double S_csr = 0;

    { // context of information printing, not needed in the program
    if (gap!=0) {
        if (gap>0) {
            shield = bl*std::sqrt(R_bend)*std::pow(gap,-3./2.);
        }

        const double Inorm = physcons::IAlfven/physcons::me*2*pi<double>()
                           * std::pow(dE*fs/f0,2)/V/H
                           * std::pow(bl/R_bend,1./3.);

        Ith = Inorm * (0.5+0.34*shield);

        S_csr = Ib_scaled/Inorm;

        if (verbose) {
            sstream.str("");
            sstream << std::fixed << shield;
            Display::printText("Shielding parameter (g=gap):   "
                               +sstream.str());
            if (gap>0) {
                shield = bl*std::sqrt(R_bend)*std::pow(gap/2,-3./2.);
            }
            sstream.str("");
            sstream << std::fixed << shield;
            Display::printText("Shielding parameter (h=height/2): "
                               +sstream.str());
            sstream.str("");
            sstream << std::fixed << S_csr;
            if (Ib_scaled > Ith) {
                sstream << " (> " << 0.5+0.12*shield << ')';
            } else {
                sstream << " (< " << 0.5+0.12*shield << ')';
            }
            Display::printText("CSR strength: "
                               +sstream.str());
            sstream.str("");
            sstream << std::scientific << Ith*isoscale;
            Display::printText("BBT (scaling-law) threshold current at "
                               +sstream.str()+" A.");
        }
    }

    if (verbose) {
        sstream.str("");
        sstream << std::scientific << fs_unscaled;
        Display::printText("Synchrotron Frequency: " +sstream.str()+ " Hz");

        sstream.str("");
        sstream << std::scientific << 1/t_d/fs/(2*pi<double>());
        Display::printText("Damping beta: " +sstream.str());

        sstream.str("");
        sstream << std::fixed << 1/revolutionpart;
        Display::printText("Doing " +sstream.str()+
                           " simulation steps per revolution period.");

        sstream.str("");
        double rotationoffset = std::tan(angle)*ps_size/2;
        sstream << std::fixed << rotationoffset;
        Display::printText("Maximum rotation offset is "
                           +sstream.str()+" (should be < 1).");

    }
    } // end of context of information printing


    /*
     * There are three phase space grids:
     * grid_t1, grid_t2, and grid_t3
     * This will allow to work with odd and even numbers of SourceMaps
     * f(x,y,t) -> f(x,y,t+dt) with fixed source and destination.
     * When memory usage is crytical, it might be worth to change this
     * to two grids (only).
     *
     * This first grid (grid_t1) will be initialized and
     * copied for the other ones.
     */
    std::shared_ptr<PhaseSpace> grid_t1;


    /*
     * initialization of mesh1
     *
     * TODO: It can be considered ugly to do this in main(),
     * so initialization might be moved to a factory function
     * at some point.
     */
    if (startdistfile.empty()) {
        if (ps_size == 0) {
            Display::printText("Please give file for initial distribution "
                               "or size of target mesh > 0.");
        }
        grid_t1.reset(new PhaseSpace(ps_size,qmin,qmax,pmin,pmax,
                               Qb,Ib_unscaled,bl,dE,Iz));
    } else {
        Display::printText("Reading in initial distribution from: \""
                           +startdistfile+'\"');
        #ifdef INOVESA_USE_PNG
        // check for file ending .png
        if (isOfFileType(".png",startdistfile)) {
            grid_t1 = makePSFromPNG(startdistfile,qmin,qmax,pmin,pmax,
                                Qb,Ib_unscaled,bl,dE);
        } else
        #endif // INOVESA_USE_PNG
        #ifdef INOVESA_USE_HDF5
        if (  isOfFileType(".h5",startdistfile)
           || isOfFileType(".hdf5",startdistfile) ) {
            grid_t1 = makePSFromHDF5(startdistfile,opts.getStartDistStep(),
                                   qmin,qmax,pmin,pmax,
                                   Qb,Ib_unscaled,bl,dE);

            if (grid_t1 == nullptr) {
                return EXIT_SUCCESS;
            }

            if (ps_size != grid_t1->nMeshCells(0)) {
                std::cerr << startdistfile
                          << " does not match set GridSize." << std::endl;

                return EXIT_SUCCESS;
            }
        } else
        #endif
        if (isOfFileType(".txt",startdistfile)) {
            grid_t1 = makePSFromTXT(startdistfile,opts.getGridSize(),
                                  qmin,qmax,pmin,pmax,
                                  Qb,Ib_unscaled,bl,dE);
        } else {
            Display::printText("Unknown format of input file. Will now quit.");
            return EXIT_SUCCESS;
        }
    }

    // an initial renormalization might be applied
    if (renormalize >= 0) {
        grid_t1->updateXProjection();

        grid_t1->normalize(); // works on XProjection
    }

    auto grid_t2 = std::make_shared<PhaseSpace>(*grid_t1);
    auto grid_t3 = std::make_shared<PhaseSpace>(*grid_t1);

    // find highest peak for display (and information in the log)
    meshdata_t maxval = std::numeric_limits<meshdata_t>::min();
    for (unsigned int x=0; x<ps_size; x++) {
        for (unsigned int y=0; y<ps_size; y++) {
            maxval = std::max(maxval,(*grid_t1)[x][y]);
        }
    }

    if (verbose) {
        sstream.str("");
        sstream << std::scientific << maxval*Ib_scaled/f0/physcons::e;
        Display::printText("Maximum particles per grid cell is "
                           +sstream.str()+".");
    }

    #ifdef INOVESA_USE_OPENGL
    /**************************************************************************
     *  stuff for (graphical) display                                         *
     **************************************************************************/

    // plot of bunch profile
    std::shared_ptr<Plot2DLine> bpv;

    // plot of phase space
    std::shared_ptr<Plot3DColormap> psv;

    // plot of wake potential
    std::shared_ptr<Plot2DLine> wpv;

    // plot of CSR power (over time)
    std::vector<float> csrlog(std::ceil(steps*rotations/outstep)+1,0);
    std::shared_ptr<Plot2DLine> history;

    /*
     * Plot of phase space is initialized here already,
     * so that users do not have to wait for the actual simulation
     * to initialize: For a first view, the initial phase space is enough.
     */
    if (display != nullptr) {
        try {
            psv.reset(new Plot3DColormap(maxval));
            display->addElement(psv);
            psv->createTexture(grid_t1);
            display->draw();
        } catch (std::exception &e) {
            std::cerr << e.what() << std::endl;
            display->takeElement(psv);
            psv.reset();
        }
    }
    #endif // INOVESSA_USE_GUI


    // rotation map(s): two, in case of Manhattan rotation
    std::unique_ptr<SourceMap> rm1;
    std::unique_ptr<SourceMap> rm2;
    if (rf_noise_add != 0 || rf_noise_mul != 0 || (rf_mod_ampl != 0 && rf_mod_step != 0)) {
        Display::printText("Building RFKickMap with Noise.");
        rm1.reset(new DynamicRFKickMap(grid_t2, grid_t1, ps_size, ps_size,
                                       angle, rf_noise_add, rf_noise_mul,
                                       rf_mod_ampl,rf_mod_step,
                                       &simulationstep,
                                       interpolationtype,interpol_clamp));
    } else {
        Display::printText("Building RFKickMap.");
        rm1.reset(new RFKickMap(grid_t2,grid_t1,ps_size,ps_size,angle,
<<<<<<< HEAD
                        interpolationtype,interpol_clamp));
=======
                            interpolationtype,interpol_clamp));

        Display::printText("Building DriftMap.");
        rm2.reset(new DriftMap(grid_t1,grid_t3,ps_size,ps_size,
                           {{angle,alpha1/alpha0*angle,alpha2/alpha0*angle}},
                           E0,interpolationtype,interpol_clamp));
        break;
    }
    if (rotationtype != 2 && (alpha1 != 0.0 || alpha2 != 0.0)) {
        Display::printText("Warning: Nonlinear momentum compaction "
                           "incompatible with classical rotation.");
>>>>>>> ee199251
    }



    Display::printText("Building DriftMap.");
    rm2.reset(new DriftMap(grid_t1,grid_t3,ps_size,ps_size,
                       {{angle,alpha1/alpha0*angle,alpha2/alpha0*angle}},
                       E0,interpolationtype,interpol_clamp));

    // time constant for damping and diffusion
    const timeaxis_t  e1 = (t_d > 0) ? 2.0/(fs*t_d*steps) : 0;

    // SourceMap for damping and diffusion
    SourceMap* fpm;
    if (e1 > 0) {
        Display::printText("Building FokkerPlanckMap.");
        fpm = new FokkerPlanckMap( grid_t3,grid_t1,ps_size,ps_size,
                                   FokkerPlanckMap::FPType::full,e1,
                                   derivationtype);
    } else {
        fpm = new Identity(grid_t3,grid_t1,ps_size,ps_size);
    }



    /*
     * Note: There are two used impedances,
     * one for beam dynamics and one for CSR.
     */

    Display::printText("For beam dynamics computation:");
    std::shared_ptr<Impedance> wake_impedance
            = vfps::makeImpedance(nfreqs,fmax,f0,f_rev,gap,use_csr,
                                  s,xi,collimator_radius,impedance_file);

    Display::printText("For CSR computation:");
    std::shared_ptr<Impedance> rdtn_impedance
            = vfps::makeImpedance(nfreqs,fmax,f0,f_rev,(gap>0)?gap:-1);


    // field for radiation (not for self-interaction)
    ElectricField rdtn_field(grid_t1,rdtn_impedance,f_rev,revolutionpart);

    /**************************************************************************
     * Part modeling the self-interaction of the electron-bunch.              *
     **************************************************************************/

    ElectricField* wake_field = nullptr;

    // (generic) source map, will be executed in the main loop
    SourceMap* wm = nullptr;

    // depending if working time or frequency domain, only one might be used
    WakeKickMap* wkm = nullptr;
    WakeFunctionMap* wfm = nullptr;

    std::string wakefile = opts.getWakeFile();
    if (wakefile.size() > 4) {
        Display::printText("Reading WakeFunction from "+wakefile+".");
        wfm = new WakeFunctionMap(grid_t1,grid_t2,ps_size,ps_size,
                                  wakefile,E0,sE,Ib_scaled,dt,
                                  interpolationtype,interpol_clamp);
        wkm = wfm;
    } else {
        if (wake_impedance != nullptr) {
            Display::printText("Calculating WakePotential.");
            wake_field = new ElectricField(grid_t1,wake_impedance,f_rev,
                                           revolutionpart, Ib_scaled,E0,sE,dt);

            Display::printText("Building WakeKickMap.");
            wkm = new WakePotentialMap(grid_t1,grid_t2,ps_size,ps_size,wake_field,
                                     interpolationtype,interpol_clamp);
        }
    }
    if (wkm != nullptr) {
        wm = wkm;
    } else {
        wm = new Identity(grid_t1,grid_t2,ps_size,ps_size);
    }

    /* Load coordinates for particle tracking.
     * Particle tracking is for visualization puproses only,
     * actual beam dynamics may not be perfectly accurate.
     */
    std::vector<PhaseSpace::Position> trackme;
    if (  opts.getParticleTracking() != ""
       && opts.getParticleTracking() != "/dev/null" ) {
        try {
            std::ifstream trackingfile(opts.getParticleTracking());
            meshaxis_t x,y;
            while (trackingfile >> x >> y) {
                trackme.push_back({x,y});
            }
        } catch (std::exception& e) {
            std::cerr << e.what();
            Display::printText("Will not do particle tracking.");
            trackme.clear();
        }
        std::stringstream npart;
        npart << trackme.size();
        Display::printText( "Will do particle tracking with "
                          + npart.str()
                          + " particles.");
    }

    // initialze the rest of the display elements
    #ifdef INOVESA_USE_OPENGL
    if (display != nullptr) {
        try {
            bpv.reset(new Plot2DLine(std::array<float,3>{{1,0,0}}));
            display->addElement(bpv);
        } catch (std::exception &e) {
            std::cerr << e.what() << std::endl;
            display->takeElement(bpv);
            bpv.reset();
        }
        if (wkm != nullptr) {
            try {
                wpv.reset(new Plot2DLine(std::array<float,3>{{0,0,1}}));
                display->addElement(wpv);
            } catch (std::exception &e) {
                std::cerr << e.what() << std::endl;
                display->takeElement(wpv);
                wpv.reset();
            }
        }
        try {
            history.reset(new Plot2DLine(std::array<float,3>{{0,0,0}}));
            display->addElement(history);
        } catch (std::exception &e) {
            std::cerr << e.what() << std::endl;
            display->takeElement(history);
            history.reset();
        }
    }
    #endif // INOVESA_USE_OPENGL

    /*
     * preparation to save results
     */
    #ifdef INOVESA_USE_HDF5
    HDF5File* hdf_file = nullptr;
    if ( isOfFileType(".h5",ofname)
      || isOfFileType(".hdf5",ofname) ) {
        opts.save(ofname+".cfg");
        Display::printText("Saved configuiration to \""+ofname+".cfg\".");
        hdf_file = new HDF5File(ofname,grid_t1, &rdtn_field, wake_impedance,
                                wfm,trackme.size(), t_sync_unscaled,f_rev);
        Display::printText("Will save results to \""+ofname+"\".");
        opts.save(hdf_file);
        hdf_file->addParameterToGroup("/Info","CSRStrength",
                                      H5::PredType::IEEE_F64LE,&S_csr);
        hdf_file->addParameterToGroup("/Info","ShieldingParameter",
                                      H5::PredType::IEEE_F64LE,&shield);
    } else
    #endif // INOVESA_USE_HDF5
    #ifdef INOVESA_USE_PNG
    if ( isOfFileType(".png",ofname)) {
        opts.save(ofname+".cfg");
        Display::printText("Saved configuiration to \""+ofname+".cfg\".");
        Display::printText("Will save results to \""+ofname+"\".");
    } else
    #endif // INOVESA_USE_PNG
    if ( ofname.empty() ) {
        Display::printText("Will not save results.");
    } else {
        Display::printText("Unkown filetype for output.");
        return EXIT_SUCCESS;
    }

    #ifdef INOVESA_USE_HDF5
    const HDF5File::AppendType h5save =
        opts.getSavePhaseSpace()? HDF5File::AppendType::All:
                                  HDF5File::AppendType::Defaults;
    // end of preparation to save results


    if (hdf_file != nullptr && h5save == HDF5File::AppendType::Defaults) {
        // save initial phase space (if not saved anyways)
        hdf_file->append(grid_t1,HDF5File::AppendType::PhaseSpace);
    }
    #endif



    Display::printText("Starting the simulation.");

    // time between two status updates (in seconds)
    const auto updatetime = 2.0f;

    /* We claim that simulation starts now (see log output above).
     * To have the first step always displayed, we do it outside the loop
     * there are two pieces of information needed for this (see below). */

    // 1) the integral
    grid_t1->updateXProjection();
    grid_t1->integrate();

    // 2) the energy spread (variance in Y direction)
    grid_t1->updateYProjection();
    grid_t1->variance(1);
    Display::printText(status_string(grid_t1,0,rotations));

    #ifdef INOVESA_ENABLE_INTERRUPT
    //Install signal handler for SIGINT
    signal(SIGINT, SIGINT_handler);
    #endif // INOVESA_ENABLE_INTERRUPT

    #ifdef INOVESA_USE_OPENCL
    if (OCLH::active) {
        OCLH::finish();
    }
    #endif // INOVESA_USE_OPENCL

    /*
     * main simulation loop
     * (everything inside this loop will be run a multitude of times)
     */
    unsigned int outstepnr=0;
    unsigned int laststep=steps*rotations;
    while (simulationstep<laststep && !Display::abort) {
        if (wkm != nullptr) {
            // works on XProjection
            wkm->update();
        }
        if (renormalize > 0 && simulationstep%renormalize == 0) {
            // works on XProjection
            grid_t1->normalize();
        } else {
            // works on XProjection
            grid_t1->integrate();
        }

        if (outstep > 0 && simulationstep%outstep == 0) {
            outstepnr++;

            // works on XProjection
            grid_t1->getIntegral();
            grid_t1->variance(0);
            grid_t1->updateYProjection();
            grid_t1->variance(1);
            #ifdef INOVESA_USE_OPENCL
            if (OCLH::active) {
                grid_t1->syncCLMem(clCopyDirection::dev2cpu);
                if (wkm != nullptr) {
                    wkm->syncCLMem(clCopyDirection::dev2cpu);
                }
            }
            #endif // INOVESA_USE_OPENCL
            #ifdef INOVESA_USE_HDF5
            if (hdf_file != nullptr) {
                hdf_file->appendTime(static_cast<double>(simulationstep)
                                /static_cast<double>(steps));
                hdf_file->append(grid_t1,h5save);
                rdtn_field.updateCSR(fc);
                hdf_file->append(&rdtn_field);
                if (wkm != nullptr) {
                    hdf_file->append(wkm);
                }
                hdf_file->appendTracks(trackme.data());

                if (save_sourcemap) {
                    std::vector<PhaseSpace::Position> allpos;
                    for (float x=0; x<ps_size; x++) {
                        for (float y=0; y<ps_size; y++) {
                            allpos.push_back({x,y});
                        }
                    }
                    wm->applyTo(allpos);
                    rm1->applyTo(allpos);
                    if (rm2 != nullptr) {
                        rm2->applyTo(allpos);
                    }
                    fpm->applyTo(allpos);
                    hdf_file->appendSourceMap(allpos.data());
                }
            }
            #endif // INOVESA_USE_HDF5
            #ifdef INOVESA_USE_OPENGL
            if (display != nullptr) {
                if (psv != nullptr) {
                    psv->createTexture(grid_t1);
                }
                if (bpv != nullptr) {
                    bpv->updateLine(grid_t1->nMeshCells(0),
                                    grid_t1->getProjection(0));
                }
                if (wpv != nullptr) {
                    wpv->updateLine(grid_t1->nMeshCells(0),
                                    wkm->getForce());
                }
                if (history != nullptr) {
                    #ifdef INOVESA_USE_HDF5
                    if (hdf_file == nullptr)
                    #endif // INOVESA_USE_HDF5
                    {
                        rdtn_field.updateCSR(fc);
                    }
                    csrlog[outstepnr] = rdtn_field.getCSRPower();
                    history->updateLine(csrlog.size(),csrlog.data(),true);
                }
                display->draw();
                if (psv != nullptr) {
                    psv->delTexture();
                }
            }
            #endif // INOVESSA_USE_GUI
            Display::printText(status_string(grid_t1,static_cast<float>(simulationstep)/steps,
                               rotations),updatetime);
        }
        wm->apply();
        wm->applyTo(trackme);
        rm1->apply();
        rm1->applyTo(trackme);
        if (rm2 != nullptr) {
            rm2->apply();
            rm2->applyTo(trackme);
        }
        fpm->apply();
        fpm->applyTo(trackme);

        // udate for next time step
        grid_t1->updateXProjection();
	
        #ifdef INOVESA_USE_OPENCL
        if (OCLH::active) {
            OCLH::flush();
        }
        #endif // INOVESA_USE_OPENCL

        simulationstep++;
    } // end of main simulation loop

    #ifdef INOVESA_USE_HDF5
    // save final result
    if (hdf_file != nullptr) {
        if (wkm != nullptr) {
            wkm->update();
        }
        /* Without renormalization at this point
         * the last time step might behave slightly different
         * from the ones before.
         */
        if (renormalize > 0) {
            // works on XProjection
            grid_t1->normalize();
        } else {
            // works on XProjection
            grid_t1->integrate();
        }
        grid_t1->variance(0);
        grid_t1->updateYProjection();
        grid_t1->variance(1);
        #ifdef INOVESA_USE_OPENCL
        if (OCLH::active) {
            grid_t1->syncCLMem(clCopyDirection::dev2cpu);
            if (wkm != nullptr) {
                wkm->syncCLMem(clCopyDirection::dev2cpu);
            }
        }
        #endif // INOVESA_USE_OPENCL
        hdf_file->appendTime(static_cast<double>(simulationstep) /static_cast<double>(steps));

        // for the final result, everything will be saved
        hdf_file->append(grid_t1,HDF5File::AppendType::All);
        rdtn_field.updateCSR(fc);
        hdf_file->append(&rdtn_field);
        if (wkm != nullptr) {
            hdf_file->append(wkm);
        }
        hdf_file->appendTracks(trackme.data());

        if (save_sourcemap) {
            std::vector<PhaseSpace::Position> allpos;
            for (float x=0; x<ps_size; x++) {
                for (float y=0; y<ps_size; y++) {
                    allpos.push_back({x,y});
                }
            }
            wm->applyTo(allpos);
            rm1->applyTo(allpos);
            if (rm2 != nullptr) {
                rm2->applyTo(allpos);
            }
            fpm->applyTo(allpos);
            hdf_file->appendSourceMap(allpos.data());
        }
    }
    #endif // INOVESA_USE_HDF5
    #ifdef INOVESA_USE_PNG
    if ( isOfFileType(".png",ofname)) {
        meshdata_t maxval = std::numeric_limits<meshdata_t>::min();
        meshdata_t* val = grid_t1->getData();
        for (meshindex_t i=0; i<grid_t1->nMeshCells(); i++) {
            maxval = std::max(val[i],maxval);
        }
        png::image< png::gray_pixel_16 > png_file(ps_size, ps_size);
        for (unsigned int x=0; x<ps_size; x++) {
            for (unsigned int y=0; y<ps_size; y++) {
                png_file[ps_size-y-1][x]=
                        static_cast<png::gray_pixel_16>(
                            std::max((*grid_t1)[x][y],meshdata_t(0))
                            /maxval*float(UINT16_MAX));
            }
        }
        png_file.write(ofname);
    }
    #endif

    // Print the last status.
    Display::printText(status_string(grid_t1, static_cast<float>(simulationstep)/steps, rotations));

    delete wake_field;

    delete wm;
    delete fpm;

    // Print Aborted instead of Finished if it was aborted. Also for log file.
    if(Display::abort) {
        Display::printText("Aborted.");
    } else {
        Display::printText("Finished.");
    }

    return EXIT_SUCCESS;
}
<|MERGE_RESOLUTION|>--- conflicted
+++ resolved
@@ -35,7 +35,6 @@
 #include "SM/DriftMap.hpp"
 #include "SM/RotationMap.hpp"
 #include "SM/RFKickMap.hpp"
-#include "SM/DynamicRFKickMap.hpp"
 #include "SM/WakeFunctionMap.hpp"
 #include "SM/WakePotentialMap.hpp"
 #include "IO/HDF5File.hpp"
@@ -56,7 +55,6 @@
 
 #include <boost/math/constants/constants.hpp>
 using boost::math::constants::pi;
-using boost::math::constants::two_pi;
 
 using namespace vfps;
 
@@ -77,12 +75,6 @@
      * with a sligtly shifted starting time value.
      */
     Display::start_time = std::chrono::system_clock::now();
-
-    /*
-     * Will count steps in the main simulation loop,
-     * but can be used by time dependent variables.
-     */
-    uint32_t simulationstep = 0;
 
     /*
      * Program options might be such that the program does not have
@@ -245,7 +237,7 @@
     const double Ib_scaled = Ib_unscaled/isoscale;
     const double Iz = opts.getStartDistZoom();
 
-    const uint32_t steps = std::max(opts.getSteps(),1u);
+    const unsigned int steps = std::max(opts.getSteps(),1u);
     const unsigned int outstep = opts.getOutSteps();
     const float rotations = opts.getNRotations();
     const double t_d = isoscale*opts.getDampingTime();
@@ -263,29 +255,6 @@
     const auto collimator_radius = opts.getCollimatorRadius();
     const auto impedance_file = opts.getImpedanceFile();
     const auto use_csr = opts.getUseCSR();
-
-        // RF Phase Noise Amplitude
-    const auto rf_noise_add = std::max(0.0,
-                                opts.getRFPhaseSpread()
-                                / 360.0*two_pi<double>()
-                                * std::sqrt(revolutionpart)*V
-                                / dE*ps_size/pqsize);
-
-        // RF Amplitude Noise
-    const auto rf_noise_mul = std::max(0.0,
-                                opts.getRFAmplitudeSpread()
-                                * std::sqrt(revolutionpart)/2.0);
-
-
-    // RF phase modulation amplitude
-    const auto rf_mod_ampl = std::max(0.0,
-                                      opts.getRFPhaseModAmplitude()
-                                      /360.0*two_pi<double>()
-                                      * std::sqrt(revolutionpart)*V
-                                      / dE*ps_size/pqsize);
-
-    // "time step" for RF phase modulation
-    const auto rf_mod_step = opts.getRFPhaseModFrequency()*dt;
 
     /*
      * angle of one rotation step (in rad)
@@ -510,19 +479,23 @@
     // rotation map(s): two, in case of Manhattan rotation
     std::unique_ptr<SourceMap> rm1;
     std::unique_ptr<SourceMap> rm2;
-    if (rf_noise_add != 0 || rf_noise_mul != 0 || (rf_mod_ampl != 0 && rf_mod_step != 0)) {
-        Display::printText("Building RFKickMap with Noise.");
-        rm1.reset(new DynamicRFKickMap(grid_t2, grid_t1, ps_size, ps_size,
-                                       angle, rf_noise_add, rf_noise_mul,
-                                       rf_mod_ampl,rf_mod_step,
-                                       &simulationstep,
-                                       interpolationtype,interpol_clamp));
-    } else {
+    const uint_fast8_t rotationtype = opts.getRotationType();
+    switch (rotationtype) {
+    case 0:
+        Display::printText("Initializing RotationMap.");
+        rm1.reset(new RotationMap(grid_t2,grid_t3,ps_size,ps_size,angle,
+                             interpolationtype,interpol_clamp,0));
+        break;
+    case 1:
+        Display::printText("Building RotationMap.");
+        rm1.reset(new RotationMap(grid_t2,grid_t3,ps_size,ps_size,angle,
+                                  interpolationtype,interpol_clamp,
+                                  ps_size*ps_size));
+        break;
+    case 2:
+    default:
         Display::printText("Building RFKickMap.");
         rm1.reset(new RFKickMap(grid_t2,grid_t1,ps_size,ps_size,angle,
-<<<<<<< HEAD
-                        interpolationtype,interpol_clamp));
-=======
                             interpolationtype,interpol_clamp));
 
         Display::printText("Building DriftMap.");
@@ -534,15 +507,7 @@
     if (rotationtype != 2 && (alpha1 != 0.0 || alpha2 != 0.0)) {
         Display::printText("Warning: Nonlinear momentum compaction "
                            "incompatible with classical rotation.");
->>>>>>> ee199251
-    }
-
-
-
-    Display::printText("Building DriftMap.");
-    rm2.reset(new DriftMap(grid_t1,grid_t3,ps_size,ps_size,
-                       {{angle,alpha1/alpha0*angle,alpha2/alpha0*angle}},
-                       E0,interpolationtype,interpol_clamp));
+    }
 
     // time constant for damping and diffusion
     const timeaxis_t  e1 = (t_d > 0) ? 2.0/(fs*t_d*steps) : 0;
@@ -753,6 +718,7 @@
      * main simulation loop
      * (everything inside this loop will be run a multitude of times)
      */
+    unsigned int simulationstep=0;
     unsigned int outstepnr=0;
     unsigned int laststep=steps*rotations;
     while (simulationstep<laststep && !Display::abort) {
