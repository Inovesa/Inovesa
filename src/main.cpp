/******************************************************************************/
/* Inovesa - Inovesa Numerical Optimized Vlesov-Equation Solver Application   */
/* Copyright (c) 2014-2015: Patrik Schönfeldt                                 */
/*                                                                            */
/* This file is part of Inovesa.                                              */
/* Inovesa is free software: you can redistribute it and/or modify            */
/* it under the terms of the GNU General Public License as published by       */
/* the Free Software Foundation, either version 3 of the License, or          */
/* (at your option) any later version.                                        */
/*                                                                            */
/* Inovesa is distributed in the hope that it will be useful,                 */
/* but WITHOUT ANY WARRANTY; without even the implied warranty of             */
/* MERCHANTABILITY or FITNESS FOR A PARTICULAR PURPOSE.  See the              */
/* GNU General Public License for more details.                               */
/*                                                                            */
/* You should have received a copy of the GNU General Public License          */
/* along with Inovesa.  If not, see <http://www.gnu.org/licenses/>.           */
/******************************************************************************/

#include <chrono>
#include <climits>
#include <ctime>
#include <fstream>
#include <iomanip>
#include <iostream>
#ifdef INOVESA_USE_PNG
#include <png++/png.hpp>
#endif
#include <random>
#include <sstream>

#include "defines.hpp"
#include "IO/Display.hpp"
#include "PhaseSpace.hpp"
#include "CL/CLProgs.hpp"
#include "CL/OpenCLHandler.hpp"
#include "HM/FokkerPlanckMap.hpp"
#include "HM/Identity.hpp"
#include "HM/KickMap.hpp"
#include "HM/RotationMap.hpp"
#include "IO/HDF5File.hpp"
#include "IO/ProgramOptions.hpp"

using namespace vfps;

int main(int argc, char** argv)
{
	Display::start_time = std::chrono::system_clock::now();

	std::time_t start_ctime
			= std::chrono::system_clock::to_time_t(Display::start_time);
	std::stringstream sstream;
	sstream << std::ctime(&start_ctime);
	std::string timestring = sstream.str();
	timestring.resize(timestring.size()-1);

	sstream.str("");
	sstream << INOVESA_VERSION_RELEASE << '.'
			<< INOVESA_VERSION_MINOR << '.'
			<< INOVESA_VERSION_FIX;

	Display::printText("Started Inovesa (v"
					   +sstream.str()+") at "+timestring+".");

	ProgramOptions opts;

	try {
		if (!opts.parse(argc,argv)) {
			return EXIT_SUCCESS;
		}
	} catch(std::exception& e) {
		std::cerr << "error: " << e.what() << std::endl;
		return EXIT_FAILURE;
	}

	#ifdef INOVESA_USE_CL
	OCLH::active = (opts.getCLDevice() >= 0);
	if (OCLH::active) {
		try {
			prepareCLEnvironment();
		} catch (cl::Error& e) {
			Display::printText(e.what());
			Display::printText("Will fall back to sequential version.");
			OCLH::active = false;
		}
	}
	if (OCLH::active) {
		if (opts.getCLDevice() == 0) {
			listCLDevices();
			return EXIT_SUCCESS;
		} else {
			try {
				prepareCLDevice(opts.getCLDevice()-1);
				prepareCLProgs();
			} catch (cl::Error& e) {
				Display::printText(e.what());
				Display::printText("Will fall back to sequential version.");
				OCLH::active = false;
			}
		}
	}
	#endif // INOVESA_USE_CL


	std::cout << "Generating initial particle distribution." << std::endl;
	PhaseSpace* mesh;
	meshindex_t ps_size = 512;
	constexpr double qmax = 5.0;
	constexpr double pmax = 5.0;
<<<<<<< HEAD
	mesh = new PhaseSpace(ps_size,-qmax,qmax,-pmax,pmax);
=======
	#ifdef INOVESA_USE_PNG
	// load pattern to start with
	png::image<png::gray_pixel_16> image;
	std::string startdistfile = opts.getStartDistFile();

	if (startdistfile.length() <= 4) {
		Display::printText("Input file name should have the format 'file.end'.");
		return EXIT_SUCCESS;
	} else {
		Display::printText("Reading in initial distribution from '"
						   +startdistfile+"'.");
	}

	// check for file ending .png
	if (startdistfile.substr(startdistfile.length()-4) == ".png") {
		try {
			image.read(opts.getStartDistFile());
		} catch ( const png::std_error &e ) {
			std::cerr << e.what() << std::endl;
			return EXIT_SUCCESS;
		}
		catch ( const png::error &e ) {
			std::cerr << "Problem loading " << startdistfile
					  << ": " << e.what() << std::endl;
			return EXIT_SUCCESS;
		}

		if (image.get_width() == image.get_height()) {
			ps_size = image.get_width();

			mesh = new PhaseSpace(ps_size,-qmax,qmax,-pmax,pmax);
>>>>>>> 3ff0ce69

	std::random_device seed;
	std::default_random_engine engine(seed());

	std::normal_distribution<> x(0.0,1.0);
	std::normal_distribution<> y(0.0,1.0);

	size_t nParticles = UINT16_MAX;

	float amplitude = 2.0f;
	float pulselen = 1.90e-3f;
	float wavelen = 6.42e-5f;

	for (unsigned int i=0; i<nParticles; i++) {
		float xf = x(engine);
		float yf = y(engine)
						+ std::exp(-std::pow(xf/(std::sqrt(2)*pulselen/2.35),2))
						* amplitude * std::sin(2*M_PI*xf/wavelen);
		meshindex_t x = std::lround((xf/qmax+0.5f)*ps_size);
		meshindex_t y = std::lround((yf/pmax+0.5f)*ps_size);
		if (x < ps_size && y < ps_size) {
			(*mesh)[x][y] += 2*M_PI*ps_size*ps_size/(qmax*pmax)/nParticles;
		}
<<<<<<< HEAD
=======
	} else {
		Display::printText("Unknown format of input file. Will now quit.");
		return EXIT_SUCCESS;
>>>>>>> 3ff0ce69
	}

	HDF5File file(opts.getOutFile(),ps_size);
	Display::printText("Will save reults to "+opts.getOutFile()+".");

	PhaseSpace mesh_rotated(*mesh);

	#ifdef INOVESA_USE_GUI
	Display* display = nullptr;
	if (opts.showPhaseSpace()) {
		display = new Display();
	}
	#endif

	const unsigned int steps = opts.getSteps();
	const unsigned int outstep = opts.getOutSteps();
	const float rotations = opts.getNRotations();
	const double f_s = opts.getSyncFreq();
	const double t_d = opts.getDampingTime();

	/* angle of one rotation step (in rad)
	 * (angle = 2*pi corresponds to 1 synchrotron period)
	 */
	const double angle = 2*M_PI/steps;

	const double e0 = 2.0/(f_s*t_d*steps);

	Display::printText("Building FokkerPlanckMap.");
	FokkerPlanckMap fpm(&mesh_rotated,mesh,ps_size,ps_size,
						FokkerPlanckMap::FPType::full,e0,
						FokkerPlanckMap::DerivationType::cubic);

	Display::printText("Building RotationMap.");
	RotationMap rm(mesh,&mesh_rotated,ps_size,ps_size,angle,
				   HeritageMap::InterpolationType::cubic,
				   RotationMap::RotationCoordinates::norm_pm1,true);

	#ifdef INOVESA_USE_CL
	if (OCLH::active) {
		mesh->syncCLMem(vfps::PhaseSpace::clCopyDirection::cpu2dev);
	}
	#endif // INOVESA_USE_CL
	Display::printText("Starting the simulation.");
	for (unsigned int i=0;i<=steps*rotations;i++) {
		if (i%outstep == 0) {
			#ifdef INOVESA_USE_CL
			if (OCLH::active) {
				mesh->syncCLMem(vfps::PhaseSpace::clCopyDirection::dev2cpu);
			}
			#endif // INOVESA_USE_CL
			file.append(mesh);
			#ifdef INOVESA_USE_GUI
			if (opts.showPhaseSpace()) {
				display->createTexture(mesh);
				display->draw();
				display->delTexture();
			} else
			#endif
			{
				std::stringstream status;
				status << static_cast<float>(i)/steps << '/' << rotations;
				Display::printText(status.str());
			}
		}
		rm.apply();
		fpm.apply();
	}
	#ifdef INOVESA_USE_CL
	if (OCLH::active) {
		OCLH::queue.flush();
	}
	#endif // INOVESA_USE_CL

	delete mesh;

	return EXIT_SUCCESS;
}
<|MERGE_RESOLUTION|>--- conflicted
+++ resolved
@@ -102,54 +102,24 @@
 	#endif // INOVESA_USE_CL
 
 
-	std::cout << "Generating initial particle distribution." << std::endl;
+
+	size_t nParticles = UINT16_MAX;
+	sstream.str("");
+	sstream << nParticles;
+
+	Display::printText("Generating initial particle distribution (using "+
+					   sstream.str()+" patricles).");
 	PhaseSpace* mesh;
 	meshindex_t ps_size = 512;
 	constexpr double qmax = 5.0;
 	constexpr double pmax = 5.0;
-<<<<<<< HEAD
 	mesh = new PhaseSpace(ps_size,-qmax,qmax,-pmax,pmax);
-=======
-	#ifdef INOVESA_USE_PNG
-	// load pattern to start with
-	png::image<png::gray_pixel_16> image;
-	std::string startdistfile = opts.getStartDistFile();
-
-	if (startdistfile.length() <= 4) {
-		Display::printText("Input file name should have the format 'file.end'.");
-		return EXIT_SUCCESS;
-	} else {
-		Display::printText("Reading in initial distribution from '"
-						   +startdistfile+"'.");
-	}
-
-	// check for file ending .png
-	if (startdistfile.substr(startdistfile.length()-4) == ".png") {
-		try {
-			image.read(opts.getStartDistFile());
-		} catch ( const png::std_error &e ) {
-			std::cerr << e.what() << std::endl;
-			return EXIT_SUCCESS;
-		}
-		catch ( const png::error &e ) {
-			std::cerr << "Problem loading " << startdistfile
-					  << ": " << e.what() << std::endl;
-			return EXIT_SUCCESS;
-		}
-
-		if (image.get_width() == image.get_height()) {
-			ps_size = image.get_width();
-
-			mesh = new PhaseSpace(ps_size,-qmax,qmax,-pmax,pmax);
->>>>>>> 3ff0ce69
 
 	std::random_device seed;
 	std::default_random_engine engine(seed());
 
 	std::normal_distribution<> x(0.0,1.0);
 	std::normal_distribution<> y(0.0,1.0);
-
-	size_t nParticles = UINT16_MAX;
 
 	float amplitude = 2.0f;
 	float pulselen = 1.90e-3f;
@@ -165,12 +135,6 @@
 		if (x < ps_size && y < ps_size) {
 			(*mesh)[x][y] += 2*M_PI*ps_size*ps_size/(qmax*pmax)/nParticles;
 		}
-<<<<<<< HEAD
-=======
-	} else {
-		Display::printText("Unknown format of input file. Will now quit.");
-		return EXIT_SUCCESS;
->>>>>>> 3ff0ce69
 	}
 
 	HDF5File file(opts.getOutFile(),ps_size);
