--- conflicted
+++ resolved
@@ -219,35 +219,17 @@
     double Ith = 0;
     double S_csr = 0;
 
-
-<<<<<<< HEAD
-    if (h>=0) {
-        if (h > 0) {
-            shield = bl*std::sqrt(R)*std::pow(h,-3./2.);
-        }
-
-        Ith = physcons::IAlfven/physcons::me*2*M_PI
-                         * std::pow(dE*fs/f0,2)/V/H
-                 * std::pow(bl/R,1./3.) * (0.5+0.34*shield);
-
-        S_csr = Ib * physcons::me*V*H/(physcons::IAlfven*2*M_PI)
-              * std::pow(dE*fs/f0,-2) * std::pow(R/bl,1./3.);
-=======
     if (height>=0) {
-        double shield;
-        if (height==0) {
-            shield = 0;
-        } else {
+        if (height>0) {
             shield = bl*std::sqrt(R)*std::pow(height,-3./2.);
         }
 
         const double Inorm = physcons::IAlfven/physcons::me*2*M_PI
                            * std::pow(dE*fs/f0,2)/V/H* std::pow(bl/R,1./3.);
 
-        const double Ith = Inorm * (0.5+0.34*shield);
-
-        const double S_csr = Ib/Inorm;
->>>>>>> 8e1f78ea
+        Ith = Inorm * (0.5+0.34*shield);
+
+        S_csr = Ib/Inorm;
 
         if (verbose) {
             sstream.str("");
