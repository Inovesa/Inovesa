--- conflicted
+++ resolved
@@ -625,13 +625,9 @@
     // SourceMap for damping and diffusion
     SourceMap* fpm;
     if (e1 > 0) {
-<<<<<<< HEAD
-        Display::printText("Building FokkerPlanckMap.");
-        fpm = new FokkerPlanckMap( grid_t3,grid_t1,ps_size,ps_size
-                                 , FokkerPlanckMap::FPType::full,e1
-                                 , derivationtype
-                                 , oclh
-                                 );
+        Display::printText("Building FokkerPlanckMap");
+        fpm = new FokkerPlanckMap( grid_t3,grid_t1,ps_size,ps_size,
+                                   fptype,fptrack,e1,derivationtype, oclh);
 
         sstream.str("");
         sstream << std::scientific << calc_damp << " s";
@@ -645,11 +641,6 @@
         sstream.str("");
         sstream << std::scientific << 1/t_damp/fs/(two_pi<double>());
         Display::printText("... damping beta: " +sstream.str());
-=======
-        Display::printText("Building FokkerPlanckMap");
-        fpm = new FokkerPlanckMap( grid_t3,grid_t1,ps_size,ps_size,
-                                   fptype,fptrack,e1,derivationtype);
->>>>>>> d2e5a356
     } else {
         Display::printText("Fokker-Planck-Term is neglected.");
         fpm = new Identity(grid_t3,grid_t1,ps_size,ps_size, oclh);
