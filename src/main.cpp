--- conflicted
+++ resolved
@@ -205,13 +205,8 @@
     // natural RMS bunch length
     const double bl = physcons::c*dE/H/std::pow(f0,2.0)/V*fs;
     const double Ib_unscaled = opts.getBunchCurrent();
-<<<<<<< HEAD
-    const double Ib = Ib_unscaled/isoscale;
-=======
     const double Qb = Ib_unscaled/f_rev;
     const double Ib_scaled = Ib_unscaled/isoscale;
-    const double Fk = opts.getStartDistParam();
->>>>>>> e6a4555c
     const double Iz = opts.getStartDistZoom();
 
     const unsigned int steps = std::max(opts.getSteps(),1u);
@@ -293,17 +288,7 @@
             Display::printText("Please give file for initial distribution "
                                "or size of target mesh > 0.");
         }
-<<<<<<< HEAD
         mesh1 = new PhaseSpace(ps_size,qmin,qmax,pmin,pmax,bl,dE,Iz);
-=======
-        sstream.str("");
-        sstream.precision(2);
-        sstream << std::fixed << Fk << ", zoom=" << Iz;
-        Display::printText("Generating initial distribution with F(k)="
-                           +sstream.str()+".");
-        mesh1 = new PhaseSpace(ps_size,qmin,qmax,pmin,pmax,
-                               Qb,Ib_unscaled,bl,dE,Fk,Iz);
->>>>>>> e6a4555c
     } else {
         Display::printText("Reading in initial distribution from: \""
                            +startdistfile+'\"');
