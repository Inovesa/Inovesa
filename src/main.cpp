// SPDX-License-Identifier: GPL-3.0-or-later
/*
 * This file is part of Inovesa (github.com/Inovesa/Inovesa).
 * It's copyrighted by the contributors recorded
 * in the version control history of the file.
 */

#include "defines.hpp"
#include "MessageStrings.hpp"
#include "IO/Display.hpp"
#include "IO/FSPath.hpp"
#include "IO/GUI/Plot1DLine.hpp"
#include "IO/GUI/Plot2DPoints.hpp"
#include "IO/GUI/Plot3DColormap.hpp"
#include "PS/PhaseSpace.hpp"
#include "PS/PhaseSpaceFactory.hpp"
#include "Z/ImpedanceFactory.hpp"
#include "CL/OpenCLHandler.hpp"
#include "SM/FokkerPlanckMap.hpp"
#include "SM/Identity.hpp"
#include "SM/KickMap.hpp"
#include "SM/DriftMap.hpp"
#include "SM/RFKickMap.hpp"
#include "SM/DynamicRFKickMap.hpp"
#include "SM/WakeFunctionMap.hpp"
#include "SM/WakePotentialMap.hpp"
#include "IO/HDF5File.hpp"
#include "IO/ProgramOptions.hpp"

#include <chrono>
#include <climits>
#include <cmath>
#include <ctime>
#include <fstream>
#include <iomanip>
#include <iostream>
#if INOVESA_USE_PNG == 1
#include <png++/png.hpp>
#endif
#include <memory>
#include <sstream>

#include <boost/math/special_functions/sign.hpp>
#include <boost/math/constants/constants.hpp>
using boost::math::constants::two_pi;

using namespace vfps;

#if INOVESA_ENABLE_INTERRUPT == 1
#include<csignal> // for SIGINT handling

void SIGINT_handler(int) {
    Display::abort = true;
}
#endif // INOVESA_ENABLE_INTERRUPT

int main(int argc, char** argv)
{
    /*
     * Starting time is initialize at the very first moment
     * to have correct timing information, e.g. in the log files.
     * This is a design decision: The program would run as well
     * with a sligtly shifted starting time value.
     */
    Display::start_time = std::chrono::system_clock::now();

    #if INOVESA_ENABLE_INTERRUPT == 1
    //Install signal handler for SIGINT
    signal(SIGINT, SIGINT_handler);
    #endif // INOVESA_ENABLE_INTERRUPT

    /*
     * Program options might be such that the program does not have
     * to be run at all. As config files (read in based on the command line
     * options) might be errorous, propper error handling is important here.
     */
    ProgramOptions opts;
    try {
        if (!opts.parse(argc,argv)) {
            return EXIT_SUCCESS;
        }
    } catch(std::exception& e) {
        std::cerr << "error: " << e.what() << std::endl;
        return EXIT_FAILURE;
    }

    // see documentation of make_display(...)
    auto cldev = opts.getCLDevice();
    std::string ofname = opts.getOutFile();

    if (ofname.empty() && !opts.getForceRun() && cldev >= 0
        #if INOVESA_USE_OPENGL == 1
        && !opts.showPhaseSpace()
        #endif // INOVESA_USE_OPENGL
       ) {
        std::cout << "Nothing to do. Set at least one of "
                     #if INOVESA_USE_OPENGL == 1
                     " 'gui',"
                     #endif // INOVESA_USE_OPENGL
                     " 'output', or"
                     " 'run_anyway'." << std::endl;
        return EXIT_SUCCESS;
    }

    #if INOVESA_USE_OPENCL == 1
    if (cldev < 0) {
        OCLH::listCLDevices();
        return EXIT_SUCCESS;
    }
    #endif // INOVESA_USE_OPENCL


    std::unique_ptr<vfps::Display> display;
    #if INOVESA_USE_OPENGL == 1
    try {
        display = make_display( ofname
                              , opts.showPhaseSpace()
                              , opts.getOpenGLVersion()
                              );
    } catch (DisplayException& e) {
        Display::printText(e.what());
        Display::printText("Will fall back to headless version.");
    #else
    {
    #endif // INOVESA_USE_OPENGL
        display = make_display( ofname );
    }

    oclhptr_t oclh;

    #if INOVESA_USE_OPENCL == 1
    if (cldev > 0) {
        try {
            oclh = std::make_shared<OCLH>( opts.getCLDevice()-1
                                         #if INOVESA_USE_OPENGL == 1
                                         , opts.showPhaseSpace()
                                         #endif // INOVESA_USE_OPENGL
                                         );
        } catch (cl::Error& e) {
            Display::printText(e.what());
            Display::printText("Will fall back to sequential version.");
            oclh.reset();
        }
    }
    #endif // INOVESA_USE_OPENCL

    // here follow a lot of settings and options

    const auto derivationtype = static_cast<FokkerPlanckMap::DerivationType>
            (opts.getDerivationType());

    const auto fptype = static_cast<FokkerPlanckMap::FPType>
            (opts.getFPType());

    const auto fptrack = static_cast<FokkerPlanckMap::FPTracking>
            (opts.getFPTrack());

    const auto interpolationtype = static_cast<SourceMap::InterpolationType>
            (opts.getInterpolationPoints());

    const bool interpol_clamp = opts.getInterpolationClamped();
    const bool verbose = opts.getVerbosity();
    const auto renormalize = opts.getRenormalizeCharge();

    const meshindex_t ps_bins = opts.getGridSize();
    const double pqsize = opts.getPhaseSpaceSize();
    const double qcenter = -opts.getPSShiftX()*pqsize/(ps_bins-1);
    const double pcenter = -opts.getPSShiftY()*pqsize/(ps_bins-1);
    const double pqhalf = pqsize/2;
    const double qmax = qcenter + pqhalf;
    const double qmin = qcenter - pqhalf;
    const double pmax = pcenter + pqhalf;
    const double pmin = pcenter - pqhalf;

    // relative energy spread
    const auto sE = opts.getEnergySpread();

    // energy of reference particle (in eV)
    const auto E0 = opts.getBeamEnergy();

    // absolute energy spread (in eV)
    const auto dE = sE*E0;

    /*
     * Only positive benging radii will be used.
     * Otherwise radius will be deduced from revolution frequency
     * (based on iso-magnetic ring model).
     */
    const auto use_set_bend = (opts.getBendingRadius()>0);

    // revolution frequency (in Hz)
    const auto f_rev = opts.getRevolutionFrequency();

    const auto R_bend = use_set_bend
            ? opts.getBendingRadius()
            : physcons::c/(two_pi<double>()*f_rev);

    const frequency_t fc = opts.getCutoffFrequency();
    const auto harmonic_number = opts.getHarmonicNumber();
    const auto f_RF = f_rev*harmonic_number;
    const auto bunchspacing = 1.0/(f_RF);
    const auto gap = opts.getVacuumChamberGap();
    const auto V_RF = opts.getRFVoltage();
    const auto linearRF = opts.getLinearRF();

    const auto lorentzgamma = E0/physcons::me;
    const auto V0 = physcons::e*std::pow(lorentzgamma,4)
                  / (3* physcons::epsilon0*R_bend);

    const auto W0 = V0*physcons::e;

    const double V_eff = std::sqrt(V_RF*V_RF-V0*V0);

    double fs = opts.getSyncFreq();
    meshaxis_t alpha0_tmp = opts.getAlpha0();

    // non-zero f_s will be used, zero implies usage of alpha0
    if (fs == 0) {
        fs = f_rev*std::sqrt(alpha0_tmp*harmonic_number*V_RF/(two_pi<double>()*E0));
    } else {
        alpha0_tmp = boost::math::sign(fs)*two_pi<double>()*E0
                   / (harmonic_number*V_RF)*std::pow(fs/f_rev,2);
    }

    const meshaxis_t alpha0 = alpha0_tmp;
    const meshaxis_t alpha1 = opts.getAlpha1();
    const meshaxis_t alpha2 = opts.getAlpha2();


    // natural RMS bunch length (m)
    const double bl = physcons::c*dE/harmonic_number/std::pow(f_rev,2.0)/V_eff*fs;

    // filling pattern, first as individual bunch currents
    std::vector<integral_t> filling = opts.getBunchCurrents();

    // number of total buckets (including in the simulation empty ones)
    const uint32_t nbuckets = filling.size();

    /* Buckets that actually hold bunches.
     * Eumeration is inverse to x coordinates (physical z position)
     * because smaller numbers should come first (physical time axis).
     */
    std::vector<uint32_t> buckets;

    // the normalized bunch currents (without empty buckets)
    std::vector<integral_t> bunches;

    for (uint32_t i=0; i<filling.size(); i++) {
        if (filling[i] > 0) {
            buckets.push_back(filling.size()-1-i);
            bunches.emplace_back(filling[i]);
        }
    }

    // number of total buckets (including in the simulation empty ones)
    const uint32_t nbunches = bunches.size();

    // accumulated beam current
    const double Ib = std::accumulate(bunches.begin(),bunches.end(),0.0);

    // normalize filling pattern
    std::transform(bunches.begin(), bunches.end(), bunches.begin(),
                   std::bind(std::divides<integral_t>(), std::placeholders::_1, Ib));

    const double Qb = Ib/f_rev;
    const double zoom = opts.getStartDistZoom();

    const double steps = (opts.getStepsPerTrev()>0)
            ? opts.getStepsPerTrev()*f_rev/fs
            : std::max(opts.getStepsPerTsync(),1u);
    const auto outstep = opts.getOutSteps();
    const float rotations = opts.getNRotations();

    const auto calc_damp = E0*physcons::e/W0/f_rev;

    const auto set_damp = opts.getDampingTime();

    const auto t_damp = (set_damp < 0)? calc_damp : set_damp;

    const double dt = 1.0/(fs*steps);
    const double revolutionpart = f_rev*dt;
    const double t_sync = 1.0/fs;

    // number of phace spaces that would fit in the bunch spacing
    const double spacing_ps = (bunchspacing*physcons::c/bl/pqsize);

    // number of bins that fit in the bunch spacing
    const meshindex_t spacing_bins = std::round(ps_bins*spacing_ps);

    const frequency_t fmax = ps_bins*vfps::physcons::c/(pqsize*bl);

    double padding =std::max(opts.getPadding(),1.0);

    size_t padded_bins = std::ceil(ps_bins*padding);
    if (opts.getRoundPadding()) {
        padded_bins = Impedance::upper_power_of_two(padded_bins);
    }

    size_t spaced_bins = std::ceil(ps_bins*nbuckets*spacing_ps);
    if (opts.getRoundPadding()) {
        spaced_bins = Impedance::upper_power_of_two(spaced_bins);
    }



    const auto s = opts.getWallConductivity();
    const auto xi = opts.getWallSusceptibility();
    const auto collimator_radius = opts.getCollimatorRadius();
    const auto impedance_file = opts.getImpedanceFile();
    const auto use_csr = opts.getUseCSR();

    // RF Phase Noise Amplitude
    const auto rf_phase_noise = std::max(0.0, opts.getRFPhaseSpread()
                                            / 360.0*two_pi<double>());

    // RF Amplitude Noise
    const auto rf_ampl_noise  = std::max(0.0,
                                opts.getRFAmplitudeSpread());


    // RF phase modulation amplitude
    const auto rf_mod_ampl = std::max(0.0,
                                      opts.getRFPhaseModAmplitude()
                                      /360.0*two_pi<double>());

    // "time step" for RF phase modulation
    const auto rf_mod_step = opts.getRFPhaseModFrequency()*dt;


    /*
     * angle of one rotation step (in rad)
     * (angle = 2*pi corresponds to 1 synchrotron period)
     */
    const meshaxis_t angle = two_pi<double>()/steps;

    uint32_t laststep=std::ceil(steps*rotations);

    std::string startdistfile = opts.getStartDistFile();


    /*
     * needed for output text in the main function
     * (move functionality to Display at some point)
     */
    std::stringstream sstream;

    /**************************************************************************
     * Up next: Printing information (dynamics estimation) for upcoming run.  *
     * Only some part has its own context because information will go to      *
     * the results file.                                                      *
     **************************************************************************/
    double shield = 0;
    double Ith = 0;
    double S_csr = 0;

    { // context of information printing, not needed in the program
    if (gap!=0) {
        if (gap>0) {
            shield = bl*std::sqrt(R_bend)*std::pow(gap,-3./2.);
        }

        const double Inorm = physcons::IAlfven/physcons::me*two_pi<double>()
                           * std::pow(dE*fs/f_rev,2)/V_eff/harmonic_number
                           * std::pow(bl/R_bend,1./3.);

        Ith = Inorm * (0.5+0.34*shield);

        S_csr = Ib/Inorm;

        if (verbose && use_csr) {
            sstream.str("");
            sstream << std::fixed << shield;
            Display::printText("Shielding parameter (g=gap): "
                               +sstream.str());
            if (gap>0) {
                shield = bl*std::sqrt(R_bend)*std::pow(gap/2,-3./2.);
            }
            sstream.str("");
            sstream << std::fixed << shield;
            Display::printText("Shielding parameter (h=height/2): "
                               +sstream.str());
            sstream.str("");
            sstream << std::fixed << S_csr;
            if (Ib > Ith) {
                sstream << " (> " << 0.5+0.12*shield << ')';
            } else {
                sstream << " (< " << 0.5+0.12*shield << ')';
            }
            Display::printText("CSR strength: "
                               +sstream.str());
            sstream.str("");
            sstream << std::scientific << Ith;
            Display::printText("BBT (scaling-law) threshold current at "
                               +sstream.str()+" A.");
        }
    }

    if (verbose) {
        sstream.str("");
        sstream << std::scientific
                << bl << " m ("
                << bl/physcons::c << " s)"
                ;
        Display::printText("Natural bunch length is "
                           +sstream.str());

        sstream.str("");
        sstream << std::scientific << fs;
        Display::printText("Synchrotron Frequency: " +sstream.str()+ " Hz");

        if (opts.getStepsPerTrev() == 0) {
            sstream.str("");
            sstream << std::fixed << 1/revolutionpart;
            Display::printText("Doing " +sstream.str()+
                               " simulation steps per revolution period.");
        } else {
            sstream.str("");
            sstream << std::fixed << f_rev/fs/revolutionpart;
            Display::printText("Doing " +sstream.str()+
                               " simulation steps per synchrotron period.");
        }

        if (nbuckets > 1) {
            sstream.str("");
            sstream << nbuckets << " buckets are seperated by "
                    << std::scientific << bunchspacing << " s.";
            Display::printText(sstream.str());
        }
    }
    } // end of context of information printing


    /*
     * There are three phase space grids:
     * grid_t1, grid_t2, and grid_t3
     * This will allow to work with odd and even numbers of SourceMaps
     * f(x,y,t) -> f(x,y,t+dt) with fixed source and destination.
     * When memory usage is crytical, it might be worth to change this
     * to two grids (only).
     */

    PhaseSpace::setSize(ps_bins,ps_bins,nbunches);

     /* This first grid (grid_t1) will be initialized and
     * copied for the other ones.
     */
    std::shared_ptr<PhaseSpace> grid_t1;


    /*
     * initialization of grid
     *
     * @TODO: It can be considered ugly to do this in main(),
     * so initialization might be moved to a factory function
     * at some point.
     */
    if (startdistfile.empty()) {
        if (ps_bins == 0) {
            Display::printText("Please give file for initial distribution "
                               "or size of target mesh > 0.");
        }
        grid_t1.reset(new PhaseSpace( ps_bins,qmin,qmax,bl,pmin,pmax,dE
                                    , oclh, Qb,Ib,bunches,zoom));
    } else {
        Display::printText("Reading in initial distribution from: \""
                           +startdistfile+'\"');
        #if INOVESA_USE_PNG == 1
        // check for file ending .png
        if (isOfFileType(".png",startdistfile)) {
            grid_t1 = makePSFromPNG( startdistfile,qmin,qmax,pmin,pmax
                                   , oclh, Qb,Ib,bl,dE);
        } else
        #endif // INOVESA_USE_PNG
        #if INOVESA_USE_HDF5 == 1
        if (  isOfFileType(".h5",startdistfile)
           || isOfFileType(".hdf5",startdistfile) ) {
            grid_t1 = makePSFromHDF5( startdistfile,opts.getStartDistStep()
                                    , qmin,qmax,pmin,pmax
                                    , oclh
                                    , Qb,Ib,bl,dE);

            if (grid_t1 == nullptr) {
                return EXIT_SUCCESS;
            }

            if (ps_bins != PhaseSpace::nx ) {
                std::cerr << startdistfile
                          << " does not match set GridSize." << std::endl;

                return EXIT_SUCCESS;
            }
        } else
        #endif
        if (isOfFileType(".txt",startdistfile)) {
            grid_t1 = makePSFromTXT( startdistfile,opts.getGridSize()
                                   , qmin,qmax,pmin,pmax
                                   , oclh
                                   , Qb,Ib,bl,dE);
        } else {
            Display::printText("Unknown format of input file. Will now quit.");
            return EXIT_SUCCESS;
        }
    }

    // an initial renormalization might be applied
    if (renormalize >= 0) {
        grid_t1->updateXProjection();

        grid_t1->normalize(); // works on XProjection
    }

    auto grid_t2 = std::make_shared<PhaseSpace>(*grid_t1);
    auto grid_t3 = std::make_shared<PhaseSpace>(*grid_t1);

    // find highest peak for display (and information in the log)
    meshdata_t maxval = std::numeric_limits<meshdata_t>::min();
    for (unsigned int x=0; x<ps_bins; x++) {
        for (unsigned int y=0; y<ps_bins; y++) {
            maxval = std::max(maxval,(*grid_t1)[0][x][y]);
        }
    }

    if (verbose) {
        sstream.str("");
        sstream << std::scientific << maxval*Ib/f_rev/physcons::e;
        Display::printText("Maximum particles per grid cell is "
                           +sstream.str()+".");
    }

    #if INOVESA_USE_OPENGL == 1
    /**************************************************************************
     *  stuff for (graphical) display                                         *
     **************************************************************************/

    // plot of bunch profile
    std::shared_ptr<Plot1DLine> bpv;

    // plot of particle positions
    std::shared_ptr<Plot2DPoints> ppv;

    // plot of phase space
    std::shared_ptr<Plot3DColormap> psv;

    // plot of wake potential
    std::shared_ptr<Plot1DLine> wpv;

    // plot of CSR power (over time)
    std::vector<float> csrlog(std::ceil(steps*rotations/outstep)+1,0);
    std::shared_ptr<Plot1DLine> history;

    /*
     * Plot of phase space is initialized here already,
     * so that users do not have to wait for the actual simulation
     * to initialize: For a first view, the initial phase space is enough.
     */
    if (display != nullptr) {
        try {
            psv.reset(new Plot3DColormap(maxval));
            display->addElement(psv);
            psv->createTexture(grid_t1);
            display->draw();
        } catch (std::exception &e) {
            std::cerr << e.what() << std::endl;
            display->takeElement(psv);
            psv.reset();
        }
    }
    #endif // INOVESSA_USE_GUI


    // RF map
    std::shared_ptr<DynamicRFKickMap> drfm;
    std::shared_ptr<SourceMap> rfm;
    if ( rf_phase_noise != 0 || rf_ampl_noise != 0
      || (rf_mod_ampl != 0 && rf_mod_step != 0)) {
        if (linearRF) {
            Display::printText("Building dynamic, linear RFKickMap...");

            drfm.reset(new DynamicRFKickMap( grid_t2, grid_t1,ps_bins, ps_bins
                                           , angle, revolutionpart, f_RF
                                           , rf_phase_noise, rf_ampl_noise
                                           , rf_mod_ampl,rf_mod_step, laststep
                                           , interpolationtype,interpol_clamp
                                           , oclh
                                           ));
        } else {
            Display::printText("Building dynamic, nonlinear RFKickMap...");

            drfm.reset(new DynamicRFKickMap( grid_t2, grid_t1,ps_bins, ps_bins
                                           , revolutionpart, V_eff, f_RF, V0
                                           , rf_phase_noise, rf_ampl_noise
                                           , rf_mod_ampl,rf_mod_step, laststep
                                           , interpolationtype,interpol_clamp
                                           , oclh
                                           ));
        }

        sstream.str("");
        sstream << opts.getRFPhaseSpread()/360.0/f_rev/harmonic_number;
        if (rf_phase_noise != 0) {
            Display::printText("...including phase noise (spread: "
                               + sstream.str()+" s)");
        }
        if (rf_mod_ampl != 0 && rf_mod_step != 0) {
            sstream.str("");
            sstream << "...including phase modulation ("
                    << opts.getRFPhaseModFrequency()/fs
                    << " f_s) of +/-"
                    << opts.getRFPhaseModAmplitude()/360.0/f_rev/harmonic_number
                    << " s";
            Display::printText(sstream.str());
        }
        rfm = drfm;
    } else {
        if (linearRF) {
            Display::printText("Building static, linear RFKickMap.");
            rfm.reset(new RFKickMap( grid_t2,grid_t1,ps_bins,ps_bins
                                   , angle, f_RF
                                   , interpolationtype,interpol_clamp
                                   , oclh
                                   ));
        } else {
            Display::printText("Building static, nonlinear RFKickMap.");
            rfm.reset(new RFKickMap( grid_t2,grid_t1,ps_bins,ps_bins
                                   , revolutionpart, V_eff, f_RF, V0
                                   , interpolationtype,interpol_clamp
                                   , oclh
                                   ));
        }
    }
    { // context of information printing, not needed in the program
    sstream.str("");
    auto syncphase = std::asin(V0/V_RF)/two_pi<double>()*360;
    sstream << std::fixed << syncphase;
    if (linearRF) {
        sstream << " degree (should be small).";
    } else {
        sstream << " degree.";
    }
    Display::printText("... with synchronous phase at "+sstream.str());
    } // context of information printing

    Display::printText("Building DriftMap with");
    sstream.str("");
    sstream << "... alpha0 = " << alpha0;
    Display::printText(sstream.str());
    if (alpha1 != 0) {
        sstream.str("");
        sstream << "... alpha1 = " << alpha1;
        Display::printText(sstream.str());
    }
    if (alpha2 != 0) {
        sstream.str("");
        sstream << "... alpha2 = " << alpha2;
        Display::printText(sstream.str());
    }


    const std::vector<meshaxis_t> alpha {{ angle,alpha1/alpha0*angle
                                          , alpha2/alpha0*angle }};

    auto drm =std::make_unique<DriftMap>( grid_t1,grid_t3,ps_bins,ps_bins, alpha
                                        , E0,interpolationtype,interpol_clamp
                                        , oclh );

    // time constant for damping and diffusion
    const timeaxis_t  e1 = (t_damp > 0) ? 2.0/(fs*t_damp*steps) : 0;

    // SourceMap for damping and diffusion
    SourceMap* fpm;
    if (e1 > 0) {
        Display::printText("Building FokkerPlanckMap.");
        fpm = new FokkerPlanckMap( grid_t3,grid_t1,ps_bins,ps_bins
                                 , fptype,fptrack,e1, derivationtype, oclh
                                 );

        sstream.str("");
        sstream << std::scientific << calc_damp << " s";
        if (set_damp >= 0) {
            sstream << " (set value: "
                    << std::scientific << set_damp  << " s)";
        }
        Display::printText("... damping time calculated from ring parameters "
                           +sstream.str() + ".");

        sstream.str("");
        sstream << std::scientific << 1/t_damp/fs/(two_pi<double>());
        Display::printText("... damping beta: " +sstream.str());
    } else {
        Display::printText("Fokker-Planck-Term is neglected.");
        fpm = new Identity(grid_t3,grid_t1,ps_bins,ps_bins, oclh);
    }



    /*
     * Note: There are two used impedances,
     * one for beam dynamics and one for CSR.
     */

    Display::printText("For beam dynamics computation:");
    std::shared_ptr<Impedance> wake_impedance
            = vfps::makeImpedance( (filling.size()>0)? spaced_bins : padded_bins
                                 , oclh
                                 , fmax,R_bend,f_rev,gap,use_csr
                                 , s,xi,collimator_radius,impedance_file);

    Display::printText("For CSR computation:");
    std::shared_ptr<Impedance> rdtn_impedance
            = vfps::makeImpedance( padded_bins
                                 , oclh
                                 , fmax,R_bend,f_rev,(gap>0)?gap:-1);


    // field for radiation (not for self-interaction)
    ElectricField rdtn_field( grid_t1,rdtn_impedance,buckets,0 // no spacing
                            , oclh
                            , f_rev,revolutionpart);

    /**************************************************************************
     * Part modeling the self-interaction of the electron-bunch.              *
     **************************************************************************/

    ElectricField* wake_field = nullptr;

    // (generic) source map, will be executed in the main loop
    SourceMap* wm = nullptr;

    // depending if working time or frequency domain, only one might be used
    WakeKickMap* wkm = nullptr;
    WakeFunctionMap* wfm = nullptr;

    std::string wakefile = opts.getWakeFile();
    if (wakefile.size() > 4) {
        Display::printText("Reading WakeFunction from "+wakefile+".");
        wfm = new WakeFunctionMap( grid_t1,grid_t2,ps_bins,ps_bins
                                 , wakefile,E0,sE,Ib,dt
                                 , interpolationtype,interpol_clamp
                                 , oclh
                                 );
        wkm = wfm;
    } else {
        if (wake_impedance != nullptr) {
            Display::printText("Calculating WakePotential.");
            wake_field = new ElectricField( grid_t1,wake_impedance
                                          , buckets, spacing_bins
                                          , oclh
                                          , f_rev
                                          , revolutionpart, Ib,E0,sE,dt
                                          );

            Display::printText("Building WakeKickMap.");
            wkm = new WakePotentialMap( grid_t1,grid_t2,ps_bins,ps_bins
                                      , wake_field ,interpolationtype
                                      , interpol_clamp
                                      , oclh
                                      );
        }
    }
    if (wkm != nullptr) {
        wm = wkm;
    } else {
        wm = new Identity( grid_t1,grid_t2,ps_bins,ps_bins,oclh);
    }

    /* Load coordinates for particle tracking.
     * Particle tracking is for visualization puproses only,
     * actual beam dynamics may not be perfectly accurate.
     */
    std::vector<PhaseSpace::Position> trackme;
    if (  opts.getParticleTracking() != ""
       && opts.getParticleTracking() != "/dev/null" ) {
        try {
            std::ifstream trackingfile(opts.getParticleTracking());
            meshaxis_t q,p;
            while (trackingfile >> q >> p) {
                trackme.push_back({grid_t1->x(q),grid_t1->y(p)});
            }
        } catch (std::exception& e) {
            std::cerr << e.what();
            Display::printText("Will not do particle tracking.");
            trackme.clear();
        }
        std::stringstream npart;
        npart << trackme.size();
        Display::printText( "Will do particle tracking with "
                          + npart.str()
                          + " particles.");
    }

    // initialze the rest of the display elements
    #if INOVESA_USE_OPENGL == 1
    if (display != nullptr) {
        try {
            bpv.reset(new Plot1DLine( std::array<float,3>{{1,0,0}},ps_bins
                                    , Plot1DLine::Orientation::horizontal
                                    , grid_t1->projectionX_glbuf));
            display->addElement(bpv);
        } catch (std::exception &e) {
            std::cerr << e.what() << std::endl;
            display->takeElement(bpv);
            bpv.reset();
        }
        if (!trackme.empty()) {
            try {
                ppv.reset(new Plot2DPoints(std::array<float,3>{{1,1,1}},
                                           ps_bins,ps_bins));
                display->addElement(ppv);
            } catch (std::exception &e) {
                std::cerr << e.what() << std::endl;
                display->takeElement(ppv);
                ppv.reset();
            }
        }
        if (wkm != nullptr) {
            try {
                wpv.reset(new Plot1DLine( std::array<float,3>{{0,0,1}},ps_bins
                                        , Plot1DLine::Orientation::horizontal
                                        , wkm->getGLBuffer()));
                display->addElement(wpv);
            } catch (std::exception &e) {
                std::cerr << e.what() << std::endl;
                display->takeElement(wpv);
                wpv.reset();
            }
        }
        try {
            history.reset(new Plot1DLine( std::array<float,3>{{0,0,0}}
                                        , csrlog.size()
                                        , Plot1DLine::Orientation::vertical
                                        , 0));
            display->addElement(history);
        } catch (std::exception &e) {
            std::cerr << e.what() << std::endl;
            display->takeElement(history);
            history.reset();
        }
    }
    #endif // INOVESA_USE_OPENGL

    /*
     * preparation to save results
     */
    #if INOVESA_USE_HDF5 == 1
    HDF5File* hdf_file = nullptr;
    if ( isOfFileType(".h5",ofname)
      || isOfFileType(".hdf5",ofname) ) {
        opts.save(ofname+".cfg");
        Display::printText("Saved configuiration to \""+ofname+".cfg\".");
        try {
            hdf_file = new HDF5File(ofname,grid_t1, &rdtn_field, wake_impedance,
                                    wfm,trackme.size(), t_sync,f_rev);
            Display::printText("Will save results to \""+ofname+"\".");
            opts.save(hdf_file);
            hdf_file->addParameterToGroup("/Info","CSRStrength",
                                          H5::PredType::IEEE_F64LE,&S_csr);
            hdf_file->addParameterToGroup("/Info","ShieldingParameter",
                                          H5::PredType::IEEE_F64LE,&shield);
        } catch (H5::Exception& e) {
           #if H5_VERS_MAJOR == 1 and H5_VERS_MINOR < 10
           e.printError();
           #else
           e.printErrorStack();
           #endif
            Display::abort = true;
        }
    } else
    #endif // INOVESA_USE_HDF5
    #if INOVESA_USE_PNG == 1
    if ( isOfFileType(".png",ofname)) {
        opts.save(ofname+".cfg");
        Display::printText("Saved configuiration to \""+ofname+".cfg\".");
        Display::printText("Will save results to \""+ofname+"\".");
    } else
    #endif // INOVESA_USE_PNG
    if ( ofname.empty() ) {
        Display::printText("Will not save results.");
    } else {
        Display::printText("Unkown filetype for output.");
        return EXIT_SUCCESS;
    }

<<<<<<< HEAD
=======
    #if INOVESA_USE_HDF5 == 1
    const auto h5save = opts.getSavePhaseSpace();
    // end of preparation to save results


    if (hdf_file != nullptr && h5save == 0) {
        // save initial phase space (if not saved anyways)
        hdf_file->append(*grid_t1,0,HDF5File::AppendType::PhaseSpace);
    }
    #endif



>>>>>>> 31d4591c
    Display::printText("Starting the simulation.");

    // time between two status updates (in seconds)
    const auto updatetime = 2.0f;

    /* We claim that simulation starts now (see log output above).
     * To have the first step always displayed, we do it outside the loop
     * there are two pieces of information needed for this (see below). */

    // 1) the integral
    grid_t1->updateXProjection();
    grid_t1->integrate();

    // 2) the energy spread (variance in Y direction)
    grid_t1->updateYProjection();
    grid_t1->variance(1);
    Display::printText(status_string(grid_t1,0,rotations),false);

<<<<<<< HEAD
    #ifdef INOVESA_USE_HDF5
    const auto h5save = opts.getSavePhaseSpace();
    // end of preparation to save results

    if (hdf_file != nullptr) {
        // save initial conditions
        if (wake_field != nullptr) {
            // padded bunch and wake profiles
            wake_field->wakePotential();
            hdf_file->appendPadded(wake_field);
        }
        if (h5save == 0) {
            // phase space (if not saved anyways)
            hdf_file->append(*grid_t1,0,HDF5File::AppendType::PhaseSpace);
        }
    }
    #endif


    #ifdef INOVESA_USE_OPENCL
=======
    #if INOVESA_USE_OPENCL == 1
>>>>>>> 31d4591c
    if (oclh) {
        oclh->finish();
    }
    #endif // INOVESA_USE_OPENCL

    /*
     * main simulation loop
     * (everything inside this loop will be run a multitude of times)
     */
    uint32_t outstepnr=0;

    /*
     * Will count steps in the main simulation loop,
     * but can be used by time dependent variables.
     */
    uint32_t simulationstep = 0;

    while (simulationstep<laststep && !Display::abort) {
        if (wkm != nullptr) {
            // works on XProjection
            wkm->update();
        }
        if (renormalize > 0 && simulationstep%renormalize == 0) {
            // works on XProjection
            grid_t1->normalize();
        } else {
            // works on XProjection
            grid_t1->integrate();
        }

        if (outstep > 0 && simulationstep%outstep == 0) {

            // works on XProjection
            grid_t1->integrate();
            grid_t1->variance(0);
            grid_t1->updateYProjection();
            grid_t1->variance(1);
            #if INOVESA_USE_OPENCL == 1
            if (oclh) {
                grid_t1->syncCLMem(OCLH::clCopyDirection::dev2cpu);
                if (wkm != nullptr) {
                    wkm->syncCLMem(OCLH::clCopyDirection::dev2cpu);
                }
            }
            #endif // INOVESA_USE_OPENCL
            #if INOVESA_USE_HDF5 == 1
            if (hdf_file != nullptr) {
                HDF5File::AppendType at =
                        (h5save > 0 && outstepnr%h5save == 0)
                        ? HDF5File::AppendType::All
                        : HDF5File::AppendType::Defaults;


                hdf_file->append(*grid_t1,
                        static_cast<double>(simulationstep)/steps, at);
                rdtn_field.updateCSR(fc);
                hdf_file->append(&rdtn_field);
                if (wkm != nullptr) {
                    hdf_file->append(wkm);
                }
                hdf_file->appendTracks(trackme);

                if (drfm) {
                    hdf_file->appendRFKicks(drfm->getPastModulation());
                }
            }
            outstepnr++;
            #endif // INOVESA_USE_HDF5
            #if INOVESA_USE_OPENGL == 1
            if (display != nullptr) {
                if (psv != nullptr) {
                    psv->createTexture(grid_t1);
                }
                if (bpv != nullptr && !bpv->getBufferShared()) {
                    bpv->update(grid_t1->getProjection(0));
                }
                if (ppv != nullptr) {
                    ppv->update(trackme);
                }
                if (wpv != nullptr && !wpv->getBufferShared()) {
                    wpv->update(wkm->getForce());
                }
                if (history != nullptr) {
                    #if INOVESA_USE_HDF5 == 1
                    if (hdf_file == nullptr)
                    #endif // INOVESA_USE_HDF5
                    {
                        rdtn_field.updateCSR(fc);
                    }
                    csrlog[outstepnr] = rdtn_field.getCSRPower()[0];
                    history->update(csrlog.data());
                }
                display->draw();
                if (psv != nullptr) {
                    psv->delTexture();
                }
            }
            #endif // INOVESSA_USE_GUI
            Display::printText(status_string(grid_t1,static_cast<float>(simulationstep)/steps,
                               rotations),false,updatetime);
        }
        wm->apply();
        wm->applyTo(trackme);
        rfm->apply();
        rfm->applyTo(trackme);
        drm->apply();
        drm->applyTo(trackme);
        fpm->apply();
        fpm->applyTo(trackme);

        // udate for next time step
        grid_t1->updateXProjection();

        #if INOVESA_USE_OPENCL == 1
        if (oclh) {
            oclh->flush();
        }
        #endif // INOVESA_USE_OPENCL

        simulationstep++;
    } // end of main simulation loop

    #if INOVESA_USE_HDF5 == 1
    // save final result
    if (hdf_file != nullptr) {
        if (wkm != nullptr) {
            wkm->update();
        }
        /* Without renormalization at this point
         * the last time step might behave slightly different
         * from the ones before.
         */
        if (renormalize > 0 && simulationstep%renormalize == 0) {
            // works on XProjection
            grid_t1->normalize();
        } else {
            // works on XProjection
            grid_t1->integrate();
        }
        grid_t1->variance(0);
        grid_t1->updateYProjection();
        grid_t1->variance(1);
        #if INOVESA_USE_OPENCL == 1
        if (oclh) {
            grid_t1->syncCLMem(OCLH::clCopyDirection::dev2cpu);
            if (wkm != nullptr) {
                wkm->syncCLMem(OCLH::clCopyDirection::dev2cpu);
            }
        }
        #endif // INOVESA_USE_OPENCL
        // for theresult, everything will be saved
        hdf_file->append(*grid_t1,
                         static_cast<double>(simulationstep)/steps,
                         HDF5File::AppendType::All);
        rdtn_field.updateCSR(fc);
        hdf_file->append(&rdtn_field);
        if (wkm != nullptr) {
            hdf_file->append(wkm);
        }
        hdf_file->appendTracks(trackme);

        if (drfm) {
            hdf_file->appendRFKicks(drfm->getPastModulation());
        }
        if (wake_field != nullptr) {
            hdf_file->appendPadded(wake_field);
        }
    }
    #endif // INOVESA_USE_HDF5
    #if INOVESA_USE_PNG == 1
    if ( isOfFileType(".png",ofname)) {
        meshdata_t maxval = std::numeric_limits<meshdata_t>::min();
        meshdata_t* val = grid_t1->getData();
        for (meshindex_t i=0; i < PhaseSpace::nxy; i++) {
            maxval = std::max(val[i],maxval);
        }
        png::image< png::gray_pixel_16 > png_file(ps_bins, ps_bins);
        for (unsigned int x=0; x<ps_bins; x++) {
            for (unsigned int y=0; y<ps_bins; y++) {
                png_file[ps_bins-y-1][x]=
                        static_cast<png::gray_pixel_16>(
                            std::max((*grid_t1)[0][x][y],meshdata_t(0))
                            /maxval*float(UINT16_MAX));
            }
        }
        png_file.write(ofname);
    }
    #endif

    // Print the last status.
    Display::printText(status_string(grid_t1, static_cast<float>(simulationstep)/steps, rotations));

    delete wake_field;

    delete wm;
    delete fpm;

    // Print Aborted instead of Finished if it was aborted. Also for log file.
    if(Display::abort) {
        Display::printText("Aborted.");
    } else {
        Display::printText("Finished.");
    }

    return EXIT_SUCCESS;
}
<|MERGE_RESOLUTION|>--- conflicted
+++ resolved
@@ -880,22 +880,7 @@
         return EXIT_SUCCESS;
     }
 
-<<<<<<< HEAD
-=======
-    #if INOVESA_USE_HDF5 == 1
-    const auto h5save = opts.getSavePhaseSpace();
-    // end of preparation to save results
-
-
-    if (hdf_file != nullptr && h5save == 0) {
-        // save initial phase space (if not saved anyways)
-        hdf_file->append(*grid_t1,0,HDF5File::AppendType::PhaseSpace);
-    }
-    #endif
-
-
-
->>>>>>> 31d4591c
+
     Display::printText("Starting the simulation.");
 
     // time between two status updates (in seconds)
@@ -914,8 +899,7 @@
     grid_t1->variance(1);
     Display::printText(status_string(grid_t1,0,rotations),false);
 
-<<<<<<< HEAD
-    #ifdef INOVESA_USE_HDF5
+    #if INOVESA_USE_HDF5 == 1
     const auto h5save = opts.getSavePhaseSpace();
     // end of preparation to save results
 
@@ -934,10 +918,8 @@
     #endif
 
 
-    #ifdef INOVESA_USE_OPENCL
-=======
+
     #if INOVESA_USE_OPENCL == 1
->>>>>>> 31d4591c
     if (oclh) {
         oclh->finish();
     }
