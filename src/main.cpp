/******************************************************************************
 * Inovesa - Inovesa Numerical Optimized Vlasov-Equation Solver Application   *
 * Copyright (c) 2014-2018: Patrik Schönfeldt                                 *
 * Copyright (c) 2014-2018: Karlsruhe Institute of Technology                 *
 * Copyright (c) 2018: Patrick Schreiber                                      *
 *                                                                            *
 * This file is part of Inovesa.                                              *
 * Inovesa is free software: you can redistribute it and/or modify            *
 * it under the terms of the GNU General Public License as published by       *
 * the Free Software Foundation, either version 3 of the License, or          *
 * (at your option) any later version.                                        *
 *                                                                            *
 * Inovesa is distributed in the hope that it will be useful,                 *
 * but WITHOUT ANY WARRANTY; without even the implied warranty of             *
 * MERCHANTABILITY or FITNESS FOR A PARTICULAR PURPOSE.  See the              *
 * GNU General Public License for more details.                               *
 *                                                                            *
 * You should have received a copy of the GNU General Public License          *
 * along with Inovesa.  If not, see <http://www.gnu.org/licenses/>.           *
 ******************************************************************************/

#include "defines.hpp"
#include "MessageStrings.hpp"
#include "IO/Display.hpp"
#include "IO/FSPath.hpp"
#include "IO/GUI/Plot2DLine.hpp"
#include "IO/GUI/Plot2DPoints.hpp"
#include "IO/GUI/Plot3DColormap.hpp"
#include "PS/PhaseSpace.hpp"
#include "PS/PhaseSpaceFactory.hpp"
#include "Z/ImpedanceFactory.hpp"
#include "CL/OpenCLHandler.hpp"
#include "SM/FokkerPlanckMap.hpp"
#include "SM/Identity.hpp"
#include "SM/KickMap.hpp"
#include "SM/DriftMap.hpp"
#include "SM/RFKickMap.hpp"
#include "SM/DynamicRFKickMap.hpp"
#include "SM/WakeFunctionMap.hpp"
#include "SM/WakePotentialMap.hpp"
#include "IO/HDF5File.hpp"
#include "IO/ProgramOptions.hpp"

#include <chrono>
#include <climits>
#include <cmath>
#include <ctime>
#include <fstream>
#include <iomanip>
#include <iostream>
#ifdef INOVESA_USE_PNG
#include <png++/png.hpp>
#endif
#include <memory>
#include <sstream>

#include <boost/math/constants/constants.hpp>
using boost::math::constants::pi;
using boost::math::constants::two_pi;

using namespace vfps;

#ifdef INOVESA_ENABLE_INTERRUPT
#include<csignal> // for SIGINT handling

void SIGINT_handler(int) {
    Display::abort = true;
}
#endif // INOVESA_ENABLE_INTERRUPT

int main(int argc, char** argv)
{
    /*
     * Starting time is initialize at the very first moment
     * to have correct timing information, e.g. in the log files.
     * This is a design decision: The program would run as well
     * with a sligtly shifted starting time value.
     */
    Display::start_time = std::chrono::system_clock::now();

    /*
     * Will count steps in the main simulation loop,
     * but can be used by time dependent variables.
     */
    uint32_t simulationstep = 0;


    /*
     * Program options might be such that the program does not have
     * to be run at all. As config files (read in based on the command line
     * options) might be errorous, propper error handling is important here.
     */
    ProgramOptions opts;
    try {
        if (!opts.parse(argc,argv)) {
            return EXIT_SUCCESS;
        }
    } catch(std::exception& e) {
        std::cerr << "error: " << e.what() << std::endl;
        return EXIT_FAILURE;
    }

    // see documentation of make_display(...)
    auto cldev = opts.getCLDevice();
    std::string ofname = opts.getOutFile();

    if (ofname.empty() && !opts.getForceRun() && cldev >= 0
        #ifdef INOVESA_USE_OPENGL
        && !opts.showPhaseSpace()
        #endif // INOVESA_USE_OPENGL
       ) {
        std::cout << "Nothing to do. Set at least one of "
                     #ifdef INOVESA_USE_OPENGL
                     " 'gui',"
                     #endif // INOVESA_USE_OPENGL
                     " 'output', or"
                     " 'run_anyway'." << std::endl;
        return EXIT_SUCCESS;
    }

    auto display = (cldev < 0)
                 ? nullptr
                 : make_display( ofname
                               #ifdef INOVESA_USE_OPENGL
                               , opts.showPhaseSpace()
                               , opts.getOpenGLVersion()
                               #endif // INOVESA_USE_OPENGL
                               );

    #ifdef INOVESA_USE_OPENCL
    if (cldev < 0) {
        OCLH::listCLDevices();
        return EXIT_SUCCESS;
    }

    OCLH::active = (cldev > 0);
    if (OCLH::active) {
        try {
            OCLH::prepareCLEnvironment( opts.getCLDevice()-1
                                       #ifdef INOVESA_USE_OPENGL
                                       , opts.showPhaseSpace()
                                       #endif // INOVESA_USE_OPENGL
                                       );
            std::atexit(OCLH::teardownCLEnvironment);
        } catch (cl::Error& e) {
            Display::printText(e.what());
            Display::printText("Will fall back to sequential version.");
            OCLH::active = false;
        }
    }
    #endif // INOVESA_USE_OPENCL

    // here follow a lot of settings and options

    const auto derivationtype = static_cast<FokkerPlanckMap::DerivationType>
            (opts.getDerivationType());

    const auto interpolationtype = static_cast<SourceMap::InterpolationType>
            (opts.getInterpolationPoints());

    const bool interpol_clamp = opts.getInterpolationClamped();
    const bool verbose = opts.getVerbosity();
    const auto renormalize = opts.getRenormalizeCharge();

    const auto save_sourcemap = opts.getSaveSourceMap();

    const meshindex_t ps_size = opts.getGridSize();
    const double pqsize = opts.getPhaseSpaceSize();
    const double qcenter = -opts.getPSShiftX()*pqsize/(ps_size-1);
    const double pcenter = -opts.getPSShiftY()*pqsize/(ps_size-1);
    const double pqhalf = pqsize/2;
    const double qmax = qcenter + pqhalf;
    const double qmin = qcenter - pqhalf;
    const double pmax = pcenter + pqhalf;
    const double pmin = pcenter - pqhalf;

    // relative energy spread
    const auto sE = opts.getEnergySpread();

    // energy of reference particle (in eV)
    const auto E0 = opts.getBeamEnergy();

    // absolute energy spread (in eV)
    const auto dE = sE*E0;

    // revolution frequency (in Hz)
    const auto f_rev = opts.getRevolutionFrequency();

    /*
     * Only positive benging radii will be used.
     * Otherwise radius will be deduced from revolution frequency
     * (based on iso-magnetic ring model).
     */
    const auto use_set_bend = (opts.getBendingRadius()>0);
    const auto R_bend = use_set_bend
            ? opts.getBendingRadius()
            : physcons::c/(2*pi<double>()*f_rev);

    /*
     * Revolution frequency an iso-magnetic ring
     * with same bending radius would have.
     * It is used as fundamental frequency for impedances.
     */
    const auto f0 = !use_set_bend
            ? f_rev
            : physcons::c/(2*pi<double>()*R_bend);

    // scaling for isomagnetic approximation, defined to be <= 1
    const double isoscale = f_rev/f0;

    const frequency_t fc = opts.getCutoffFrequency();
    const double H_unscaled = opts.getHarmonicNumber();
    const double H = isoscale*H_unscaled;
    const double gap = opts.getVacuumChamberGap();
    const double V_RF = opts.getRFVoltage();

    double fs_tmp = opts.getSyncFreq();
    meshaxis_t alpha0_tmp = opts.getAlpha0();

    // non-zero f_s will be used, zero implies usage of alpha0
    if (fs_tmp == 0) {
        fs_tmp = f_rev*std::sqrt(alpha0_tmp*H_unscaled*V_RF/(2*pi<double>()*E0));
    } else {
        // alpha0 should have same sign as fs
        auto sign = (fs_tmp > 0) ? 1 : -1;

        alpha0_tmp = sign*2*pi<double>()*E0/(H_unscaled*V_RF)*std::pow(fs_tmp/f_rev,2);
    }

    // synchrotron frequency (comparable to real storage ring)
    const double fs_unscaled = fs_tmp;

    // synchrotron frequency (isomagnetic ring)
    const double fs = fs_unscaled/isoscale;

    const meshaxis_t alpha0 = alpha0_tmp;
    const meshaxis_t alpha1 = opts.getAlpha1();
    const meshaxis_t alpha2 = opts.getAlpha2();


    // natural RMS bunch length
    const double bl = physcons::c*dE/H/std::pow(f0,2.0)/V_RF*fs;

    const double Ib_unscaled = opts.getBunchCurrent();
    const double Qb = Ib_unscaled/f_rev;
    const double Ib_scaled = Ib_unscaled/isoscale;
    const double Iz = opts.getStartDistZoom();

    const double steps = (opts.getStepsPerTrev()>0)
            ? opts.getStepsPerTrev()*f_rev/fs_unscaled
            : std::max(opts.getStepsPerTsync(),1u);
    const auto outstep = opts.getOutSteps();
    const float rotations = opts.getNRotations();

    const auto lorentzgamma = E0/physcons::me;
    const auto W0 = std::pow(physcons::e,2)*std::pow(lorentzgamma,4)
                  / (3* physcons::epsilon0*R_bend);

    const auto calc_damp = E0*physcons::e/W0/f_rev;

    const auto set_damp = opts.getDampingTime();

    const auto t_damp = (set_damp < 0)? calc_damp : isoscale*set_damp;

    const double dt = 1.0/(fs*steps);
    const double revolutionpart = f0*dt;
    const double t_sync_unscaled = 1.0/fs_unscaled;

    const double padding =std::max(opts.getPadding(),1.0);
    const frequency_t fmax = ps_size*vfps::physcons::c/(pqsize*bl);
    const size_t nfreqs = opts.getRoundPadding() ?
                    Impedance::upper_power_of_two(ps_size*padding) :
                    ps_size*padding;
    const auto s = opts.getWallConductivity();
    const auto xi = opts.getWallSusceptibility();
    const auto collimator_radius = opts.getCollimatorRadius();
    const auto impedance_file = opts.getImpedanceFile();
    const auto use_csr = opts.getUseCSR();

    // RF Phase Noise Amplitude
    const auto rf_noise_add = std::max(0.0,
                                opts.getRFPhaseSpread()
                                / 360.0*two_pi<double>()
                                * std::sqrt(revolutionpart)*V_RF
                                / dE*ps_size/pqsize);

    // RF Amplitude Noise
    const auto rf_noise_mul = std::max(0.0,
                                opts.getRFAmplitudeSpread()
                                * std::sqrt(revolutionpart)/2.0);


    // RF phase modulation amplitude
    const auto rf_mod_ampl = std::max(0.0,
                                      opts.getRFPhaseModAmplitude()
                                      /360.0*two_pi<double>()
                                      * std::sqrt(revolutionpart)*V_RF
                                      / dE*ps_size/pqsize);

    // "time step" for RF phase modulation
    const auto rf_mod_step = opts.getRFPhaseModFrequency()*dt;


    /*
     * angle of one rotation step (in rad)
     * (angle = 2*pi corresponds to 1 synchrotron period)
     */
    const meshaxis_t angle = 2*pi<double>()/steps;

    std::string startdistfile = opts.getStartDistFile();


    /*
     * needed for output text in the main function
     * (move functionality to Display at some point)
     */
    std::stringstream sstream;

    /**************************************************************************
     * Up next: Printing information (dynamics estimation) for upcoming run.  *
     * Only some part has its own context because information will go to      *
     * the results file.                                                      *
     **************************************************************************/
    double shield = 0;
    double Ith = 0;
    double S_csr = 0;

    { // context of information printing, not needed in the program
    if (gap!=0) {
        if (gap>0) {
            shield = bl*std::sqrt(R_bend)*std::pow(gap,-3./2.);
        }

        const double Inorm = physcons::IAlfven/physcons::me*2*pi<double>()
                           * std::pow(dE*fs/f0,2)/V_RF/H
                           * std::pow(bl/R_bend,1./3.);

        Ith = Inorm * (0.5+0.34*shield);

        S_csr = Ib_scaled/Inorm;

        if (verbose && use_csr) {
            sstream.str("");
            sstream << std::fixed << shield;
            Display::printText("Shielding parameter (g=gap):   "
                               +sstream.str());
            if (gap>0) {
                shield = bl*std::sqrt(R_bend)*std::pow(gap/2,-3./2.);
            }
            sstream.str("");
            sstream << std::fixed << shield;
            Display::printText("Shielding parameter (h=height/2): "
                               +sstream.str());
            sstream.str("");
            sstream << std::fixed << S_csr;
            if (Ib_scaled > Ith) {
                sstream << " (> " << 0.5+0.12*shield << ')';
            } else {
                sstream << " (< " << 0.5+0.12*shield << ')';
            }
            Display::printText("CSR strength: "
                               +sstream.str());
            sstream.str("");
            sstream << std::scientific << Ith*isoscale;
            Display::printText("BBT (scaling-law) threshold current at "
                               +sstream.str()+" A.");
        }
    }

    if (verbose) {
        sstream.str("");
        sstream << std::scientific << fs_unscaled;
        Display::printText("Synchrotron Frequency: " +sstream.str()+ " Hz");

        if (opts.getStepsPerTrev() == 0) {
            sstream.str("");
            sstream << std::fixed << 1/revolutionpart;
            Display::printText("Doing " +sstream.str()+
                               " simulation steps per revolution period.");
        } else {
            sstream.str("");
            sstream << std::fixed << f_rev/fs_unscaled/revolutionpart;
            Display::printText("Doing " +sstream.str()+
                               " simulation steps per synchrotron period.");
        }

        sstream.str("");
        auto syncphase = std::asin(W0/(physcons::e*V_RF))/two_pi<double>()*360;
        sstream << std::fixed << syncphase;
        Display::printText("Synchronous phase is at "+sstream.str()
                           +" degree (should be small).");

        sstream.str("");
        sstream << std::scientific << calc_damp << " s";
        if (set_damp >= 0) {
            sstream << " (set value: "
                    << std::scientific << set_damp  << " s)";
        }
        Display::printText("Damping time calculated from ring parameters is "
                           +sstream.str() + ".");

        sstream.str("");
        sstream << std::scientific << 1/t_damp/fs/(2*pi<double>());
        Display::printText("Damping beta: " +sstream.str());

    }
    } // end of context of information printing


    /*
     * There are three phase space grids:
     * grid_t1, grid_t2, and grid_t3
     * This will allow to work with odd and even numbers of SourceMaps
     * f(x,y,t) -> f(x,y,t+dt) with fixed source and destination.
     * When memory usage is crytical, it might be worth to change this
     * to two grids (only).
     *
     * This first grid (grid_t1) will be initialized and
     * copied for the other ones.
     */
    std::shared_ptr<PhaseSpace> grid_t1;


    /*
     * initialization of mesh1
     *
     * TODO: It can be considered ugly to do this in main(),
     * so initialization might be moved to a factory function
     * at some point.
     */
    if (startdistfile.empty()) {
        if (ps_size == 0) {
            Display::printText("Please give file for initial distribution "
                               "or size of target mesh > 0.");
        }
        grid_t1.reset(new PhaseSpace(ps_size,qmin,qmax,pmin,pmax,
                               Qb,Ib_unscaled,bl,dE,Iz));
    } else {
        Display::printText("Reading in initial distribution from: \""
                           +startdistfile+'\"');
        #ifdef INOVESA_USE_PNG
        // check for file ending .png
        if (isOfFileType(".png",startdistfile)) {
            grid_t1 = makePSFromPNG(startdistfile,qmin,qmax,pmin,pmax,
                                Qb,Ib_unscaled,bl,dE);
        } else
        #endif // INOVESA_USE_PNG
        #ifdef INOVESA_USE_HDF5
        if (  isOfFileType(".h5",startdistfile)
           || isOfFileType(".hdf5",startdistfile) ) {
            grid_t1 = makePSFromHDF5(startdistfile,opts.getStartDistStep(),
                                   qmin,qmax,pmin,pmax,
                                   Qb,Ib_unscaled,bl,dE);

            if (grid_t1 == nullptr) {
                return EXIT_SUCCESS;
            }

            if (ps_size != grid_t1->nMeshCells(0)) {
                std::cerr << startdistfile
                          << " does not match set GridSize." << std::endl;

                return EXIT_SUCCESS;
            }
        } else
        #endif
        if (isOfFileType(".txt",startdistfile)) {
            grid_t1 = makePSFromTXT(startdistfile,opts.getGridSize(),
                                  qmin,qmax,pmin,pmax,
                                  Qb,Ib_unscaled,bl,dE);
        } else {
            Display::printText("Unknown format of input file. Will now quit.");
            return EXIT_SUCCESS;
        }
    }

    // an initial renormalization might be applied
    if (renormalize >= 0) {
        grid_t1->updateXProjection();

        grid_t1->normalize(); // works on XProjection
    }

    auto grid_t2 = std::make_shared<PhaseSpace>(*grid_t1);
    auto grid_t3 = std::make_shared<PhaseSpace>(*grid_t1);

    // find highest peak for display (and information in the log)
    meshdata_t maxval = std::numeric_limits<meshdata_t>::min();
    for (unsigned int x=0; x<ps_size; x++) {
        for (unsigned int y=0; y<ps_size; y++) {
            maxval = std::max(maxval,(*grid_t1)[x][y]);
        }
    }

    if (verbose) {
        sstream.str("");
        sstream << std::scientific << maxval*Ib_scaled/f0/physcons::e;
        Display::printText("Maximum particles per grid cell is "
                           +sstream.str()+".");
    }

    #ifdef INOVESA_USE_OPENGL
    /**************************************************************************
     *  stuff for (graphical) display                                         *
     **************************************************************************/

    // plot of bunch profile
    std::shared_ptr<Plot2DLine> bpv;

    // plot of particle positions
    std::shared_ptr<Plot2DPoints> ppv;

    // plot of phase space
    std::shared_ptr<Plot3DColormap> psv;

    // plot of wake potential
    std::shared_ptr<Plot2DLine> wpv;

    // plot of CSR power (over time)
    std::vector<float> csrlog(std::ceil(steps*rotations/outstep)+1,0);
    std::shared_ptr<Plot2DLine> history;

    /*
     * Plot of phase space is initialized here already,
     * so that users do not have to wait for the actual simulation
     * to initialize: For a first view, the initial phase space is enough.
     */
    if (display != nullptr) {
        try {
            psv.reset(new Plot3DColormap(maxval));
            display->addElement(psv);
            psv->createTexture(grid_t1);
            display->draw();
        } catch (std::exception &e) {
            std::cerr << e.what() << std::endl;
            display->takeElement(psv);
            psv.reset();
        }
    }
    #endif // INOVESSA_USE_GUI


    // rotation map(s): two, in case of Manhattan rotation
    std::unique_ptr<SourceMap> rm1;
    std::unique_ptr<SourceMap> rm2;
    if (rf_noise_add != 0 || rf_noise_mul != 0 || (rf_mod_ampl != 0 && rf_mod_step != 0)) {
        Display::printText("Building dynamic RFKickMap.");
        rm1.reset(new DynamicRFKickMap(grid_t2, grid_t1, ps_size, ps_size,
                                       angle, rf_noise_add, rf_noise_mul,
                                       rf_mod_ampl,rf_mod_step,
                                       &simulationstep,
                                       interpolationtype,interpol_clamp));
    } else {
        Display::printText("Building static RFKickMap.");
        rm1.reset(new RFKickMap(grid_t2,grid_t1,ps_size,ps_size,angle,
                                interpolationtype,interpol_clamp));
    }

    Display::printText("Building DriftMap.");
    rm2.reset(new DriftMap(grid_t1,grid_t3,ps_size,ps_size,
                         {{angle,alpha1/alpha0*angle,alpha2/alpha0*angle}},
                         E0,interpolationtype,interpol_clamp));

    // time constant for damping and diffusion
    const timeaxis_t  e1 = (t_damp > 0) ? 2.0/(fs*t_damp*steps) : 0;

    // SourceMap for damping and diffusion
    SourceMap* fpm;
    if (e1 > 0) {
        Display::printText("Building FokkerPlanckMap.");
        fpm = new FokkerPlanckMap( grid_t3,grid_t1,ps_size,ps_size,
                                   FokkerPlanckMap::FPType::full,e1,
                                   derivationtype);
    } else {
        fpm = new Identity(grid_t3,grid_t1,ps_size,ps_size);
    }



    /*
     * Note: There are two used impedances,
     * one for beam dynamics and one for CSR.
     */

    Display::printText("For beam dynamics computation:");
    std::shared_ptr<Impedance> wake_impedance
            = vfps::makeImpedance(nfreqs,fmax,f0,f_rev,gap,use_csr,
                                  s,xi,collimator_radius,impedance_file);

    Display::printText("For CSR computation:");
    std::shared_ptr<Impedance> rdtn_impedance
            = vfps::makeImpedance(nfreqs,fmax,f0,f_rev,(gap>0)?gap:-1);


    // field for radiation (not for self-interaction)
    ElectricField rdtn_field(grid_t1,rdtn_impedance,f_rev,revolutionpart);

    /**************************************************************************
     * Part modeling the self-interaction of the electron-bunch.              *
     **************************************************************************/

    ElectricField* wake_field = nullptr;

    // (generic) source map, will be executed in the main loop
    SourceMap* wm = nullptr;

    // depending if working time or frequency domain, only one might be used
    WakeKickMap* wkm = nullptr;
    WakeFunctionMap* wfm = nullptr;

    std::string wakefile = opts.getWakeFile();
    if (wakefile.size() > 4) {
        Display::printText("Reading WakeFunction from "+wakefile+".");
        wfm = new WakeFunctionMap(grid_t1,grid_t2,ps_size,ps_size,
                                  wakefile,E0,sE,Ib_scaled,dt,
                                  interpolationtype,interpol_clamp);
        wkm = wfm;
    } else {
        if (wake_impedance != nullptr) {
            Display::printText("Calculating WakePotential.");
            wake_field = new ElectricField(grid_t1,wake_impedance,f_rev,
                                           revolutionpart, Ib_scaled,E0,sE,dt);

            Display::printText("Building WakeKickMap.");
            wkm = new WakePotentialMap(grid_t1,grid_t2,ps_size,ps_size,wake_field,
                                     interpolationtype,interpol_clamp);
        }
    }
    if (wkm != nullptr) {
        wm = wkm;
    } else {
        wm = new Identity(grid_t1,grid_t2,ps_size,ps_size);
    }

    /* Load coordinates for particle tracking.
     * Particle tracking is for visualization puproses only,
     * actual beam dynamics may not be perfectly accurate.
     */
    std::vector<PhaseSpace::Position> trackme;
    if (  opts.getParticleTracking() != ""
       && opts.getParticleTracking() != "/dev/null" ) {
        try {
            std::ifstream trackingfile(opts.getParticleTracking());
            meshaxis_t x,y;
            while (trackingfile >> x >> y) {
                trackme.push_back({x,y});
            }
        } catch (std::exception& e) {
            std::cerr << e.what();
            Display::printText("Will not do particle tracking.");
            trackme.clear();
        }
        std::stringstream npart;
        npart << trackme.size();
        Display::printText( "Will do particle tracking with "
                          + npart.str()
                          + " particles.");
    }

    // initialze the rest of the display elements
    #ifdef INOVESA_USE_OPENGL
    if (display != nullptr) {
        try {
            bpv.reset(new Plot2DLine(std::array<float,3>{{1,0,0}}));
            display->addElement(bpv);
        } catch (std::exception &e) {
            std::cerr << e.what() << std::endl;
            display->takeElement(bpv);
            bpv.reset();
        }
        if (!trackme.empty()) {
            try {
                ppv.reset(new Plot2DPoints(std::array<float,3>{{1,1,1}},
                                           ps_size,ps_size));
                display->addElement(ppv);
            } catch (std::exception &e) {
                std::cerr << e.what() << std::endl;
                display->takeElement(ppv);
                ppv.reset();
            }
        }
        if (wkm != nullptr) {
            try {
                wpv.reset(new Plot2DLine(std::array<float,3>{{0,0,1}}));
                display->addElement(wpv);
            } catch (std::exception &e) {
                std::cerr << e.what() << std::endl;
                display->takeElement(wpv);
                wpv.reset();
            }
        }
        try {
            history.reset(new Plot2DLine(std::array<float,3>{{0,0,0}}));
            display->addElement(history);
        } catch (std::exception &e) {
            std::cerr << e.what() << std::endl;
            display->takeElement(history);
            history.reset();
        }
    }
    #endif // INOVESA_USE_OPENGL

    /*
     * preparation to save results
     */
    #ifdef INOVESA_USE_HDF5
    HDF5File* hdf_file = nullptr;
    if ( isOfFileType(".h5",ofname)
      || isOfFileType(".hdf5",ofname) ) {
        opts.save(ofname+".cfg");
        Display::printText("Saved configuiration to \""+ofname+".cfg\".");
        hdf_file = new HDF5File(ofname,grid_t1, &rdtn_field, wake_impedance,
                                wfm,trackme.size(), t_sync_unscaled,f_rev);
        Display::printText("Will save results to \""+ofname+"\".");
        opts.save(hdf_file);
        hdf_file->addParameterToGroup("/Info","CSRStrength",
                                      H5::PredType::IEEE_F64LE,&S_csr);
        hdf_file->addParameterToGroup("/Info","ShieldingParameter",
                                      H5::PredType::IEEE_F64LE,&shield);
    } else
    #endif // INOVESA_USE_HDF5
    #ifdef INOVESA_USE_PNG
    if ( isOfFileType(".png",ofname)) {
        opts.save(ofname+".cfg");
        Display::printText("Saved configuiration to \""+ofname+".cfg\".");
        Display::printText("Will save results to \""+ofname+"\".");
    } else
    #endif // INOVESA_USE_PNG
    if ( ofname.empty() ) {
        Display::printText("Will not save results.");
    } else {
        Display::printText("Unkown filetype for output.");
        return EXIT_SUCCESS;
    }

    #ifdef INOVESA_USE_HDF5
    const auto h5save = opts.getSavePhaseSpace();
    // end of preparation to save results


    if (hdf_file != nullptr && h5save == 0) {
        // save initial phase space (if not saved anyways)
<<<<<<< HEAD
        hdf_file->append(grid_t1,0,HDF5File::AppendType::PhaseSpace);
=======
        hdf_file->append(*grid_t1,HDF5File::AppendType::PhaseSpace);
>>>>>>> eabe3700
    }
    #endif



    Display::printText("Starting the simulation.");

    // time between two status updates (in seconds)
    const auto updatetime = 2.0f;

    /* We claim that simulation starts now (see log output above).
     * To have the first step always displayed, we do it outside the loop
     * there are two pieces of information needed for this (see below). */

    // 1) the integral
    grid_t1->updateXProjection();
    grid_t1->integrate();

    // 2) the energy spread (variance in Y direction)
    grid_t1->updateYProjection();
    grid_t1->variance(1);
    Display::printText(status_string(grid_t1,0,rotations),false);

    #ifdef INOVESA_ENABLE_INTERRUPT
    //Install signal handler for SIGINT
    signal(SIGINT, SIGINT_handler);
    #endif // INOVESA_ENABLE_INTERRUPT

    #ifdef INOVESA_USE_OPENCL
    if (OCLH::active) {
        OCLH::finish();
    }
    #endif // INOVESA_USE_OPENCL

    /*
     * main simulation loop
     * (everything inside this loop will be run a multitude of times)
     */
    uint32_t outstepnr=0;
    uint32_t laststep=std::ceil(steps*rotations);
    while (simulationstep<laststep && !Display::abort) {
        if (wkm != nullptr) {
            // works on XProjection
            wkm->update();
        }
        if (renormalize > 0 && simulationstep%renormalize == 0) {
            // works on XProjection
            grid_t1->normalize();
        } else {
            // works on XProjection
            grid_t1->integrate();
        }

        if (outstep > 0 && simulationstep%outstep == 0) {

            // works on XProjection
            grid_t1->getIntegral();
            grid_t1->variance(0);
            grid_t1->updateYProjection();
            grid_t1->variance(1);
            #ifdef INOVESA_USE_OPENCL
            if (OCLH::active) {
                grid_t1->syncCLMem(clCopyDirection::dev2cpu);
                if (wkm != nullptr) {
                    wkm->syncCLMem(clCopyDirection::dev2cpu);
                }
            }
            #endif // INOVESA_USE_OPENCL
            #ifdef INOVESA_USE_HDF5
            if (hdf_file != nullptr) {
<<<<<<< HEAD
                HDF5File::AppendType at =
                        (h5save > 0 && outstepnr%h5save == 0)
                        ? HDF5File::AppendType::All
                        : HDF5File::AppendType::Defaults;


                hdf_file->append(grid_t1,
                        static_cast<double>(simulationstep)/steps, at);
=======
                hdf_file->appendTime(static_cast<double>(simulationstep)
                                /static_cast<double>(steps));
                hdf_file->append(*grid_t1,h5save);
>>>>>>> eabe3700
                rdtn_field.updateCSR(fc);
                hdf_file->append(&rdtn_field);
                if (wkm != nullptr) {
                    hdf_file->append(wkm);
                }
                hdf_file->appendTracks(trackme.data());

                if (save_sourcemap) {
                    std::vector<PhaseSpace::Position> allpos;
                    for (float x=0; x<ps_size; x++) {
                        for (float y=0; y<ps_size; y++) {
                            allpos.push_back({x,y});
                        }
                    }
                    wm->applyTo(allpos);
                    rm1->applyTo(allpos);
                    if (rm2 != nullptr) {
                        rm2->applyTo(allpos);
                    }
                    fpm->applyTo(allpos);
                    hdf_file->appendSourceMap(allpos.data());
                }
            }
            outstepnr++;
            #endif // INOVESA_USE_HDF5
            #ifdef INOVESA_USE_OPENGL
            if (display != nullptr) {
                if (psv != nullptr) {
                    psv->createTexture(grid_t1);
                }
                if (bpv != nullptr) {
                    bpv->update(grid_t1->nMeshCells(0),
                                grid_t1->getProjection(0));
                }
                if (ppv != nullptr) {
                    ppv->update(trackme);
                }
                if (wpv != nullptr) {
                    wpv->update(grid_t1->nMeshCells(0),
                                wkm->getForce());
                }
                if (history != nullptr) {
                    #ifdef INOVESA_USE_HDF5
                    if (hdf_file == nullptr)
                    #endif // INOVESA_USE_HDF5
                    {
                        rdtn_field.updateCSR(fc);
                    }
                    csrlog[outstepnr] = rdtn_field.getCSRPower();
                    history->update(csrlog.size(),csrlog.data(),true);
                }
                display->draw();
                if (psv != nullptr) {
                    psv->delTexture();
                }
            }
            #endif // INOVESSA_USE_GUI
            Display::printText(status_string(grid_t1,static_cast<float>(simulationstep)/steps,
                               rotations),false,updatetime);
        }
        wm->apply();
        wm->applyTo(trackme);
        rm1->apply();
        rm1->applyTo(trackme);
        if (rm2 != nullptr) {
            rm2->apply();
            rm2->applyTo(trackme);
        }
        fpm->apply();
        fpm->applyTo(trackme);

        // udate for next time step
        grid_t1->updateXProjection();

        #ifdef INOVESA_USE_OPENCL
        if (OCLH::active) {
            OCLH::flush();
        }
        #endif // INOVESA_USE_OPENCL

        simulationstep++;
    } // end of main simulation loop

    #ifdef INOVESA_USE_HDF5
    // save final result
    if (hdf_file != nullptr) {
        if (wkm != nullptr) {
            wkm->update();
        }
        /* Without renormalization at this point
         * the last time step might behave slightly different
         * from the ones before.
         */
        if (renormalize > 0) {
            // works on XProjection
            grid_t1->normalize();
        } else {
            // works on XProjection
            grid_t1->integrate();
        }
        grid_t1->variance(0);
        grid_t1->updateYProjection();
        grid_t1->variance(1);
        #ifdef INOVESA_USE_OPENCL
        if (OCLH::active) {
            grid_t1->syncCLMem(clCopyDirection::dev2cpu);
            if (wkm != nullptr) {
                wkm->syncCLMem(clCopyDirection::dev2cpu);
            }
        }
        #endif // INOVESA_USE_OPENCL
<<<<<<< HEAD
        // for theresult, everything will be saved
        hdf_file->append(grid_t1,
                         static_cast<double>(simulationstep)/steps,
                         HDF5File::AppendType::All);
=======
        hdf_file->appendTime(static_cast<double>(simulationstep) /static_cast<double>(steps));

        // for the final result, everything will be saved
        hdf_file->append(*grid_t1,HDF5File::AppendType::All);
>>>>>>> eabe3700
        rdtn_field.updateCSR(fc);
        hdf_file->append(&rdtn_field);
        if (wkm != nullptr) {
            hdf_file->append(wkm);
        }
        hdf_file->appendTracks(trackme.data());

        if (save_sourcemap) {
            std::vector<PhaseSpace::Position> allpos;
            for (float x=0; x<ps_size; x++) {
                for (float y=0; y<ps_size; y++) {
                    allpos.push_back({x,y});
                }
            }
            wm->applyTo(allpos);
            rm1->applyTo(allpos);
            if (rm2 != nullptr) {
                rm2->applyTo(allpos);
            }
            fpm->applyTo(allpos);
            hdf_file->appendSourceMap(allpos.data());
        }
    }
    #endif // INOVESA_USE_HDF5
    #ifdef INOVESA_USE_PNG
    if ( isOfFileType(".png",ofname)) {
        meshdata_t maxval = std::numeric_limits<meshdata_t>::min();
        meshdata_t* val = grid_t1->getData();
        for (meshindex_t i=0; i<grid_t1->nMeshCells(); i++) {
            maxval = std::max(val[i],maxval);
        }
        png::image< png::gray_pixel_16 > png_file(ps_size, ps_size);
        for (unsigned int x=0; x<ps_size; x++) {
            for (unsigned int y=0; y<ps_size; y++) {
                png_file[ps_size-y-1][x]=
                        static_cast<png::gray_pixel_16>(
                            std::max((*grid_t1)[x][y],meshdata_t(0))
                            /maxval*float(UINT16_MAX));
            }
        }
        png_file.write(ofname);
    }
    #endif

    // Print the last status.
    Display::printText(status_string(grid_t1, static_cast<float>(simulationstep)/steps, rotations));

    delete wake_field;

    delete wm;
    delete fpm;

    // Print Aborted instead of Finished if it was aborted. Also for log file.
    if(Display::abort) {
        Display::printText("Aborted.");
    } else {
        Display::printText("Finished.");
    }

    return EXIT_SUCCESS;
}
<|MERGE_RESOLUTION|>--- conflicted
+++ resolved
@@ -740,11 +740,7 @@
 
     if (hdf_file != nullptr && h5save == 0) {
         // save initial phase space (if not saved anyways)
-<<<<<<< HEAD
-        hdf_file->append(grid_t1,0,HDF5File::AppendType::PhaseSpace);
-=======
-        hdf_file->append(*grid_t1,HDF5File::AppendType::PhaseSpace);
->>>>>>> eabe3700
+        hdf_file->append(*grid_t1,0,HDF5File::AppendType::PhaseSpace);
     }
     #endif
 
@@ -815,20 +811,14 @@
             #endif // INOVESA_USE_OPENCL
             #ifdef INOVESA_USE_HDF5
             if (hdf_file != nullptr) {
-<<<<<<< HEAD
                 HDF5File::AppendType at =
                         (h5save > 0 && outstepnr%h5save == 0)
                         ? HDF5File::AppendType::All
                         : HDF5File::AppendType::Defaults;
 
 
-                hdf_file->append(grid_t1,
+                hdf_file->append(*grid_t1,
                         static_cast<double>(simulationstep)/steps, at);
-=======
-                hdf_file->appendTime(static_cast<double>(simulationstep)
-                                /static_cast<double>(steps));
-                hdf_file->append(*grid_t1,h5save);
->>>>>>> eabe3700
                 rdtn_field.updateCSR(fc);
                 hdf_file->append(&rdtn_field);
                 if (wkm != nullptr) {
@@ -940,17 +930,10 @@
             }
         }
         #endif // INOVESA_USE_OPENCL
-<<<<<<< HEAD
         // for theresult, everything will be saved
-        hdf_file->append(grid_t1,
+        hdf_file->append(*grid_t1,
                          static_cast<double>(simulationstep)/steps,
                          HDF5File::AppendType::All);
-=======
-        hdf_file->appendTime(static_cast<double>(simulationstep) /static_cast<double>(steps));
-
-        // for the final result, everything will be saved
-        hdf_file->append(*grid_t1,HDF5File::AppendType::All);
->>>>>>> eabe3700
         rdtn_field.updateCSR(fc);
         hdf_file->append(&rdtn_field);
         if (wkm != nullptr) {
