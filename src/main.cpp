/******************************************************************************
 * Inovesa - Inovesa Numerical Optimized Vlasov-Equation Solver Application   *
 * Copyright (c) 2014-2016: Patrik Schönfeldt                                 *
 * Copyright (c) 2014-2016: Karlsruhe Institute of Technology                 *
 *                                                                            *
 * This file is part of Inovesa.                                              *
 * Inovesa is free software: you can redistribute it and/or modify            *
 * it under the terms of the GNU General Public License as published by       *
 * the Free Software Foundation, either version 3 of the License, or          *
 * (at your option) any later version.                                        *
 *                                                                            *
 * Inovesa is distributed in the hope that it will be useful,                 *
 * but WITHOUT ANY WARRANTY; without even the implied warranty of             *
 * MERCHANTABILITY or FITNESS FOR A PARTICULAR PURPOSE.  See the              *
 * GNU General Public License for more details.                               *
 *                                                                            *
 * You should have received a copy of the GNU General Public License          *
 * along with Inovesa.  If not, see <http://www.gnu.org/licenses/>.           *
 ******************************************************************************/

#include <chrono>
#include <climits>
#include <cmath>
#include <ctime>
#include <fstream>
#include <iomanip>
#include <iostream>
#ifdef INOVESA_USE_PNG
#include <png++/png.hpp>
#endif
#include <sstream>

#include "defines.hpp"
#include "IO/Display.hpp"
#include "IO/GUI/Plot2DLine.hpp"
#include "IO/GUI/Plot3DColormap.hpp"
#include "PS/PhaseSpace.hpp"
#include "Z/FreeSpaceCSR.hpp"
#include "Z/ParallelPlatesCSR.hpp"
#include "CL/OpenCLHandler.hpp"
#include "SM/FokkerPlanckMap.hpp"
#include "SM/Identity.hpp"
#include "SM/KickMap.hpp"
#include "SM/DriftMap.hpp"
#include "SM/RotationMap.hpp"
#include "SM/RFKickMap.hpp"
#include "SM/WakeFunctionMap.hpp"
#include "SM/WakePotentialMap.hpp"
#include "IO/HDF5File.hpp"
#include "IO/ProgramOptions.hpp"

using namespace vfps;

inline bool isOfFileType(std::string ending, std::string fname)
{
    return ( fname.size() > ending.size() &&
        std::equal(ending.rbegin(), ending.rend(),fname.rbegin()));
}

int main(int argc, char** argv)
{
    Display::start_time = std::chrono::system_clock::now();

    std::time_t start_ctime
            = std::chrono::system_clock::to_time_t(Display::start_time);
    std::stringstream sstream;
    sstream << std::ctime(&start_ctime);

    ProgramOptions opts;

    try {
        if (!opts.parse(argc,argv)) {
            return EXIT_SUCCESS;
        }
    } catch(std::exception& e) {
        std::cerr << "error: " << e.what() << std::endl;
        return EXIT_FAILURE;
    }


    std::string timestring = sstream.str();
    timestring.resize(timestring.size()-1);

    std::string ofname = opts.getOutFile();
    #ifdef INOVESA_USE_CL
    if (opts.getCLDevice() >= 0)
    #endif // INOVESA_USE_CL
    {
    if (ofname != "/dev/null") {
        Display::logfile.open(ofname+".log");
    }
    Display::printText("Started Inovesa ("
                       +vfps::inovesa_version()+") at "+timestring);
    if (ofname != "/dev/null") {
        Display::printText("Will create log at \""+ofname+".log\".");
    }
    }

    #ifdef INOVESA_USE_GUI
    bool gui = opts.showPhaseSpace();
    Display* display = nullptr;
    if (gui && opts.getCLDevice() >= 0) {
        try {
            display = new Display(opts.getOpenGLVersion());
        } catch (std::exception& e) {
            std::string msg("ERROR: ");
            Display::printText(msg+e.what());
            delete display;
            display = nullptr;
            gui = false;
        }
    }
    #endif

    #ifdef INOVESA_USE_CL
    if (opts.getCLDevice() < 0) {
        OCLH::listCLDevices();
        return EXIT_SUCCESS;
    }

    OCLH::active = (opts.getCLDevice() > 0);
    if (OCLH::active) {
        try {
            OCLH::prepareCLEnvironment(gui,opts.getCLDevice()-1);
            std::atexit(OCLH::teardownCLEnvironment);
        } catch (cl::Error& e) {
            Display::printText(e.what());
            Display::printText("Will fall back to sequential version.");
            OCLH::active = false;
        }
    }
    #endif // INOVESA_USE_CL

    vfps::FokkerPlanckMap::DerivationType derivationtype;
    switch (opts.getDerivationType()) {
    case 3:
        derivationtype = vfps::FokkerPlanckMap::DerivationType::two_sided;
        break;
    case 4:
    default:
        derivationtype = vfps::FokkerPlanckMap::DerivationType::cubic;
        break;
    }

    vfps::SourceMap::InterpolationType interpolationtype;
    switch (opts.getInterpolationPoints()) {
    case 1:
        interpolationtype = vfps::SourceMap::InterpolationType::none;
        break;
    case 2:
        interpolationtype = vfps::SourceMap::InterpolationType::linear;
        break;
    case 3:
        interpolationtype = vfps::SourceMap::InterpolationType::quadratic;
        break;
    default:
    case 4:
        interpolationtype = vfps::SourceMap::InterpolationType::cubic;
        break;
    }

    const bool interpol_clamp = opts.getInterpolationBound();
    const bool verbose = opts.getVerbosity();
    const auto renormalize = opts.getRenormalizeCharge();

    PhaseSpace* mesh1 = nullptr;
    meshindex_t ps_size = opts.getMeshSize();
    const double pqsize = opts.getPhaseSpaceSize();
    const double qcenter = -opts.getPSShiftX()*pqsize/(ps_size-1);
    const double pcenter = -opts.getPSShiftY()*pqsize/(ps_size-1);
    const double pqhalf = pqsize/2;
    const double qmax = qcenter + pqhalf;
    const double qmin = qcenter - pqhalf;
    const double pmax = pcenter + pqhalf;
    const double pmin = pcenter - pqhalf;

    const double sE = opts.getEnergySpread(); // relative energy spread
    const double E0 = opts.getBeamEnergy(); // relative energy spread
    const double dE = sE*E0; // absolute energy spread
    const double f_rev = opts.getRevolutionFrequency();
    const double R_tmp = opts.getBendingRadius();
    const double R_bend = (R_tmp>0) ? R_tmp : physcons::c/(2*M_PI*f_rev);
    const double f0 = (R_tmp<=0) ? f_rev : physcons::c/(2*M_PI*R_bend);

    // scaling for isomagnetic approximation, defined to be <= 1
    const double isoscale = f_rev/f0;

    const double fc = opts.getCutoffFrequency();
    const double H_unscaled = opts.getHarmonicNumber();
    const double H = isoscale*H_unscaled;
    const double gap = opts.getVacuumChamberGap();
    const double V = opts.getRFVoltage();

    double fs_tmp = opts.getSyncFreq();
    meshaxis_t alpha0_tmp = opts.getAlpha0();

    // positive f_s will
    if (fs_tmp < 0) {
        fs_tmp = f_rev*std::sqrt(alpha0_tmp*H_unscaled*V/(2*M_PI*E0));
    } else {
        alpha0_tmp = 2*M_PI*E0/(H_unscaled*V)*std::pow(fs_tmp/f_rev,2);
    }

    // real synchrotron frequency
    const double fs_unscaled = fs_tmp;

    // synchrotron frequency (isomagnetic ring)
    const double fs = fs_unscaled/isoscale;

    const meshaxis_t alpha0 = alpha0_tmp;
    const meshaxis_t alpha1 = opts.getAlpha1();
    const meshaxis_t alpha2 = opts.getAlpha2();


    // natural RMS bunch length
    const double bl = physcons::c*dE/H/std::pow(f0,2.0)/V*fs;
    const double Ib_unscaled = opts.getBunchCurrent();
    const double Qb = Ib_unscaled/f_rev;
    const double Ib_scaled = Ib_unscaled/isoscale;
    const unsigned int hi = opts.getHaissinskiIterations();
    const double Iz = opts.getStartDistZoom();

    const unsigned int steps = std::max(opts.getSteps(),1u);
    const unsigned int outstep = opts.getOutSteps();
    const float rotations = opts.getNRotations();
    const double t_d = isoscale*opts.getDampingTime();
    const double dt = 1.0/(fs*steps);
    const double revolutionpart = f0*dt;
    const double t_sync_unscaled = 1.0/fs_unscaled;

    /* angle of one rotation step (in rad)
     * (angle = 2*pi corresponds to 1 synchrotron period)
     */
    const meshaxis_t angle = 2*M_PI/steps;

    std::string startdistfile = opts.getStartDistFile();
    double shield = 0;
    double Ith = 0;
    double S_csr = 0;

    if (gap!=0) {
        if (gap>0) {
            shield = bl*std::sqrt(R_bend)*std::pow(gap,-3./2.);
        }

        const double Inorm = physcons::IAlfven/physcons::me*2*M_PI
                           * std::pow(dE*fs/f0,2)/V/H* std::pow(bl/R_bend,1./3.);

        Ith = Inorm * (0.5+0.34*shield);

        S_csr = Ib_scaled/Inorm;

        if (verbose) {
            sstream.str("");
            sstream << std::fixed << shield;
            Display::printText("Shielding parameter (g=gap):   "
                               +sstream.str());
            if (gap>0) {
                shield = bl*std::sqrt(R_bend)*std::pow(gap/2,-3./2.);
            }
            sstream.str("");
            sstream << std::fixed << shield;
            Display::printText("Shielding parameter (h=height/2): "
                               +sstream.str());
            sstream.str("");
            sstream << std::fixed << S_csr;
            if (Ib_scaled > Ith) {
                sstream << " (> " << 0.5+0.12*shield << ')';
            } else {
                sstream << " (< " << 0.5+0.12*shield << ')';
            }
            Display::printText("CSR strength: "
                               +sstream.str());
            sstream.str("");
            sstream << std::scientific << Ith*isoscale;
            Display::printText("BBT (scaling-law) threshold current at "
                               +sstream.str()+" A.");
        }
    }

    if (verbose) {
        sstream.str("");
        sstream << std::scientific << fs_unscaled;
        Display::printText("Synchrotron Frequency: " +sstream.str()+ " Hz");

        sstream.str("");
        sstream << std::scientific << 1/t_d/fs/(2*M_PI);
        Display::printText("Damping beta: " +sstream.str());

        sstream.str("");
        sstream << std::fixed << 1/revolutionpart;
        Display::printText("Doing " +sstream.str()+
                           " simulation steps per revolution period.");

        sstream.str("");
        double rotationoffset = std::tan(angle)*ps_size/2;
        sstream << std::fixed << rotationoffset;
        Display::printText("Maximum rotation offset is "
                           +sstream.str()+" (should be < 1).");
    }

    if (startdistfile.length() <= 4) {
        if (ps_size == 0) {
            Display::printText("Please give file for initial distribution "
                               "or size of target mesh > 0.");
        }
        mesh1 = new PhaseSpace(ps_size,qmin,qmax,pmin,pmax,
                               Qb,Ib_unscaled,bl,dE,Iz);
    } else {
        Display::printText("Reading in initial distribution from: \""
                           +startdistfile+'\"');
    #ifdef INOVESA_USE_PNG
    // check for file ending .png
    if (isOfFileType(".png",startdistfile)) {
        // load pattern to start with
        png::image<png::gray_pixel_16> image;
        try {
            image.read(opts.getStartDistFile());
        } catch ( const png::std_error &e ) {
            std::cerr << e.what() << std::endl;
            return EXIT_SUCCESS;
        } catch ( const png::error &e ) {
            std::cerr << "Problem loading " << startdistfile
                      << ": " << e.what() << std::endl;
            return EXIT_SUCCESS;
        } catch (...) {
            std::cerr << "Error loading initial distribution from \""
                      << startdistfile << "\".";
            return EXIT_FAILURE;
        }

        if (image.get_width() == image.get_height()) {
            if (ps_size != image.get_width()) {
                std::cerr << startdistfile << " (a="
                          << image.get_width()
                          << " px) does not match set GridSize (a="
                          << ps_size << " px)"
                          << std::endl;

                return EXIT_SUCCESS;
            }

            meshdata_t* data = new meshdata_t[ps_size*ps_size];
            for (unsigned int x=0; x<ps_size; x++) {
                for (unsigned int y=0; y<ps_size; y++) {
                    data[x*ps_size+y] = image[ps_size-y-1][x]/float(UINT16_MAX);
                }
            }
            mesh1 = new PhaseSpace(ps_size,qmin,qmax,pmin,pmax,
                                   Qb,Ib_unscaled,bl,dE,1,data);
            delete [] data;
            // normalize integral to 1
            mesh1->normalize();

            mesh1->syncCLMem(clCopyDirection::cpu2dev);
            std::stringstream imgsize;
            imgsize << ps_size;
            Display::printText("Read phase space (a="+imgsize.str()+" px).");
        } else {
            std::cerr << "Phase space has to be quadratic. Please adjust "
                      << startdistfile << std::endl;

            return EXIT_SUCCESS;
        }
    } else
    #endif // INOVESA_USE_PNG
    #ifdef INOVESA_USE_HDF5
    if (  isOfFileType(".h5",startdistfile)
       || isOfFileType(".hdf5",startdistfile) ) {
        int64_t startdiststep = opts.getStartDistStep();
        try {
            mesh1 = new PhaseSpace(HDF5File::readPhaseSpace(startdistfile,
                                                            qmin,qmax,
                                                            pmin,pmax,
                                                            Qb,Ib_unscaled,
                                                            bl,dE,
                                                            startdiststep));
        } catch (const std::exception& ex) {
            std::cerr << "Error loading initial distribution from \""
                      << startdistfile << "\":"
                      << ex.what() << std::endl;
            return EXIT_SUCCESS;
        } catch (const H5::Exception& ex) {
            ex.printErrorStack();
            return EXIT_SUCCESS;
        } catch (...) {
            std::cerr << "Error loading initial distribution from \""
                      << startdistfile << "\".";
            return EXIT_FAILURE;
        }

        if (ps_size != mesh1->nMeshCells(0)) {
            std::cerr << startdistfile
                      << " does not match set GridSize." << std::endl;

            delete mesh1;
            return EXIT_SUCCESS;
        }
        mesh1->syncCLMem(clCopyDirection::cpu2dev);
    } else
    #endif
    if (isOfFileType(".txt",startdistfile)) {
        ps_size = opts.getMeshSize();
        mesh1 = new PhaseSpace(ps_size,qmin,qmax,pmin,pmax,Qb,Ib_unscaled,bl);

        std::ifstream ifs;
        try {
            ifs.open(startdistfile);
        } catch (const std::exception& ex) {
            std::cerr << "Error loading initial distribution from \""
                      << startdistfile << "\":"
                      << ex.what() << std::endl;
            return EXIT_SUCCESS;
        } catch (...) {
            std::cerr << "Error loading initial distribution from \""
                      << startdistfile << "\".";
            return EXIT_FAILURE;
        }

        ifs.unsetf(std::ios_base::skipws);

        // count the newlines with an algorithm specialized for counting:
        size_t line_count = std::count(
            std::istream_iterator<char>(ifs),
            std::istream_iterator<char>(),
            '\n');

        ifs.setf(std::ios_base::skipws);
        ifs.clear();
        ifs.seekg(0,ifs.beg);

        while (ifs.good()) {
            float xf,yf;
            ifs >> xf >> yf;
            meshindex_t x = std::lround((xf/qmax+0.5f)*ps_size);
            meshindex_t y = std::lround((yf/pmax+0.5f)*ps_size);
            if (x < ps_size && y < ps_size) {
                (*mesh1)[x][y] += 1.0/line_count;
            }
        }
        ifs.close();

        // normalize integral to 1
        mesh1->normalize();
        mesh1->syncCLMem(clCopyDirection::cpu2dev);
    } else {
        Display::printText("Unknown format of input file. Will now quit.");
        return EXIT_SUCCESS;
    }
    }

    // find highest peak (for display)
    meshdata_t maxval = std::numeric_limits<meshdata_t>::min();
    for (unsigned int x=0; x<ps_size; x++) {
        for (unsigned int y=0; y<ps_size; y++) {
            maxval = std::max(maxval,(*mesh1)[x][y]);
        }
    }


    #ifdef INOVESA_USE_GUI
    Plot2DLine* bpv = nullptr;
    Plot3DColormap* psv = nullptr;
    Plot2DLine* wpv = nullptr;

    std::vector<float> csrlog;
    Plot2DLine* history = nullptr;
    if (gui) {
        try {
            psv = new Plot3DColormap(maxval);
            display->addElement(psv);
            psv->createTexture(mesh1);
            display->draw();
        } catch (std::exception &e) {
            std::cerr << e.what() << std::endl;
            display->takeElement(psv);
            delete psv;
            psv = nullptr;
            gui = false;
        }
    }
    #endif // INOVESSA_USE_GUI

    if (verbose) {
    sstream.str("");
    sstream << std::scientific << maxval*Ib_scaled/f0/physcons::e;
    Display::printText("Maximum particles per grid cell is "
                       +sstream.str()+".");
    }

    const double padding =std::max(opts.getPadding(),1.0);

    Impedance* impedance = nullptr;
    if (opts.getImpedanceFile() == "") {
        if (gap>0) {
            Display::printText("Will use parallel plates CSR impedance.");
            impedance = new ParallelPlatesCSR(ps_size*padding,f0,
                                     ps_size*vfps::physcons::c/(2*qmax*bl),gap);
        } else {
            Display::printText("Will use free space CSR impedance.");
            impedance = new FreeSpaceCSR(ps_size*padding,f0,
                                         ps_size*vfps::physcons::c/(2*qmax*bl));
        }
    } else {
        Display::printText("Reading impedance from: \""
                           +opts.getImpedanceFile()+"\"");
        impedance = new Impedance(opts.getImpedanceFile(),
                                  ps_size*vfps::physcons::c/(2*qmax*bl));
        if (impedance->nFreqs() < ps_size) {
            Display::printText("No valid impedance file. "
                               "Will now quit.");
            return EXIT_SUCCESS;
        }
    }

    PhaseSpace* mesh2 = new PhaseSpace(*mesh1);
    PhaseSpace* mesh3 = new PhaseSpace(*mesh1);

    SourceMap* rm1;
    SourceMap* rm2 = nullptr;
    const uint_fast8_t rotationtype = opts.getRotationType();
    switch (rotationtype) {
    case 0:
        Display::printText("Initializing RotationMap.");
        rm1 = new RotationMap(mesh1,mesh3,ps_size,ps_size,angle,
                             interpolationtype,interpol_clamp,
                             RotationMap::RotationCoordinates::norm_pm1,0);
        break;
    case 1:
        Display::printText("Building RotationMap.");
        rm1 = new RotationMap(mesh2,mesh3,ps_size,ps_size,angle,
                             interpolationtype,interpol_clamp,
                             RotationMap::RotationCoordinates::norm_pm1,
                             ps_size*ps_size);
        break;
    case 2:
    default:
        Display::printText("Building RFKickMap.");
        rm1 = new RFKickMap(mesh2,mesh1,ps_size,ps_size,angle,
                            interpolationtype,interpol_clamp);

        Display::printText("Building DriftMap.");
        rm2 = new DriftMap(mesh1,mesh3,ps_size,ps_size,
                           {{angle,alpha1/alpha0*angle,alpha2/alpha0*angle}},
                           E0,interpolationtype,interpol_clamp);
        break;
    }

    double e1;
    if (t_d > 0) {
        e1 = 2.0/(fs*t_d*steps);
    } else {
        e1=0;
    }

    SourceMap* fpm;
    if (e1 > 0) {
        Display::printText("Building FokkerPlanckMap.");
        fpm = new FokkerPlanckMap( mesh3,mesh1,ps_size,ps_size,
                                   FokkerPlanckMap::FPType::full,e1,
                                   derivationtype);
    } else {
        fpm = new Identity(mesh3,mesh1,ps_size,ps_size);
    }

    ElectricField* field = nullptr;
    SourceMap* wm = nullptr;
    WakeKickMap* wkm = nullptr;
    WakeFunctionMap* wfm = nullptr;
    std::string wakefile = opts.getWakeFile();
    if (wakefile.size() > 4) {
        field = new ElectricField(mesh1,impedance,revolutionpart);
        Display::printText("Reading WakeFunction from "+wakefile+".");
        wfm = new WakeFunctionMap(mesh1,mesh2,ps_size,ps_size,
                                  wakefile,E0,sE,Ib_scaled,dt,
                                  interpolationtype,interpol_clamp);
        wkm = wfm;
    } else {
        Display::printText("Calculating WakePotential.");
        field = new ElectricField(mesh1,impedance,revolutionpart,
                                  Ib_scaled,E0,sE,dt);
        if (gap != 0) {
            Display::printText("Building WakeKickMap.");
            wkm = new WakePotentialMap(mesh1,mesh2,ps_size,ps_size,field,
                                       interpolationtype,interpol_clamp);
        }
    }
    if (wkm != nullptr) {
        wm = wkm;
    } else {
        wm = new Identity(mesh1,mesh2,ps_size,ps_size);
    }

    // load coordinates for particle tracking
    std::vector<PhaseSpace::Position> trackme;
    if (  opts.getParticleTracking() != ""
       && opts.getParticleTracking() != "/dev/null" ) {
        try {
            std::ifstream trackingfile(opts.getParticleTracking());
            meshaxis_t x,y;
            while (trackingfile >> x >> y) {
                trackme.push_back({x,y});
            }
        } catch (std::exception& e) {
            std::cerr << e.what();
            Display::printText("Will not do particle tracking.");
            trackme.clear();
        }
        std::stringstream npart;
        npart << trackme.size();
        Display::printText( "Will do particle tracking with "
                          + npart.str()
                          + " particles.");
    }

    #ifdef INOVESA_USE_GUI
    if (gui) {
        try {
            bpv = new Plot2DLine(std::array<float,3>{{1,0,0}});
            display->addElement(bpv);
        } catch (std::exception &e) {
            std::cerr << e.what() << std::endl;
            display->takeElement(bpv);
            delete bpv;
            bpv = nullptr;
        }
        if (wkm != nullptr) {
            try {
                wpv = new Plot2DLine(std::array<float,3>{{0,0,1}});
                display->addElement(wpv);
            } catch (std::exception &e) {
                std::cerr << e.what() << std::endl;
                display->takeElement(wpv);
                delete wpv;
                wpv = nullptr;
            }
        }
        try {
            history = new Plot2DLine(std::array<float,3>{{0,0,0}});
            display->addElement(history);
        } catch (std::exception &e) {
            std::cerr << e.what() << std::endl;
            display->takeElement(wpv);
            delete wpv;
            wpv = nullptr;
        }
    }
    #endif // INOVESA_USE_GUI

    std::vector<std::vector<vfps::projection_t>> profile;
    std::vector<vfps::projection_t> currprofile;
    currprofile.resize(ps_size);

    std::vector<std::vector<vfps::projection_t>> wakeout;
    std::vector<vfps::projection_t> currwake;
    currwake.resize(ps_size);

    projection_t* xproj = mesh1->getProjection(0);
    const Ruler<meshaxis_t>* q_axis = mesh1->getAxis(0);
    for (uint32_t i=0;i<hi;i++) {
        wkm->update();
        const meshaxis_t* wake = wkm->getForce();
        std::copy_n(xproj,ps_size,currprofile.data());
        profile.push_back(currprofile);
        std::copy_n(wake,ps_size,currwake.data());
        wakeout.push_back(currwake);
        integral_t charge = 0;
        for (meshindex_t x=0; x<ps_size; x++) {
            xproj[x] = std::exp(-0.5f*std::pow((*q_axis)[x],2)-wake[x]);
            charge += xproj[x]*q_axis->delta();
        }
        for (meshindex_t x=0; x<ps_size; x++) {
            xproj[x] /=charge;
        }
        mesh1->createFromProjections();
        if (psv != nullptr) {
            psv->createTexture(mesh1);
        }
        if (bpv != nullptr) {
            bpv->updateLine(mesh1->nMeshCells(0),xproj);
        }
        if (wpv != nullptr) {
            wpv->updateLine(mesh1->nMeshCells(0),wake);
        }
        display->draw();
        if (psv != nullptr) {
            psv->delTexture();
        }
    }

    #ifdef INOVESA_USE_HDF5
    HDF5File* hdf_file = nullptr;
    if ( isOfFileType(".h5",ofname)
      || isOfFileType(".hdf5",ofname) ) {
        opts.save(ofname+".cfg");
        Display::printText("Saved configuiration to \""+ofname+".cfg\".");
        hdf_file = new HDF5File(ofname,mesh1,field,impedance,wfm,trackme.size(),
                                t_sync_unscaled);
        Display::printText("Will save results to \""+ofname+"\".");
        opts.save(hdf_file);
        hdf_file->addParameterToGroup("/Info","CSRStrength",
                                      H5::PredType::IEEE_F64LE,&S_csr);
        hdf_file->addParameterToGroup("/Info","ShieldingParameter",
                                      H5::PredType::IEEE_F64LE,&shield);
    } else
    #endif // INOVESA_USE_HDF5
    #ifdef INOVESA_USE_PNG
    if ( isOfFileType(".png",ofname)) {
        opts.save(ofname+".cfg");
        Display::printText("Saved configuiration to \""+ofname+".cfg\".");
        Display::printText("Will save results to \""+ofname+"\".");
    } else
    #endif // INOVESA_USE_PNG
    {
        Display::printText("Will not save results.");
    }

    #ifdef INOVESA_USE_CL
    if (OCLH::active) {
        mesh1->syncCLMem(clCopyDirection::cpu2dev);
    }
    #endif // INOVESA_USE_CL

    #ifdef INOVESA_USE_HDF5
    const HDF5File::AppendType h5save =
        opts.getSavePhaseSpace()? HDF5File::AppendType::All:
                                  HDF5File::AppendType::Defaults;
    if (hdf_file != nullptr && h5save == HDF5File::AppendType::Defaults) {
        // save initial phase space
        hdf_file->append(mesh1,HDF5File::AppendType::PhaseSpace);
    }
    #endif

    if (gui) {
        csrlog.resize(std::floor(steps*rotations/outstep)+1,0);
    }

<<<<<<< HEAD
=======
    // normalized charge (should be 1)
    integral_t meshintegral = 1;

    // normalized charge (should be 1)
    integral_t oldmeshintegral = 1;

>>>>>>> 8ac87d05
    Display::printText("Starting the simulation.");
    for (uint32_t i=0, outstepnr=0;i<steps*rotations;i++) {
        mesh1->updateXProjection();
        if (wkm != nullptr) {
            wkm->update();
        }

        if (renormalize > 0 && i%renormalize == 0) {
            // works on XProjection (and recalculates it)
            meshintegral = mesh1->normalize();
        } else {
            // works on XProjection (and recalculates it)
            meshintegral = mesh1->integral();
        }

        if (outstep > 0 && i%outstep == 0) {
            outstepnr++;

            mesh1->variance(0);
            mesh1->updateYProjection();
            mesh1->variance(1);
            #ifdef INOVESA_USE_CL
            if (OCLH::active) {
                mesh1->syncCLMem(clCopyDirection::dev2cpu);
                if (wkm != nullptr) {
                    wkm->syncCLMem(clCopyDirection::dev2cpu);
                }
            }
            #endif // INOVESA_USE_CL
            #ifdef INOVESA_USE_HDF5
            if (hdf_file != nullptr) {
                hdf_file->appendTime(static_cast<double>(i)
                                /static_cast<double>(steps));
                hdf_file->append(mesh1,h5save);
                field->updateCSR(fc);
                hdf_file->append(field);
                if (wkm != nullptr) {
                    hdf_file->append(wkm);
                }
                hdf_file->append(trackme.data());
            }
            #endif // INOVESA_USE_HDF5
            #ifdef INOVESA_USE_GUI
            if (gui) {
                if (psv != nullptr) {
                    psv->createTexture(mesh1);
                }
                if (bpv != nullptr) {
                    bpv->updateLine(mesh1->nMeshCells(0),
                                    mesh1->getProjection(0));
                }
                if (wpv != nullptr) {
                    wpv->updateLine(mesh1->nMeshCells(0),
                                    wkm->getForce());
                }
                if (history != nullptr) {
                    #ifdef INOVESA_USE_HDF5
                    if (hdf_file == nullptr)
                    #endif // INOVESA_USE_HDF5
                    {
                        field->updateCSR(fc);
                    }
                    csrlog[outstepnr] = field->getCSRPower();
                    history->updateLine(csrlog.size(),csrlog.data(),true);
                }
                display->draw();
                if (psv != nullptr) {
                    psv->delTexture();
                }
            }
            #endif // INOVESSA_USE_GUI
            std::stringstream status;
            status.precision(5);
            status << std::setw(6) << static_cast<float>(i)/steps
                   << '/' << rotations;
            status.precision(3);
            status << "\tdQ/Q_0=" << oldmeshintegral - meshintegral;
            oldmeshintegral = meshintegral;
            Display::printText(status.str(),2.0f);
        }
        wm->apply();
        wm->applyTo(trackme);
        rm1->apply();
        rm1->applyTo(trackme);
        if (rm2 != nullptr) {
            rm2->apply();
            rm2->applyTo(trackme);
        }
        fpm->apply();
        fpm->applyTo(trackme);
    }

    #ifdef INOVESA_USE_HDF5
    // save final result
    if (hdf_file != nullptr) {
        if (wkm != nullptr) {
            wkm->update();
        }
        /* Without renormalization at this point
         * the last time step might behave slightly different
         * from the ones before.
         */
        if (renormalize) {
            // works on XProjection (and recalculates it)
            mesh1->normalize();
        } else {
            // works on XProjection (and recalculates it)
            mesh1->integral();
        }
        mesh1->variance(0);
        mesh1->updateYProjection();
        mesh1->variance(1);
        #ifdef INOVESA_USE_CL
        if (OCLH::active) {
            mesh1->syncCLMem(clCopyDirection::dev2cpu);
            if (wkm != nullptr) {
                wkm->syncCLMem(clCopyDirection::dev2cpu);
            }
        }
        #endif // INOVESA_USE_CL
        hdf_file->appendTime(rotations);
        hdf_file->append(mesh1,HDF5File::AppendType::All);
        field->updateCSR(fc);
        hdf_file->append(field);
        if (wkm != nullptr) {
            hdf_file->append(wkm);
        }
        hdf_file->append(trackme.data());
    }
    #endif // INOVESA_USE_HDF5
    #ifdef INOVESA_USE_PNG
    if ( isOfFileType(".png",ofname)) {
        meshdata_t maxval = std::numeric_limits<meshdata_t>::min();
        meshdata_t* val = mesh1->getData();
        for (meshindex_t i=0; i<mesh1->nMeshCells(); i++) {
            maxval = std::max(val[i],maxval);
        }
        png::image< png::gray_pixel_16 > png_file(ps_size, ps_size);
        for (unsigned int x=0; x<ps_size; x++) {
            for (unsigned int y=0; y<ps_size; y++) {
                png_file[ps_size-y-1][x]=(*mesh1)[x][y]/maxval*float(UINT16_MAX);
            }
        }
        png_file.write(ofname);
    }
    #endif

    std::stringstream status;
    status.precision(5);
    status << std::setw(6) << rotations << '/' << rotations;
    status.precision(3);
    status << "\tdQ/Q_0=" << oldmeshintegral - meshintegral;
    Display::printText(status.str());

    #ifdef INOVESA_USE_CL
    if (OCLH::active) {
        OCLH::queue.flush();
    }
    #endif // INOVESA_USE_CL

    #ifdef INOVESA_USE_GUI
    delete display;
    delete psv;
    #endif

    delete mesh1;
    delete mesh2;
    delete mesh3;

    delete field;
    delete impedance;

    delete rm1;
    delete rm2;
    delete wm;
    delete fpm;

    Display::printText("Finished.");

    return EXIT_SUCCESS;
}
<|MERGE_RESOLUTION|>--- conflicted
+++ resolved
@@ -735,15 +735,12 @@
         csrlog.resize(std::floor(steps*rotations/outstep)+1,0);
     }
 
-<<<<<<< HEAD
-=======
     // normalized charge (should be 1)
     integral_t meshintegral = 1;
 
     // normalized charge (should be 1)
     integral_t oldmeshintegral = 1;
 
->>>>>>> 8ac87d05
     Display::printText("Starting the simulation.");
     for (uint32_t i=0, outstepnr=0;i<steps*rotations;i++) {
         mesh1->updateXProjection();
