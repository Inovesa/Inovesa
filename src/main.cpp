#include <fstream>
#include <iostream>
#include <sstream>

#include "Display.hpp"
#include "Mesh2D.hpp"
#include "CL/CLProgs.hpp"
#include "CL/OpenCLHandler.hpp"
#include "IO/HDF5File.hpp"

#include "main.hpp"

enum class rmtype {
	mesh, space, normal
};

enum class pattern {
	square, gaus, half
};

int main(int argc, char** argv)
{
<<<<<<< HEAD
	vfps::Mesh2D<meshdata_t> mesh(vfps::fs_xsize,-10.0,10.0,
								  vfps::fs_ysize,-10.0,10.0);

	vfps::HDF5File file("results.h5");

	for (unsigned int x=0; x<vfps::fs_xsize/2; x++) {
		for (unsigned int y=0; y<vfps::fs_ysize; y++) {
			mesh[x][y] = 1.0f;
		}
	}
	for (unsigned int x=0; x<vfps::fs_xsize/2; x++) {
			mesh[x][vfps::fs_ysize/2] = 0.5f;
	}
	for (unsigned int x=0; x<vfps::fs_xsize/2; x++) {
		mesh[x][x] = 0.0f;
		mesh[x][vfps::fs_ysize-x] = 0.0f;
=======
	constexpr unsigned int xsize = 512;
	constexpr unsigned int ysize = 512;
	constexpr double rotations = 10.0;
	constexpr unsigned int patterndim_x = 512;
	constexpr unsigned int patterndim_y = 768;

	constexpr rmtype rm = rmtype::space;
	constexpr pattern ptrntype = pattern::gaus;

	// no more settings below this line

	std::stringstream nrbuf;

	std::string resdir("results/");

	nrbuf.str("");
	nrbuf << xsize;
	std::string meshdim = nrbuf.str();

	nrbuf.str("");
	nrbuf << patterndim_x;
	std::string pattern_x = nrbuf.str();

	nrbuf.str("");
	nrbuf << patterndim_y;
	std::string pattern_y = nrbuf.str();

	nrbuf.str("");
	nrbuf << rotations*100;
	std::string rotation = nrbuf.str();

	std::string rottype;
	switch (rm) {
	case rmtype::space:
		rottype = "space";
		break;
	case rmtype::normal:
		rottype = "normal";
		break;
	case rmtype::mesh:
	default:
		rottype = "mesh";
		break;
	}

	std::string ptrn;
	switch (ptrntype) {
	case pattern::square:
		ptrn = "sqr";
		break;
	case pattern::gaus:
	default:
		ptrn = "gaus";
		break;
	case pattern::half:
		ptrn = "half";
		break;
	}

	std::string file = meshdim + "d-" + rottype + "_"
					 + ptrn + "-" + pattern_x+ "-" +pattern_y +"_"
					 + rotation+ ".dat";

	std::ofstream results(resdir+ "final_" + file);
	std::ofstream decay(resdir+ "decay_" + file);

	vfps::Mesh2D<meshdata_t> mesh(xsize,-10.0,10.0,ysize,-10.0,10.0);

	switch (ptrntype) {
	case pattern::square:
		for (unsigned int x=xsize/4; x<xsize*3/4; x++) {
			for (unsigned int y=ysize/4; y<ysize*3/4; y++) {
				mesh[x][y] = 1.0f;
			}
		}
		for (unsigned int x=xsize/4; x<xsize*3/4; x++) {
				mesh[x][ysize/2] = 0.5f;
		}
		for (unsigned int y=ysize/4; y<ysize*3/4; y++) {
				mesh[xsize/2][y] = 0.5f;
		}
		for (unsigned int x=xsize/4; x<xsize*3/4; x++) {
			mesh[x][x] = 0.0f;
			mesh[x][ysize-x] = 0.0f;
		}
		break;
	case pattern::gaus:
	default:
		for (int x=0; x<int(xsize); x++) {
			for (int y=0; y<int(ysize); y++) {
				mesh[x][y] = std::exp(-std::pow(x-int(xsize)/2,2)/patterndim_x
									  -std::pow(y-int(ysize)/2,2)/patterndim_y);
			}
		}
		break;
	case pattern::half:
		for (int x=0; x<int(xsize/2); x++) {
			for (int y=0; y<int(ysize); y++) {
				mesh[x][y] = 1;
			}
		}
		for (int x=0; x<int(xsize/2); x++) {
			mesh[x][x] = 0;
			mesh[x][ysize/2] = 0;
			mesh[x][ysize-x] = 0;
		}
		break;
>>>>>>> e5830862
	}
	file.write(&mesh);

	unsigned int device = 0;
	if (argc == 2 ) {
		std::stringstream dev(argv[1]);
		dev >> device;
		device--;
	}

#ifdef FR_USE_GUI
	Display display;
<<<<<<< HEAD
	display.createTexture(&mesh);
	display.draw();
=======
#endif
>>>>>>> e5830862

#ifdef FR_USE_CL
	prepareCLEnvironment(device);
	prepareCLProgs();
#else
<<<<<<< HEAD
	std::vector<meshdata_t> kick(vfps::fs_xsize,0.0);
=======
	std::vector<interpol_t> kick(xsize,0.0);
>>>>>>> e5830862
#endif
	constexpr unsigned int steps = 4000;
	constexpr double angle = 2*M_PI/steps;
	switch (rm) {
	case rmtype::space:
		mesh.setRotationMapMarit(angle);
		break;
	case rmtype::normal:
		mesh.setRotationMapNormal(angle);
		break;
	case rmtype::mesh:
	default:
		mesh.setRotationMap(angle);
		break;
	}
#ifdef FR_USE_CL
<<<<<<< HEAD
	mesh.setRotationMap(angle);
	mesh.__initOpenCL(display.getTexture());
=======
	mesh.__initOpenCL();
>>>>>>> e5830862
	mesh.syncData();
#endif
	unsigned int outstep = 1;
	unsigned int i;
	for (i=0;i<steps*rotations;i++) {
		if (i%outstep != 0) {
#ifdef FR_USE_CL
			mesh.rotate();
#else
			//mesh.rotateAndKick(angle,kick);
			mesh.rotate();
#endif
		} else {
<<<<<<< HEAD
			file.append(&mesh);
=======
			if (i == 10)
				outstep = 10;
			if (i == 100)
				outstep = 100;
#ifdef FR_USE_GUI
>>>>>>> e5830862
			display.createTexture(&mesh);
			display.draw();
#endif

			meshdata_t sum = 0.0;
			for (unsigned int q_i= floor(xsize/2.0)-2; q_i < ceil(xsize/2.0)+2; q_i ++) {
				meshdata_t linesum = 0.0;
				for (unsigned int p_i= floor(ysize/2.0)-2; p_i < ceil(ysize/2.0)+2; p_i ++) {
					linesum += mesh[q_i][p_i];
				}
				sum += linesum;
			}

			decay << double(i)/double(steps) << '\t'
				  << mesh[xsize/2][ysize/2] - 1.0 << '\t'
				  << sum << std::endl;
			std::cout << double(i)/double(steps) << '\t'
					  << mesh[xsize/2][ysize/2] - 1.0 << '\t'
					  << sum << std::endl;
#ifdef FR_USE_CL
			mesh.rotate();
#else
			//mesh.rotateAndKick(angle,kick);
			mesh.rotate();
#endif
#ifdef FR_USE_GUI
			display.delTexture();
#endif
#ifdef FR_USE_CL
			mesh.syncData();
#endif
		}
	}
<<<<<<< HEAD
	//display.createTexture(&mesh);
=======
#ifdef FR_USE_CL
	mesh.syncData();
#endif
#ifdef FR_USE_GUI
	display.createTexture(&mesh);
>>>>>>> e5830862
	display.draw();
	display.delTexture();
#endif
#ifdef FR_USE_CL
	OCLH::queue.flush();
#endif


	meshdata_t sum = 0.0;
	for (unsigned int q_i= floor(xsize/2.0)-2; q_i < ceil(xsize/2.0)+2; q_i ++) {
		meshdata_t linesum = 0.0;
		for (unsigned int p_i= floor(ysize/2.0)-2; p_i < ceil(ysize/2.0)+2; p_i ++) {
			linesum += mesh[q_i][p_i];
		}
		sum += linesum;
	}

	decay << double(i)/double(steps) << '\t'
		  << mesh[xsize/2][ysize/2] -1.0 << '\t'
		  << sum << std::endl;
	std::cout << double(i)/double(steps) << '\t'
			  << mesh[xsize/2][ysize/2] - 1.0 << '\t'
			  << sum << std::endl;

	for (unsigned int x=0; x<xsize; x++) {
		for (unsigned int y=0; y<ysize; y++) {
			results << mesh[x][y] << '\t';
		}
		results << std::endl;
	}

	return EXIT_SUCCESS;
}
<|MERGE_RESOLUTION|>--- conflicted
+++ resolved
@@ -20,32 +20,18 @@
 
 int main(int argc, char** argv)
 {
-<<<<<<< HEAD
 	vfps::Mesh2D<meshdata_t> mesh(vfps::fs_xsize,-10.0,10.0,
 								  vfps::fs_ysize,-10.0,10.0);
 
 	vfps::HDF5File file("results.h5");
-
-	for (unsigned int x=0; x<vfps::fs_xsize/2; x++) {
-		for (unsigned int y=0; y<vfps::fs_ysize; y++) {
-			mesh[x][y] = 1.0f;
-		}
-	}
-	for (unsigned int x=0; x<vfps::fs_xsize/2; x++) {
-			mesh[x][vfps::fs_ysize/2] = 0.5f;
-	}
-	for (unsigned int x=0; x<vfps::fs_xsize/2; x++) {
-		mesh[x][x] = 0.0f;
-		mesh[x][vfps::fs_ysize-x] = 0.0f;
-=======
-	constexpr unsigned int xsize = 512;
-	constexpr unsigned int ysize = 512;
-	constexpr double rotations = 10.0;
+    
+    
+	constexpr double rotations = 1.0;
 	constexpr unsigned int patterndim_x = 512;
 	constexpr unsigned int patterndim_y = 768;
 
 	constexpr rmtype rm = rmtype::space;
-	constexpr pattern ptrntype = pattern::gaus;
+	constexpr pattern ptrntype = pattern::square;
 
 	// no more settings below this line
 
@@ -54,7 +40,7 @@
 	std::string resdir("results/");
 
 	nrbuf.str("");
-	nrbuf << xsize;
+	nrbuf << vfps::fs_xsize;
 	std::string meshdim = nrbuf.str();
 
 	nrbuf.str("");
@@ -97,55 +83,52 @@
 		break;
 	}
 
-	std::string file = meshdim + "d-" + rottype + "_"
+	std::string fname = meshdim + "d-" + rottype + "_"
 					 + ptrn + "-" + pattern_x+ "-" +pattern_y +"_"
 					 + rotation+ ".dat";
 
-	std::ofstream results(resdir+ "final_" + file);
-	std::ofstream decay(resdir+ "decay_" + file);
-
-	vfps::Mesh2D<meshdata_t> mesh(xsize,-10.0,10.0,ysize,-10.0,10.0);
+	std::ofstream results(resdir+ "final_" + fname);
+	std::ofstream decay(resdir+ "decay_" + fname);
 
 	switch (ptrntype) {
 	case pattern::square:
-		for (unsigned int x=xsize/4; x<xsize*3/4; x++) {
-			for (unsigned int y=ysize/4; y<ysize*3/4; y++) {
+		for (unsigned int x=vfps::fs_xsize/4; x<vfps::fs_xsize*3/4; x++) {
+			for (unsigned int y=vfps::fs_ysize/4; y<vfps::fs_ysize*3/4; y++) {
 				mesh[x][y] = 1.0f;
 			}
 		}
-		for (unsigned int x=xsize/4; x<xsize*3/4; x++) {
-				mesh[x][ysize/2] = 0.5f;
-		}
-		for (unsigned int y=ysize/4; y<ysize*3/4; y++) {
-				mesh[xsize/2][y] = 0.5f;
-		}
-		for (unsigned int x=xsize/4; x<xsize*3/4; x++) {
+		for (unsigned int x=vfps::fs_xsize/4; x<vfps::fs_xsize*3/4; x++) {
+				mesh[x][vfps::fs_ysize/2] = 0.5f;
+		}
+		for (unsigned int y=vfps::fs_ysize/4; y<vfps::fs_ysize*3/4; y++) {
+				mesh[vfps::fs_xsize/2][y] = 0.5f;
+		}
+		for (unsigned int x=vfps::fs_xsize/4; x<vfps::fs_xsize*3/4; x++) {
 			mesh[x][x] = 0.0f;
-			mesh[x][ysize-x] = 0.0f;
+			mesh[x][vfps::fs_ysize-x] = 0.0f;
 		}
 		break;
 	case pattern::gaus:
 	default:
-		for (int x=0; x<int(xsize); x++) {
-			for (int y=0; y<int(ysize); y++) {
-				mesh[x][y] = std::exp(-std::pow(x-int(xsize)/2,2)/patterndim_x
-									  -std::pow(y-int(ysize)/2,2)/patterndim_y);
+		for (int x=0; x<int(vfps::fs_xsize); x++) {
+			for (int y=0; y<int(vfps::fs_ysize); y++) {
+				mesh[x][y] = std::exp(-std::pow(x-int(vfps::fs_xsize)/2,2)/patterndim_x
+									  -std::pow(y-int(vfps::fs_ysize)/2,2)/patterndim_y);
 			}
 		}
 		break;
 	case pattern::half:
-		for (int x=0; x<int(xsize/2); x++) {
-			for (int y=0; y<int(ysize); y++) {
+		for (int x=0; x<int(vfps::fs_xsize/2); x++) {
+			for (int y=0; y<int(vfps::fs_ysize); y++) {
 				mesh[x][y] = 1;
 			}
 		}
-		for (int x=0; x<int(xsize/2); x++) {
+		for (int x=0; x<int(vfps::fs_xsize/2); x++) {
 			mesh[x][x] = 0;
-			mesh[x][ysize/2] = 0;
-			mesh[x][ysize-x] = 0;
-		}
-		break;
->>>>>>> e5830862
+			mesh[x][vfps::fs_ysize/2] = 0;
+			mesh[x][vfps::fs_ysize-x] = 0;
+		}
+		break;
 	}
 	file.write(&mesh);
 
@@ -158,22 +141,15 @@
 
 #ifdef FR_USE_GUI
 	Display display;
-<<<<<<< HEAD
-	display.createTexture(&mesh);
+    display.createTexture(&mesh);
 	display.draw();
-=======
-#endif
->>>>>>> e5830862
+#endif
 
 #ifdef FR_USE_CL
 	prepareCLEnvironment(device);
 	prepareCLProgs();
 #else
-<<<<<<< HEAD
 	std::vector<meshdata_t> kick(vfps::fs_xsize,0.0);
-=======
-	std::vector<interpol_t> kick(xsize,0.0);
->>>>>>> e5830862
 #endif
 	constexpr unsigned int steps = 4000;
 	constexpr double angle = 2*M_PI/steps;
@@ -190,12 +166,7 @@
 		break;
 	}
 #ifdef FR_USE_CL
-<<<<<<< HEAD
-	mesh.setRotationMap(angle);
-	mesh.__initOpenCL(display.getTexture());
-=======
 	mesh.__initOpenCL();
->>>>>>> e5830862
 	mesh.syncData();
 #endif
 	unsigned int outstep = 1;
@@ -209,33 +180,30 @@
 			mesh.rotate();
 #endif
 		} else {
-<<<<<<< HEAD
-			file.append(&mesh);
-=======
 			if (i == 10)
 				outstep = 10;
 			if (i == 100)
 				outstep = 100;
 #ifdef FR_USE_GUI
->>>>>>> e5830862
 			display.createTexture(&mesh);
 			display.draw();
 #endif
+			file.append(&mesh);
 
 			meshdata_t sum = 0.0;
-			for (unsigned int q_i= floor(xsize/2.0)-2; q_i < ceil(xsize/2.0)+2; q_i ++) {
+			for (unsigned int q_i= floor(vfps::fs_xsize/2.0)-2; q_i < ceil(vfps::fs_xsize/2.0)+2; q_i ++) {
 				meshdata_t linesum = 0.0;
-				for (unsigned int p_i= floor(ysize/2.0)-2; p_i < ceil(ysize/2.0)+2; p_i ++) {
+				for (unsigned int p_i= floor(vfps::fs_ysize/2.0)-2; p_i < ceil(vfps::fs_ysize/2.0)+2; p_i ++) {
 					linesum += mesh[q_i][p_i];
 				}
 				sum += linesum;
 			}
 
 			decay << double(i)/double(steps) << '\t'
-				  << mesh[xsize/2][ysize/2] - 1.0 << '\t'
+				  << mesh[vfps::fs_xsize/2][vfps::fs_ysize/2] - 1.0 << '\t'
 				  << sum << std::endl;
 			std::cout << double(i)/double(steps) << '\t'
-					  << mesh[xsize/2][ysize/2] - 1.0 << '\t'
+					  << mesh[vfps::fs_xsize/2][vfps::fs_ysize/2] - 1.0 << '\t'
 					  << sum << std::endl;
 #ifdef FR_USE_CL
 			mesh.rotate();
@@ -251,15 +219,11 @@
 #endif
 		}
 	}
-<<<<<<< HEAD
-	//display.createTexture(&mesh);
-=======
 #ifdef FR_USE_CL
 	mesh.syncData();
 #endif
 #ifdef FR_USE_GUI
 	display.createTexture(&mesh);
->>>>>>> e5830862
 	display.draw();
 	display.delTexture();
 #endif
@@ -269,23 +233,23 @@
 
 
 	meshdata_t sum = 0.0;
-	for (unsigned int q_i= floor(xsize/2.0)-2; q_i < ceil(xsize/2.0)+2; q_i ++) {
+	for (unsigned int q_i= floor(vfps::fs_xsize/2.0)-2; q_i < ceil(vfps::fs_xsize/2.0)+2; q_i ++) {
 		meshdata_t linesum = 0.0;
-		for (unsigned int p_i= floor(ysize/2.0)-2; p_i < ceil(ysize/2.0)+2; p_i ++) {
+		for (unsigned int p_i= floor(vfps::fs_ysize/2.0)-2; p_i < ceil(vfps::fs_ysize/2.0)+2; p_i ++) {
 			linesum += mesh[q_i][p_i];
 		}
 		sum += linesum;
 	}
 
 	decay << double(i)/double(steps) << '\t'
-		  << mesh[xsize/2][ysize/2] -1.0 << '\t'
+		  << mesh[vfps::fs_xsize/2][vfps::fs_ysize/2] -1.0 << '\t'
 		  << sum << std::endl;
 	std::cout << double(i)/double(steps) << '\t'
-			  << mesh[xsize/2][ysize/2] - 1.0 << '\t'
+			  << mesh[vfps::fs_xsize/2][vfps::fs_ysize/2] - 1.0 << '\t'
 			  << sum << std::endl;
 
-	for (unsigned int x=0; x<xsize; x++) {
-		for (unsigned int y=0; y<ysize; y++) {
+	for (unsigned int x=0; x<vfps::fs_xsize; x++) {
+		for (unsigned int y=0; y<vfps::fs_ysize; y++) {
 			results << mesh[x][y] << '\t';
 		}
 		results << std::endl;
