--- conflicted
+++ resolved
@@ -619,6 +619,9 @@
     #endif
 
 
+
+    Display::printText("Starting the simulation.");
+
     // time between two status updates (in seconds)
     const auto updatetime = 2.0f;
 
@@ -630,51 +633,35 @@
 
     // 1) the integral
     mesh1->updateXProjection();
+
     mesh1->integral();
 
     // 2) the energy spread (variance in Y direction)
     mesh1->updateYProjection();
     mesh1->variance(1);
     Display::printText(status_string(mesh1,0,rotations));
-<<<<<<< HEAD
-    for (uint32_t i=0, outstepnr=0;i<steps*rotations;i++) {
-        // update projection to horizontal axis for use in this time step
-        mesh1->updateXProjection();
-
-=======
 
     /*
      * main simulation loop
      * (everything inside this loop will be run a multitude of times)
      */
     for (unsigned int i=0, outstepnr=0;i<steps*rotations;i++) {
->>>>>>> c81e5ad7
         if (wkm != nullptr) {
             // works on XProjection
             wkm->update();
         }
-<<<<<<< HEAD
-        if (renormalize > 0 && i%renormalize == 0) {
-            // works on XProjection
-            mesh1->normalize();
-=======
-
         if (renormalize > 0 && i%renormalize == 0) {
             // works on XProjection
             mesh1->normalize();
         } else {
             // works on XProjection
             mesh1->integral();
->>>>>>> c81e5ad7
         }
 
         if (outstep > 0 && i%outstep == 0) {
             outstepnr++;
 
-<<<<<<< HEAD
             // works on XProjection
-=======
->>>>>>> c81e5ad7
             mesh1->variance(0);
             mesh1->updateYProjection();
             mesh1->variance(1);
@@ -750,7 +737,6 @@
     #ifdef INOVESA_USE_HDF5
     // save final result
     if (hdf_file != nullptr) {
-        mesh1->updateXProjection();
         if (wkm != nullptr) {
             wkm->update();
         }
