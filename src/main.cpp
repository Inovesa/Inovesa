/******************************************************************************
 * Inovesa - Inovesa Numerical Optimized Vlasov-Equation Solver Application   *
 * Copyright (c) 2014-2018: Patrik Schönfeldt                                 *
 * Copyright (c) 2014-2018: Karlsruhe Institute of Technology                 *
 * Copyright (c) 2018: Patrick Schreiber                                      *
 *                                                                            *
 * This file is part of Inovesa.                                              *
 * Inovesa is free software: you can redistribute it and/or modify            *
 * it under the terms of the GNU General Public License as published by       *
 * the Free Software Foundation, either version 3 of the License, or          *
 * (at your option) any later version.                                        *
 *                                                                            *
 * Inovesa is distributed in the hope that it will be useful,                 *
 * but WITHOUT ANY WARRANTY; without even the implied warranty of             *
 * MERCHANTABILITY or FITNESS FOR A PARTICULAR PURPOSE.  See the              *
 * GNU General Public License for more details.                               *
 *                                                                            *
 * You should have received a copy of the GNU General Public License          *
 * along with Inovesa.  If not, see <http://www.gnu.org/licenses/>.           *
 ******************************************************************************/

#include "defines.hpp"
#include "MessageStrings.hpp"
#include "IO/Display.hpp"
#include "IO/FSPath.hpp"
#include "IO/GUI/Plot1DLine.hpp"
#include "IO/GUI/Plot2DPoints.hpp"
#include "IO/GUI/Plot3DColormap.hpp"
#include "PS/PhaseSpace.hpp"
#include "PS/PhaseSpaceFactory.hpp"
#include "Z/ImpedanceFactory.hpp"
#include "CL/OpenCLHandler.hpp"
#include "SM/FokkerPlanckMap.hpp"
#include "SM/Identity.hpp"
#include "SM/KickMap.hpp"
#include "SM/DriftMap.hpp"
#include "SM/RFKickMap.hpp"
#include "SM/DynamicRFKickMap.hpp"
#include "SM/WakeFunctionMap.hpp"
#include "SM/WakePotentialMap.hpp"
#include "IO/HDF5File.hpp"
#include "IO/ProgramOptions.hpp"

#include <chrono>
#include <climits>
#include <cmath>
#include <ctime>
#include <fstream>
#include <iomanip>
#include <iostream>
#ifdef INOVESA_USE_PNG
#include <png++/png.hpp>
#endif
#include <memory>
#include <sstream>

#include <boost/math/special_functions/sign.hpp>
#include <boost/math/constants/constants.hpp>
using boost::math::constants::two_pi;

using namespace vfps;

#ifdef INOVESA_ENABLE_INTERRUPT
#include<csignal> // for SIGINT handling

void SIGINT_handler(int) {
    Display::abort = true;
}
#endif // INOVESA_ENABLE_INTERRUPT

int main(int argc, char** argv)
{
    /*
     * Starting time is initialize at the very first moment
     * to have correct timing information, e.g. in the log files.
     * This is a design decision: The program would run as well
     * with a sligtly shifted starting time value.
     */
    Display::start_time = std::chrono::system_clock::now();

    #ifdef INOVESA_ENABLE_INTERRUPT
    //Install signal handler for SIGINT
    signal(SIGINT, SIGINT_handler);
    #endif // INOVESA_ENABLE_INTERRUPT

    /*
     * Program options might be such that the program does not have
     * to be run at all. As config files (read in based on the command line
     * options) might be errorous, propper error handling is important here.
     */
    ProgramOptions opts;
    try {
        if (!opts.parse(argc,argv)) {
            return EXIT_SUCCESS;
        }
    } catch(std::exception& e) {
        std::cerr << "error: " << e.what() << std::endl;
        return EXIT_FAILURE;
    }

    // see documentation of make_display(...)
    auto cldev = opts.getCLDevice();
    std::string ofname = opts.getOutFile();

    if (ofname.empty() && !opts.getForceRun() && cldev >= 0
        #ifdef INOVESA_USE_OPENGL
        && !opts.showPhaseSpace()
        #endif // INOVESA_USE_OPENGL
       ) {
        std::cout << "Nothing to do. Set at least one of "
                     #ifdef INOVESA_USE_OPENGL
                     " 'gui',"
                     #endif // INOVESA_USE_OPENGL
                     " 'output', or"
                     " 'run_anyway'." << std::endl;
        return EXIT_SUCCESS;
    }

    #ifdef INOVESA_USE_OPENCL
    if (cldev < 0) {
        OCLH::listCLDevices();
        return EXIT_SUCCESS;
    }
    #endif // INOVESA_USE_OPENCL


    std::unique_ptr<vfps::Display> display;
    #ifdef INOVESA_USE_OPENGL
    try {
        display = make_display( ofname
                              , opts.showPhaseSpace()
                              , opts.getOpenGLVersion()
                              );
    } catch (DisplayException& e) {
        Display::printText(e.what());
        Display::printText("Will fall back to headless version.");
    #else
    {
    #endif // INOVESA_USE_OPENGL
        display = make_display( ofname );
    }

    oclhptr_t oclh;

    #ifdef INOVESA_USE_OPENCL
    if (cldev > 0) {
        try {
            oclh = std::make_shared<OCLH>( opts.getCLDevice()-1
                                         #ifdef INOVESA_USE_OPENGL
                                         , opts.showPhaseSpace()
                                         #endif // INOVESA_USE_OPENGL
                                         );
        } catch (cl::Error& e) {
            Display::printText(e.what());
            Display::printText("Will fall back to sequential version.");
            oclh.reset();
        }
    }
    #endif // INOVESA_USE_OPENCL

    // here follow a lot of settings and options

    const auto derivationtype = static_cast<FokkerPlanckMap::DerivationType>
            (opts.getDerivationType());

    const auto fptype = static_cast<FokkerPlanckMap::FPType>
            (opts.getFPType());

    const auto fptrack = static_cast<FokkerPlanckMap::FPTracking>
            (opts.getFPTrack());

    const auto interpolationtype = static_cast<SourceMap::InterpolationType>
            (opts.getInterpolationPoints());

    const bool interpol_clamp = opts.getInterpolationClamped();
    const bool verbose = opts.getVerbosity();
    const auto renormalize = opts.getRenormalizeCharge();

    const meshindex_t ps_bins = opts.getGridSize();
    const double pqsize = opts.getPhaseSpaceSize();
    const double qcenter = -opts.getPSShiftX()*pqsize/(ps_bins-1);
    const double pcenter = -opts.getPSShiftY()*pqsize/(ps_bins-1);
    const double pqhalf = pqsize/2;
    const double qmax = qcenter + pqhalf;
    const double qmin = qcenter - pqhalf;
    const double pmax = pcenter + pqhalf;
    const double pmin = pcenter - pqhalf;

    // relative energy spread
    const auto sE = opts.getEnergySpread();

    // energy of reference particle (in eV)
    const auto E0 = opts.getBeamEnergy();

    // absolute energy spread (in eV)
    const auto dE = sE*E0;

    /*
     * Only positive benging radii will be used.
     * Otherwise radius will be deduced from revolution frequency
     * (based on iso-magnetic ring model).
     */
    const auto use_set_bend = (opts.getBendingRadius()>0);

    // revolution frequency (in Hz)
    const auto f_rev = opts.getRevolutionFrequency();

    const auto R_bend = use_set_bend
            ? opts.getBendingRadius()
            : physcons::c/(two_pi<double>()*f_rev);

    const frequency_t fc = opts.getCutoffFrequency();
    const auto harmonic_number = opts.getHarmonicNumber();
    const auto f_RF = f_rev*harmonic_number;
    const auto bunchspacing = 1.0/(f_RF);
    const auto gap = opts.getVacuumChamberGap();
    const auto V_RF = opts.getRFVoltage();
    const auto linearRF = opts.getLinearRF();

    const auto lorentzgamma = E0/physcons::me;
    const auto V0 = physcons::e*std::pow(lorentzgamma,4)
                  / (3* physcons::epsilon0*R_bend);

    const auto W0 = V0*physcons::e;

    const double V_eff = std::sqrt(V_RF*V_RF-V0*V0);

    double fs = opts.getSyncFreq();
    meshaxis_t alpha0_tmp = opts.getAlpha0();

    // non-zero f_s will be used, zero implies usage of alpha0
    if (fs == 0) {
        fs = f_rev*std::sqrt(alpha0_tmp*harmonic_number*V_RF/(two_pi<double>()*E0));
    } else {
        alpha0_tmp = boost::math::sign(fs)*two_pi<double>()*E0
                   / (harmonic_number*V_RF)*std::pow(fs/f_rev,2);
    }

    const meshaxis_t alpha0 = alpha0_tmp;
    const meshaxis_t alpha1 = opts.getAlpha1();
    const meshaxis_t alpha2 = opts.getAlpha2();


    // natural RMS bunch length (m)
    const double bl = physcons::c*dE/harmonic_number/std::pow(f_rev,2.0)/V_eff*fs;

    // filling pattern, first as individual bunch currents
    std::vector<integral_t> filling = opts.getBunchCurrents();

    // number of total buckets (including in the simulation empty ones)
    const uint32_t nbuckets = filling.size();

    /* Buckets that actually hold bunches.
     * Eumeration is inverse to x coordinates (physical z position)
     * because smaller numbers should come first (physical time axis).
     */
    std::vector<uint32_t> buckets;

    // the normalized bunch currents (without empty buckets)
    std::vector<integral_t> bunches;

    for (uint32_t i=0; i<filling.size(); i++) {
        if (filling[i] > 0) {
            buckets.push_back(filling.size()-1-i);
            bunches.emplace_back(filling[i]);
        }
    }

    // number of total buckets (including in the simulation empty ones)
    const uint32_t nbunches = bunches.size();

    // accumulated beam current
    const double Ib = std::accumulate(bunches.begin(),bunches.end(),0.0);

    // normalize filling pattern
    std::transform(bunches.begin(), bunches.end(), bunches.begin(),
                   std::bind(std::divides<integral_t>(), std::placeholders::_1, Ib));

    const double Qb = Ib/f_rev;
    const double zoom = opts.getStartDistZoom();

    const double steps = (opts.getStepsPerTrev()>0)
            ? opts.getStepsPerTrev()*f_rev/fs
            : std::max(opts.getStepsPerTsync(),1u);
    const auto outstep = opts.getOutSteps();
    const float rotations = opts.getNRotations();

    const auto calc_damp = E0*physcons::e/W0/f_rev;

    const auto set_damp = opts.getDampingTime();

    const auto t_damp = (set_damp < 0)? calc_damp : set_damp;

    const double dt = 1.0/(fs*steps);
    const double revolutionpart = f_rev*dt;
    const double t_sync = 1.0/fs;

    // number of phace spaces that would fit in the bunch spacing
    const double spacing_ps = (bunchspacing*physcons::c/bl/pqsize);

    // number of bins that fit in the bunch spacing
    const meshindex_t spacing_bins = std::round(ps_bins*spacing_ps);

    const frequency_t fmax = ps_bins*vfps::physcons::c/(pqsize*bl);

    double padding =std::max(opts.getPadding(),1.0);

    size_t padded_bins = std::ceil(ps_bins*padding);
    if (opts.getRoundPadding()) {
        padded_bins = Impedance::upper_power_of_two(padded_bins);
    }

    size_t spaced_bins = std::ceil(ps_bins*nbuckets*spacing_ps);
    if (opts.getRoundPadding()) {
        spaced_bins = Impedance::upper_power_of_two(spaced_bins);
    }



    const auto s = opts.getWallConductivity();
    const auto xi = opts.getWallSusceptibility();
    const auto collimator_radius = opts.getCollimatorRadius();
    const auto impedance_file = opts.getImpedanceFile();
    const auto use_csr = opts.getUseCSR();

    // RF Phase Noise Amplitude
    const auto rf_phase_noise = std::max(0.0, opts.getRFPhaseSpread()
                                            / 360.0*two_pi<double>());

    // RF Amplitude Noise
    const auto rf_ampl_noise  = std::max(0.0,
                                opts.getRFAmplitudeSpread());


    // RF phase modulation amplitude
    const auto rf_mod_ampl = std::max(0.0,
                                      opts.getRFPhaseModAmplitude()
                                      /360.0*two_pi<double>());

    // "time step" for RF phase modulation
    const auto rf_mod_step = opts.getRFPhaseModFrequency()*dt;


    /*
     * angle of one rotation step (in rad)
     * (angle = 2*pi corresponds to 1 synchrotron period)
     */
    const meshaxis_t angle = two_pi<double>()/steps;

    uint32_t laststep=std::ceil(steps*rotations);

    std::string startdistfile = opts.getStartDistFile();


    /*
     * needed for output text in the main function
     * (move functionality to Display at some point)
     */
    std::stringstream sstream;

    /**************************************************************************
     * Up next: Printing information (dynamics estimation) for upcoming run.  *
     * Only some part has its own context because information will go to      *
     * the results file.                                                      *
     **************************************************************************/
    double shield = 0;
    double Ith = 0;
    double S_csr = 0;

    { // context of information printing, not needed in the program
    if (gap!=0) {
        if (gap>0) {
            shield = bl*std::sqrt(R_bend)*std::pow(gap,-3./2.);
        }

        const double Inorm = physcons::IAlfven/physcons::me*two_pi<double>()
                           * std::pow(dE*fs/f_rev,2)/V_eff/harmonic_number
                           * std::pow(bl/R_bend,1./3.);

        Ith = Inorm * (0.5+0.34*shield);

        S_csr = Ib/Inorm;

        if (verbose && use_csr) {
            sstream.str("");
            sstream << std::fixed << shield;
            Display::printText("Shielding parameter (g=gap): "
                               +sstream.str());
            if (gap>0) {
                shield = bl*std::sqrt(R_bend)*std::pow(gap/2,-3./2.);
            }
            sstream.str("");
            sstream << std::fixed << shield;
            Display::printText("Shielding parameter (h=height/2): "
                               +sstream.str());
            sstream.str("");
            sstream << std::fixed << S_csr;
            if (Ib > Ith) {
                sstream << " (> " << 0.5+0.12*shield << ')';
            } else {
                sstream << " (< " << 0.5+0.12*shield << ')';
            }
            Display::printText("CSR strength: "
                               +sstream.str());
            sstream.str("");
            sstream << std::scientific << Ith;
            Display::printText("BBT (scaling-law) threshold current at "
                               +sstream.str()+" A.");
        }
    }

    if (verbose) {
        sstream.str("");
        sstream << std::scientific
                << bl << " m ("
                << bl/physcons::c << " s)"
                ;
        Display::printText("Natural bunch length is "
                           +sstream.str());

        sstream.str("");
        sstream << std::scientific << fs;
        Display::printText("Synchrotron Frequency: " +sstream.str()+ " Hz");

        if (opts.getStepsPerTrev() == 0) {
            sstream.str("");
            sstream << std::fixed << 1/revolutionpart;
            Display::printText("Doing " +sstream.str()+
                               " simulation steps per revolution period.");
        } else {
            sstream.str("");
            sstream << std::fixed << f_rev/fs/revolutionpart;
            Display::printText("Doing " +sstream.str()+
                               " simulation steps per synchrotron period.");
        }

        if (nbuckets > 1) {
            sstream.str("");
            sstream << nbuckets << " buckets are seperated by "
                    << std::scientific << bunchspacing << " s.";
            Display::printText(sstream.str());
        }
    }
    } // end of context of information printing


    /*
     * There are three phase space grids:
     * grid_t1, grid_t2, and grid_t3
     * This will allow to work with odd and even numbers of SourceMaps
     * f(x,y,t) -> f(x,y,t+dt) with fixed source and destination.
     * When memory usage is crytical, it might be worth to change this
     * to two grids (only).
     */

    PhaseSpace::setSize(ps_bins,ps_bins,nbunches);

     /* This first grid (grid_t1) will be initialized and
     * copied for the other ones.
     */
    std::shared_ptr<PhaseSpace> grid_t1;


    /*
     * initialization of grid
     *
     * @TODO: It can be considered ugly to do this in main(),
     * so initialization might be moved to a factory function
     * at some point.
     */
    if (startdistfile.empty()) {
        if (ps_bins == 0) {
            Display::printText("Please give file for initial distribution "
                               "or size of target mesh > 0.");
        }
        grid_t1.reset(new PhaseSpace( ps_bins,qmin,qmax,bl,pmin,pmax,dE
                                    , oclh, Qb,Ib,bunches,zoom));
    } else {
        Display::printText("Reading in initial distribution from: \""
                           +startdistfile+'\"');
        #ifdef INOVESA_USE_PNG
        // check for file ending .png
        if (isOfFileType(".png",startdistfile)) {
            grid_t1 = makePSFromPNG( startdistfile,qmin,qmax,pmin,pmax
                                   , oclh, Qb,Ib,bl,dE);
        } else
        #endif // INOVESA_USE_PNG
        #ifdef INOVESA_USE_HDF5
        if (  isOfFileType(".h5",startdistfile)
           || isOfFileType(".hdf5",startdistfile) ) {
            grid_t1 = makePSFromHDF5( startdistfile,opts.getStartDistStep()
                                    , qmin,qmax,pmin,pmax
                                    , oclh
                                    , Qb,Ib,bl,dE);

            if (grid_t1 == nullptr) {
                return EXIT_SUCCESS;
            }

            if (ps_bins != PhaseSpace::nx ) {
                std::cerr << startdistfile
                          << " does not match set GridSize." << std::endl;

                return EXIT_SUCCESS;
            }
        } else
        #endif
        if (isOfFileType(".txt",startdistfile)) {
            grid_t1 = makePSFromTXT( startdistfile,opts.getGridSize()
                                   , qmin,qmax,pmin,pmax
                                   , oclh
                                   , Qb,Ib,bl,dE);
        } else {
            Display::printText("Unknown format of input file. Will now quit.");
            return EXIT_SUCCESS;
        }
    }

    // an initial renormalization might be applied
    if (renormalize >= 0) {
        grid_t1->updateXProjection();

        grid_t1->normalize(); // works on XProjection
    }

    auto grid_t2 = std::make_shared<PhaseSpace>(*grid_t1);
    auto grid_t3 = std::make_shared<PhaseSpace>(*grid_t1);

    // find highest peak for display (and information in the log)
    meshdata_t maxval = std::numeric_limits<meshdata_t>::min();
    for (unsigned int x=0; x<ps_bins; x++) {
        for (unsigned int y=0; y<ps_bins; y++) {
            maxval = std::max(maxval,(*grid_t1)[0][x][y]);
        }
    }

    if (verbose) {
        sstream.str("");
        sstream << std::scientific << maxval*Ib/f_rev/physcons::e;
        Display::printText("Maximum particles per grid cell is "
                           +sstream.str()+".");
    }

    #ifdef INOVESA_USE_OPENGL
    /**************************************************************************
     *  stuff for (graphical) display                                         *
     **************************************************************************/

    // plot of bunch profile
    std::shared_ptr<Plot1DLine> bpv;

    // plot of particle positions
    std::shared_ptr<Plot2DPoints> ppv;

    // plot of phase space
    std::shared_ptr<Plot3DColormap> psv;

    // plot of wake potential
    std::shared_ptr<Plot1DLine> wpv;

    // plot of CSR power (over time)
    std::vector<float> csrlog(std::ceil(steps*rotations/outstep)+1,0);
    std::shared_ptr<Plot1DLine> history;

    /*
     * Plot of phase space is initialized here already,
     * so that users do not have to wait for the actual simulation
     * to initialize: For a first view, the initial phase space is enough.
     */
    if (display != nullptr) {
        try {
            psv.reset(new Plot3DColormap(maxval));
            display->addElement(psv);
            psv->createTexture(grid_t1);
            display->draw();
        } catch (std::exception &e) {
            std::cerr << e.what() << std::endl;
            display->takeElement(psv);
            psv.reset();
        }
    }
    #endif // INOVESSA_USE_GUI


    // RF map
    std::shared_ptr<DynamicRFKickMap> drfm;
    std::shared_ptr<SourceMap> rfm;
    if ( rf_phase_noise != 0 || rf_ampl_noise != 0
      || (rf_mod_ampl != 0 && rf_mod_step != 0)) {
        if (linearRF) {
            Display::printText("Building dynamic, linear RFKickMap...");

            drfm.reset(new DynamicRFKickMap( grid_t2, grid_t1,ps_bins, ps_bins
                                           , angle, revolutionpart, f_RF
                                           , rf_phase_noise, rf_ampl_noise
                                           , rf_mod_ampl,rf_mod_step, laststep
                                           , interpolationtype,interpol_clamp
                                           , oclh
                                           ));
        } else {
            Display::printText("Building dynamic, nonlinear RFKickMap...");

            drfm.reset(new DynamicRFKickMap( grid_t2, grid_t1,ps_bins, ps_bins
                                           , revolutionpart, V_eff, f_RF, V0
                                           , rf_phase_noise, rf_ampl_noise
                                           , rf_mod_ampl,rf_mod_step, laststep
                                           , interpolationtype,interpol_clamp
                                           , oclh
                                           ));
        }

        sstream.str("");
        sstream << opts.getRFPhaseSpread()/360.0/f_rev/harmonic_number;
        if (rf_phase_noise != 0) {
            Display::printText("...including phase noise (spread: "
                               + sstream.str()+" s)");
        }
        if (rf_mod_ampl != 0 && rf_mod_step != 0) {
            sstream.str("");
            sstream << "...including phase modulation ("
                    << opts.getRFPhaseModFrequency()/fs
                    << " f_s) of +/-"
                    << opts.getRFPhaseModAmplitude()/360.0/f_rev/harmonic_number
                    << " s";
            Display::printText(sstream.str());
        }
        rfm = drfm;
    } else {
        if (linearRF) {
            Display::printText("Building static, linear RFKickMap.");
            rfm.reset(new RFKickMap( grid_t2,grid_t1,ps_bins,ps_bins
                                   , angle, f_RF
                                   , interpolationtype,interpol_clamp
                                   , oclh
                                   ));
        } else {
            Display::printText("Building static, nonlinear RFKickMap.");
            rfm.reset(new RFKickMap( grid_t2,grid_t1,ps_bins,ps_bins
                                   , revolutionpart, V_eff, f_RF, V0
                                   , interpolationtype,interpol_clamp
                                   , oclh
                                   ));
        }
    }
    { // context of information printing, not needed in the program
    sstream.str("");
    auto syncphase = std::asin(V0/V_RF)/two_pi<double>()*360;
    sstream << std::fixed << syncphase;
    if (linearRF) {
        sstream << " degree (should be small).";
    } else {
        sstream << " degree.";
    }
    Display::printText("... with synchronous phase at "+sstream.str());
    } // context of information printing

    Display::printText("Building DriftMap with");
    sstream.str("");
    sstream << "... alpha0 = " << alpha0;
    Display::printText(sstream.str());
    if (alpha1 != 0) {
        sstream.str("");
        sstream << "... alpha1 = " << alpha1;
        Display::printText(sstream.str());
    }
    if (alpha2 != 0) {
        sstream.str("");
        sstream << "... alpha2 = " << alpha2;
        Display::printText(sstream.str());
    }


    const std::vector<meshaxis_t> alpha {{ angle,alpha1/alpha0*angle
                                          , alpha2/alpha0*angle }};

    auto drm =std::make_unique<DriftMap>( grid_t1,grid_t3,ps_bins,ps_bins, alpha
                                        , E0,interpolationtype,interpol_clamp
                                        , oclh );

    // time constant for damping and diffusion
    const timeaxis_t  e1 = (t_damp > 0) ? 2.0/(fs*t_damp*steps) : 0;

    // SourceMap for damping and diffusion
    SourceMap* fpm;
    if (e1 > 0) {
<<<<<<< HEAD
        Display::printText("Building FokkerPlanckMap");
        fpm = new FokkerPlanckMap( grid_t3,grid_t1,ps_size,ps_size,
                                   fptype,fptrack,e1,derivationtype, oclh);
=======
        Display::printText("Building FokkerPlanckMap.");
        fpm = new FokkerPlanckMap( grid_t3,grid_t1,ps_bins,ps_bins
                                 , FokkerPlanckMap::FPType::full,e1
                                 , derivationtype
                                 , oclh
                                 );
>>>>>>> 4bfb8b6d

        sstream.str("");
        sstream << std::scientific << calc_damp << " s";
        if (set_damp >= 0) {
            sstream << " (set value: "
                    << std::scientific << set_damp  << " s)";
        }
        Display::printText("... damping time calculated from ring parameters "
                           +sstream.str() + ".");

        sstream.str("");
        sstream << std::scientific << 1/t_damp/fs/(two_pi<double>());
        Display::printText("... damping beta: " +sstream.str());
    } else {
<<<<<<< HEAD
        Display::printText("Fokker-Planck-Term is neglected.");
        fpm = new Identity(grid_t3,grid_t1,ps_size,ps_size, oclh);
=======
        fpm = new Identity(grid_t3,grid_t1,ps_bins,ps_bins, oclh);
>>>>>>> 4bfb8b6d
    }



    /*
     * Note: There are two used impedances,
     * one for beam dynamics and one for CSR.
     */

    Display::printText("For beam dynamics computation:");
    std::shared_ptr<Impedance> wake_impedance
            = vfps::makeImpedance( (filling.size()>0)? spaced_bins : padded_bins
                                 , oclh
                                 , fmax,R_bend,f_rev,gap,use_csr
                                 , s,xi,collimator_radius,impedance_file);

    Display::printText("For CSR computation:");
    std::shared_ptr<Impedance> rdtn_impedance
            = vfps::makeImpedance( padded_bins
                                 , oclh
                                 , fmax,R_bend,f_rev,(gap>0)?gap:-1);


    // field for radiation (not for self-interaction)
    ElectricField rdtn_field( grid_t1,rdtn_impedance,buckets,0 // no spacing
                            , oclh
                            , f_rev,revolutionpart);

    /**************************************************************************
     * Part modeling the self-interaction of the electron-bunch.              *
     **************************************************************************/

    ElectricField* wake_field = nullptr;

    // (generic) source map, will be executed in the main loop
    SourceMap* wm = nullptr;

    // depending if working time or frequency domain, only one might be used
    WakeKickMap* wkm = nullptr;
    WakeFunctionMap* wfm = nullptr;

    std::string wakefile = opts.getWakeFile();
    if (wakefile.size() > 4) {
        Display::printText("Reading WakeFunction from "+wakefile+".");
        wfm = new WakeFunctionMap( grid_t1,grid_t2,ps_bins,ps_bins
                                 , wakefile,E0,sE,Ib,dt
                                 , interpolationtype,interpol_clamp
                                 , oclh
                                 );
        wkm = wfm;
    } else {
        if (wake_impedance != nullptr) {
            Display::printText("Calculating WakePotential.");
            wake_field = new ElectricField( grid_t1,wake_impedance
                                          , buckets, spacing_bins
                                          , oclh
                                          , f_rev
                                          , revolutionpart, Ib,E0,sE,dt
                                          );

            Display::printText("Building WakeKickMap.");
            wkm = new WakePotentialMap( grid_t1,grid_t2,ps_bins,ps_bins
                                      , wake_field ,interpolationtype
                                      , interpol_clamp
                                      , oclh
                                      );
        }
    }
    if (wkm != nullptr) {
        wm = wkm;
    } else {
        wm = new Identity( grid_t1,grid_t2,ps_bins,ps_bins,oclh);
    }

    /* Load coordinates for particle tracking.
     * Particle tracking is for visualization puproses only,
     * actual beam dynamics may not be perfectly accurate.
     */
    std::vector<PhaseSpace::Position> trackme;
    if (  opts.getParticleTracking() != ""
       && opts.getParticleTracking() != "/dev/null" ) {
        try {
            std::ifstream trackingfile(opts.getParticleTracking());
            meshaxis_t q,p;
            while (trackingfile >> q >> p) {
                trackme.push_back({grid_t1->x(q),grid_t1->y(p)});
            }
        } catch (std::exception& e) {
            std::cerr << e.what();
            Display::printText("Will not do particle tracking.");
            trackme.clear();
        }
        std::stringstream npart;
        npart << trackme.size();
        Display::printText( "Will do particle tracking with "
                          + npart.str()
                          + " particles.");
    }

    // initialze the rest of the display elements
    #ifdef INOVESA_USE_OPENGL
    if (display != nullptr) {
        try {
            bpv.reset(new Plot1DLine( std::array<float,3>{{1,0,0}},ps_bins
                                    , Plot1DLine::Orientation::horizontal
                                    , grid_t1->projectionX_glbuf));
            display->addElement(bpv);
        } catch (std::exception &e) {
            std::cerr << e.what() << std::endl;
            display->takeElement(bpv);
            bpv.reset();
        }
        if (!trackme.empty()) {
            try {
                ppv.reset(new Plot2DPoints(std::array<float,3>{{1,1,1}},
                                           ps_bins,ps_bins));
                display->addElement(ppv);
            } catch (std::exception &e) {
                std::cerr << e.what() << std::endl;
                display->takeElement(ppv);
                ppv.reset();
            }
        }
        if (wkm != nullptr) {
            try {
                wpv.reset(new Plot1DLine( std::array<float,3>{{0,0,1}},ps_bins
                                        , Plot1DLine::Orientation::horizontal
                                        , wkm->getGLBuffer()));
                display->addElement(wpv);
            } catch (std::exception &e) {
                std::cerr << e.what() << std::endl;
                display->takeElement(wpv);
                wpv.reset();
            }
        }
        try {
            history.reset(new Plot1DLine( std::array<float,3>{{0,0,0}}
                                        , csrlog.size()
                                        , Plot1DLine::Orientation::vertical
                                        , 0));
            display->addElement(history);
        } catch (std::exception &e) {
            std::cerr << e.what() << std::endl;
            display->takeElement(history);
            history.reset();
        }
    }
    #endif // INOVESA_USE_OPENGL

    /*
     * preparation to save results
     */
    #ifdef INOVESA_USE_HDF5
    HDF5File* hdf_file = nullptr;
    if ( isOfFileType(".h5",ofname)
      || isOfFileType(".hdf5",ofname) ) {
        opts.save(ofname+".cfg");
        Display::printText("Saved configuiration to \""+ofname+".cfg\".");
        try {
            hdf_file = new HDF5File(ofname,grid_t1, &rdtn_field, wake_impedance,
                                    wfm,trackme.size(), t_sync,f_rev);
            Display::printText("Will save results to \""+ofname+"\".");
            opts.save(hdf_file);
            hdf_file->addParameterToGroup("/Info","CSRStrength",
                                          H5::PredType::IEEE_F64LE,&S_csr);
            hdf_file->addParameterToGroup("/Info","ShieldingParameter",
                                          H5::PredType::IEEE_F64LE,&shield);
        } catch (H5::Exception& e) {
           #if H5_VERS_MAJOR == 1 and H5_VERS_MINOR < 10
           e.printError();
           #else
           e.printErrorStack();
           #endif
            Display::abort = true;
        }
    } else
    #endif // INOVESA_USE_HDF5
    #ifdef INOVESA_USE_PNG
    if ( isOfFileType(".png",ofname)) {
        opts.save(ofname+".cfg");
        Display::printText("Saved configuiration to \""+ofname+".cfg\".");
        Display::printText("Will save results to \""+ofname+"\".");
    } else
    #endif // INOVESA_USE_PNG
    if ( ofname.empty() ) {
        Display::printText("Will not save results.");
    } else {
        Display::printText("Unkown filetype for output.");
        return EXIT_SUCCESS;
    }

    #ifdef INOVESA_USE_HDF5
    const auto h5save = opts.getSavePhaseSpace();
    // end of preparation to save results


    if (hdf_file != nullptr && h5save == 0) {
        // save initial phase space (if not saved anyways)
        hdf_file->append(*grid_t1,0,HDF5File::AppendType::PhaseSpace);
    }
    #endif



    Display::printText("Starting the simulation.");

    // time between two status updates (in seconds)
    const auto updatetime = 2.0f;

    /* We claim that simulation starts now (see log output above).
     * To have the first step always displayed, we do it outside the loop
     * there are two pieces of information needed for this (see below). */

    // 1) the integral
    grid_t1->updateXProjection();
    grid_t1->integrate();

    // 2) the energy spread (variance in Y direction)
    grid_t1->updateYProjection();
    grid_t1->variance(1);
    Display::printText(status_string(grid_t1,0,rotations),false);

    #ifdef INOVESA_USE_OPENCL
    if (oclh) {
        oclh->finish();
    }
    #endif // INOVESA_USE_OPENCL

    /*
     * main simulation loop
     * (everything inside this loop will be run a multitude of times)
     */
    uint32_t outstepnr=0;

    /*
     * Will count steps in the main simulation loop,
     * but can be used by time dependent variables.
     */
    uint32_t simulationstep = 0;

    while (simulationstep<laststep && !Display::abort) {
        if (wkm != nullptr) {
            // works on XProjection
            wkm->update();
        }
        if (renormalize > 0 && simulationstep%renormalize == 0) {
            // works on XProjection
            grid_t1->normalize();
        } else {
            // works on XProjection
            grid_t1->integrate();
        }

        if (outstep > 0 && simulationstep%outstep == 0) {

            // works on XProjection
            grid_t1->integrate();
            grid_t1->variance(0);
            grid_t1->updateYProjection();
            grid_t1->variance(1);
            #ifdef INOVESA_USE_OPENCL
            if (oclh) {
                grid_t1->syncCLMem(OCLH::clCopyDirection::dev2cpu);
                if (wkm != nullptr) {
                    wkm->syncCLMem(OCLH::clCopyDirection::dev2cpu);
                }
            }
            #endif // INOVESA_USE_OPENCL
            #ifdef INOVESA_USE_HDF5
            if (hdf_file != nullptr) {
                HDF5File::AppendType at =
                        (h5save > 0 && outstepnr%h5save == 0)
                        ? HDF5File::AppendType::All
                        : HDF5File::AppendType::Defaults;


                hdf_file->append(*grid_t1,
                        static_cast<double>(simulationstep)/steps, at);
                rdtn_field.updateCSR(fc);
                hdf_file->append(&rdtn_field);
                if (wkm != nullptr) {
                    hdf_file->append(wkm);
                }
                hdf_file->appendTracks(trackme);

                if (drfm) {
                    hdf_file->appendRFKicks(drfm->getPastModulation());
                }
            }
            outstepnr++;
            #endif // INOVESA_USE_HDF5
            #ifdef INOVESA_USE_OPENGL
            if (display != nullptr) {
                if (psv != nullptr) {
                    psv->createTexture(grid_t1);
                }
                if (bpv != nullptr && !bpv->getBufferShared()) {
                    bpv->update(grid_t1->getProjection(0));
                }
                if (ppv != nullptr) {
                    ppv->update(trackme);
                }
                if (wpv != nullptr && !wpv->getBufferShared()) {
                    wpv->update(wkm->getForce());
                }
                if (history != nullptr) {
                    #ifdef INOVESA_USE_HDF5
                    if (hdf_file == nullptr)
                    #endif // INOVESA_USE_HDF5
                    {
                        rdtn_field.updateCSR(fc);
                    }
                    csrlog[outstepnr] = rdtn_field.getCSRPower()[0];
                    history->update(csrlog.data());
                }
                display->draw();
                if (psv != nullptr) {
                    psv->delTexture();
                }
            }
            #endif // INOVESSA_USE_GUI
            Display::printText(status_string(grid_t1,static_cast<float>(simulationstep)/steps,
                               rotations),false,updatetime);
        }
        wm->apply();
        wm->applyTo(trackme);
        rfm->apply();
        rfm->applyTo(trackme);
        drm->apply();
        drm->applyTo(trackme);
        fpm->apply();
        fpm->applyTo(trackme);

        // udate for next time step
        grid_t1->updateXProjection();

        #ifdef INOVESA_USE_OPENCL
        if (oclh) {
            oclh->flush();
        }
        #endif // INOVESA_USE_OPENCL

        simulationstep++;
    } // end of main simulation loop

    #ifdef INOVESA_USE_HDF5
    // save final result
    if (hdf_file != nullptr) {
        if (wkm != nullptr) {
            wkm->update();
        }
        /* Without renormalization at this point
         * the last time step might behave slightly different
         * from the ones before.
         */
        if (renormalize > 0 && simulationstep%renormalize == 0) {
            // works on XProjection
            grid_t1->normalize();
        } else {
            // works on XProjection
            grid_t1->integrate();
        }
        grid_t1->variance(0);
        grid_t1->updateYProjection();
        grid_t1->variance(1);
        #ifdef INOVESA_USE_OPENCL
        if (oclh) {
            grid_t1->syncCLMem(OCLH::clCopyDirection::dev2cpu);
            if (wkm != nullptr) {
                wkm->syncCLMem(OCLH::clCopyDirection::dev2cpu);
            }
        }
        #endif // INOVESA_USE_OPENCL
        // for theresult, everything will be saved
        hdf_file->append(*grid_t1,
                         static_cast<double>(simulationstep)/steps,
                         HDF5File::AppendType::All);
        rdtn_field.updateCSR(fc);
        hdf_file->append(&rdtn_field);
        if (wkm != nullptr) {
            hdf_file->append(wkm);
        }
        hdf_file->appendTracks(trackme);

        if (drfm) {
            hdf_file->appendRFKicks(drfm->getPastModulation());
        }
    }
    #endif // INOVESA_USE_HDF5
    #ifdef INOVESA_USE_PNG
    if ( isOfFileType(".png",ofname)) {
        meshdata_t maxval = std::numeric_limits<meshdata_t>::min();
        meshdata_t* val = grid_t1->getData();
        for (meshindex_t i=0; i < PhaseSpace::nxy; i++) {
            maxval = std::max(val[i],maxval);
        }
        png::image< png::gray_pixel_16 > png_file(ps_bins, ps_bins);
        for (unsigned int x=0; x<ps_bins; x++) {
            for (unsigned int y=0; y<ps_bins; y++) {
                png_file[ps_bins-y-1][x]=
                        static_cast<png::gray_pixel_16>(
                            std::max((*grid_t1)[0][x][y],meshdata_t(0))
                            /maxval*float(UINT16_MAX));
            }
        }
        png_file.write(ofname);
    }
    #endif

    // Print the last status.
    Display::printText(status_string(grid_t1, static_cast<float>(simulationstep)/steps, rotations));

    delete wake_field;

    delete wm;
    delete fpm;

    // Print Aborted instead of Finished if it was aborted. Also for log file.
    if(Display::abort) {
        Display::printText("Aborted.");
    } else {
        Display::printText("Finished.");
    }

    return EXIT_SUCCESS;
}
<|MERGE_RESOLUTION|>--- conflicted
+++ resolved
@@ -683,18 +683,10 @@
     // SourceMap for damping and diffusion
     SourceMap* fpm;
     if (e1 > 0) {
-<<<<<<< HEAD
-        Display::printText("Building FokkerPlanckMap");
-        fpm = new FokkerPlanckMap( grid_t3,grid_t1,ps_size,ps_size,
-                                   fptype,fptrack,e1,derivationtype, oclh);
-=======
         Display::printText("Building FokkerPlanckMap.");
         fpm = new FokkerPlanckMap( grid_t3,grid_t1,ps_bins,ps_bins
-                                 , FokkerPlanckMap::FPType::full,e1
-                                 , derivationtype
-                                 , oclh
+                                 , fptype,fptrack,e1, derivationtype, oclh
                                  );
->>>>>>> 4bfb8b6d
 
         sstream.str("");
         sstream << std::scientific << calc_damp << " s";
@@ -709,12 +701,8 @@
         sstream << std::scientific << 1/t_damp/fs/(two_pi<double>());
         Display::printText("... damping beta: " +sstream.str());
     } else {
-<<<<<<< HEAD
         Display::printText("Fokker-Planck-Term is neglected.");
-        fpm = new Identity(grid_t3,grid_t1,ps_size,ps_size, oclh);
-=======
         fpm = new Identity(grid_t3,grid_t1,ps_bins,ps_bins, oclh);
->>>>>>> 4bfb8b6d
     }
 
 
