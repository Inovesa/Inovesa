/******************************************************************************
 * Inovesa - Inovesa Numerical Optimized Vlasov-Equation Solver Application   *
 * Copyright (c) 2014-2018: Patrik Schönfeldt                                 *
 * Copyright (c) 2014-2018: Karlsruhe Institute of Technology                 *
 * Copyright (c) 2018: Patrick Schreiber                                      *
 *                                                                            *
 * This file is part of Inovesa.                                              *
 * Inovesa is free software: you can redistribute it and/or modify            *
 * it under the terms of the GNU General Public License as published by       *
 * the Free Software Foundation, either version 3 of the License, or          *
 * (at your option) any later version.                                        *
 *                                                                            *
 * Inovesa is distributed in the hope that it will be useful,                 *
 * but WITHOUT ANY WARRANTY; without even the implied warranty of             *
 * MERCHANTABILITY or FITNESS FOR A PARTICULAR PURPOSE.  See the              *
 * GNU General Public License for more details.                               *
 *                                                                            *
 * You should have received a copy of the GNU General Public License          *
 * along with Inovesa.  If not, see <http://www.gnu.org/licenses/>.           *
 ******************************************************************************/

#include "defines.hpp"
#include "MessageStrings.hpp"
#include "IO/Display.hpp"
#include "IO/FSPath.hpp"
#include "IO/GUI/Plot1DLine.hpp"
#include "IO/GUI/Plot2DPoints.hpp"
#include "IO/GUI/Plot3DColormap.hpp"
#include "PS/PhaseSpace.hpp"
#include "PS/PhaseSpaceFactory.hpp"
#include "Z/ImpedanceFactory.hpp"
#include "CL/OpenCLHandler.hpp"
#include "SM/FokkerPlanckMap.hpp"
#include "SM/Identity.hpp"
#include "SM/KickMap.hpp"
#include "SM/DriftMap.hpp"
#include "SM/RFKickMap.hpp"
#include "SM/DynamicRFKickMap.hpp"
#include "SM/WakeFunctionMap.hpp"
#include "SM/WakePotentialMap.hpp"
#include "IO/HDF5File.hpp"
#include "IO/ProgramOptions.hpp"

#include <chrono>
#include <climits>
#include <cmath>
#include <ctime>
#include <fstream>
#include <iomanip>
#include <iostream>
#ifdef INOVESA_USE_PNG
#include <png++/png.hpp>
#endif
#include <memory>
#include <sstream>

#include <boost/math/special_functions/sign.hpp>
#include <boost/math/constants/constants.hpp>
using boost::math::constants::two_pi;

using namespace vfps;

#ifdef INOVESA_ENABLE_INTERRUPT
#include<csignal> // for SIGINT handling

void SIGINT_handler(int) {
    Display::abort = true;
}
#endif // INOVESA_ENABLE_INTERRUPT

int main(int argc, char** argv)
{
    /*
     * Starting time is initialize at the very first moment
     * to have correct timing information, e.g. in the log files.
     * This is a design decision: The program would run as well
     * with a sligtly shifted starting time value.
     */
    Display::start_time = std::chrono::system_clock::now();

    /*
     * Will count steps in the main simulation loop,
     * but can be used by time dependent variables.
     */
    uint32_t simulationstep = 0;

    /*
     * Program options might be such that the program does not have
     * to be run at all. As config files (read in based on the command line
     * options) might be errorous, propper error handling is important here.
     */
    ProgramOptions opts;
    try {
        if (!opts.parse(argc,argv)) {
            return EXIT_SUCCESS;
        }
    } catch(std::exception& e) {
        std::cerr << "error: " << e.what() << std::endl;
        return EXIT_FAILURE;
    }

    // see documentation of make_display(...)
    auto cldev = opts.getCLDevice();
    std::string ofname = opts.getOutFile();

    if (ofname.empty() && !opts.getForceRun() && cldev >= 0
        #ifdef INOVESA_USE_OPENGL
        && !opts.showPhaseSpace()
        #endif // INOVESA_USE_OPENGL
       ) {
        std::cout << "Nothing to do. Set at least one of "
                     #ifdef INOVESA_USE_OPENGL
                     " 'gui',"
                     #endif // INOVESA_USE_OPENGL
                     " 'output', or"
                     " 'run_anyway'." << std::endl;
        return EXIT_SUCCESS;
    }

    #ifdef INOVESA_USE_OPENCL
    if (cldev < 0) {
        OCLH::listCLDevices();
        return EXIT_SUCCESS;
    }
    #endif // INOVESA_USE_OPENCL


    std::unique_ptr<vfps::Display> display;
    #ifdef INOVESA_USE_OPENGL
    try {
        display = make_display( ofname
                              , opts.showPhaseSpace()
                              , opts.getOpenGLVersion()
                              );
    } catch (DisplayException& e) {
        Display::printText(e.what());
        Display::printText("Will fall back to headless version.");
    #else
    {
    #endif // INOVESA_USE_OPENGL
        display = make_display( ofname );
    }

    oclhptr_t oclh;

    #ifdef INOVESA_USE_OPENCL
    if (cldev > 0) {
        try {
            oclh = std::make_shared<OCLH>( opts.getCLDevice()-1
                                         #ifdef INOVESA_USE_OPENGL
                                         , opts.showPhaseSpace()
                                         #endif // INOVESA_USE_OPENGL
                                         );
        } catch (cl::Error& e) {
            Display::printText(e.what());
            Display::printText("Will fall back to sequential version.");
            oclh.reset();
        }
    }
    #endif // INOVESA_USE_OPENCL

    // here follow a lot of settings and options

    const auto derivationtype = static_cast<FokkerPlanckMap::DerivationType>
            (opts.getDerivationType());

    const auto interpolationtype = static_cast<SourceMap::InterpolationType>
            (opts.getInterpolationPoints());

    const bool interpol_clamp = opts.getInterpolationClamped();
    const bool verbose = opts.getVerbosity();
    const auto renormalize = opts.getRenormalizeCharge();

    const auto save_sourcemap = opts.getSaveSourceMap();

    const meshindex_t ps_size = opts.getGridSize();
    const double pqsize = opts.getPhaseSpaceSize();
    const double qcenter = -opts.getPSShiftX()*pqsize/(ps_size-1);
    const double pcenter = -opts.getPSShiftY()*pqsize/(ps_size-1);
    const double pqhalf = pqsize/2;
    const double qmax = qcenter + pqhalf;
    const double qmin = qcenter - pqhalf;
    const double pmax = pcenter + pqhalf;
    const double pmin = pcenter - pqhalf;

    // relative energy spread
    const auto sE = opts.getEnergySpread();

    // energy of reference particle (in eV)
    const auto E0 = opts.getBeamEnergy();

    // absolute energy spread (in eV)
    const auto dE = sE*E0;

    /*
     * Only positive benging radii will be used.
     * Otherwise radius will be deduced from revolution frequency
     * (based on iso-magnetic ring model).
     */
    const auto use_set_bend = (opts.getBendingRadius()>0);

    // revolution frequency (in Hz)
    const auto f_rev = opts.getRevolutionFrequency();

    const auto R_bend = use_set_bend
            ? opts.getBendingRadius()
            : physcons::c/(two_pi<double>()*f_rev);

    const frequency_t fc = opts.getCutoffFrequency();
    const auto harmonic_number = opts.getHarmonicNumber();
    const auto f_RF = f_rev*harmonic_number;
    const double gap = opts.getVacuumChamberGap();
    const double V_RF = opts.getRFVoltage();
    const auto linearRF = opts.getLinearRF();

    const auto lorentzgamma = E0/physcons::me;
    const auto V0 = physcons::e*std::pow(lorentzgamma,4)
                  / (3* physcons::epsilon0*R_bend);

    const auto W0 = V0*physcons::e;

    const double V_eff = std::sqrt(V_RF*V_RF-V0*V0);

    double fs = opts.getSyncFreq();
    meshaxis_t alpha0_tmp = opts.getAlpha0();

    // non-zero f_s will be used, zero implies usage of alpha0
    if (fs == 0) {
        fs = f_rev*std::sqrt(alpha0_tmp*harmonic_number*V_RF/(two_pi<double>()*E0));
    } else {
        alpha0_tmp = boost::math::sign(fs)*two_pi<double>()*E0
                   / (harmonic_number*V_RF)*std::pow(fs/f_rev,2);
    }

    const meshaxis_t alpha0 = alpha0_tmp;
    const meshaxis_t alpha1 = opts.getAlpha1();
    const meshaxis_t alpha2 = opts.getAlpha2();


    // natural RMS bunch length
    const double bl = physcons::c*dE/harmonic_number/std::pow(f_rev,2.0)/V_eff*fs;

    const double Ib = opts.getBunchCurrent();
    const double Qb = Ib/f_rev;
    const double Iz = opts.getStartDistZoom();

    const double steps = (opts.getStepsPerTrev()>0)
            ? opts.getStepsPerTrev()*f_rev/fs
            : std::max(opts.getStepsPerTsync(),1u);
    const auto outstep = opts.getOutSteps();
    const float rotations = opts.getNRotations();

    const auto calc_damp = E0*physcons::e/W0/f_rev;

    const auto set_damp = opts.getDampingTime();

    const auto t_damp = (set_damp < 0)? calc_damp : set_damp;

    const double dt = 1.0/(fs*steps);
    const double revolutionpart = f_rev*dt;
    const double t_sync = 1.0/fs;

    const double padding =std::max(opts.getPadding(),1.0);
    const frequency_t fmax = ps_size*vfps::physcons::c/(pqsize*bl);
    const size_t nfreqs = opts.getRoundPadding() ?
                    Impedance::upper_power_of_two(ps_size*padding) :
                    ps_size*padding;
    const auto s = opts.getWallConductivity();
    const auto xi = opts.getWallSusceptibility();
    const auto collimator_radius = opts.getCollimatorRadius();
    const auto impedance_file = opts.getImpedanceFile();
    const auto use_csr = opts.getUseCSR();

    // RF Phase Noise Amplitude
    const auto rf_phase_noise = std::max(0.0, opts.getRFPhaseSpread()
                                            / 360.0*two_pi<double>());

    // RF Amplitude Noise
    const auto rf_ampl_noise  = std::max(0.0,
                                opts.getRFAmplitudeSpread());


    // RF phase modulation amplitude
    const auto rf_mod_ampl = std::max(0.0,
                                      opts.getRFPhaseModAmplitude()
                                      /360.0*two_pi<double>());

    // "time step" for RF phase modulation
    const auto rf_mod_step = opts.getRFPhaseModFrequency()*dt;


    /*
     * angle of one rotation step (in rad)
     * (angle = 2*pi corresponds to 1 synchrotron period)
     */
    const meshaxis_t angle = two_pi<double>()/steps;

    uint32_t laststep=std::ceil(steps*rotations);

    std::string startdistfile = opts.getStartDistFile();


    /*
     * needed for output text in the main function
     * (move functionality to Display at some point)
     */
    std::stringstream sstream;

    /**************************************************************************
     * Up next: Printing information (dynamics estimation) for upcoming run.  *
     * Only some part has its own context because information will go to      *
     * the results file.                                                      *
     **************************************************************************/
    double shield = 0;
    double Ith = 0;
    double S_csr = 0;

    { // context of information printing, not needed in the program
    if (gap!=0) {
        if (gap>0) {
            shield = bl*std::sqrt(R_bend)*std::pow(gap,-3./2.);
        }

        const double Inorm = physcons::IAlfven/physcons::me*two_pi<double>()
                           * std::pow(dE*fs/f_rev,2)/V_eff/harmonic_number
                           * std::pow(bl/R_bend,1./3.);

        Ith = Inorm * (0.5+0.34*shield);

        S_csr = Ib/Inorm;

        if (verbose && use_csr) {
            sstream.str("");
            sstream << std::fixed << shield;
            Display::printText("Shielding parameter (g=gap): "
                               +sstream.str());
            if (gap>0) {
                shield = bl*std::sqrt(R_bend)*std::pow(gap/2,-3./2.);
            }
            sstream.str("");
            sstream << std::fixed << shield;
            Display::printText("Shielding parameter (h=height/2): "
                               +sstream.str());
            sstream.str("");
            sstream << std::fixed << S_csr;
            if (Ib > Ith) {
                sstream << " (> " << 0.5+0.12*shield << ')';
            } else {
                sstream << " (< " << 0.5+0.12*shield << ')';
            }
            Display::printText("CSR strength: "
                               +sstream.str());
            sstream.str("");
            sstream << std::scientific << Ith;
            Display::printText("BBT (scaling-law) threshold current at "
                               +sstream.str()+" A.");
        }
    }

    if (verbose) {
        sstream.str("");
        sstream << std::scientific
                << bl << " m ("
                << bl/physcons::c << " s)"
                ;
        Display::printText("Natural bunch length is "
                           +sstream.str());

        sstream.str("");
        sstream << std::scientific << fs;
        Display::printText("Synchrotron Frequency: " +sstream.str()+ " Hz");

        if (opts.getStepsPerTrev() == 0) {
            sstream.str("");
            sstream << std::fixed << 1/revolutionpart;
            Display::printText("Doing " +sstream.str()+
                               " simulation steps per revolution period.");
        } else {
            sstream.str("");
            sstream << std::fixed << f_rev/fs/revolutionpart;
            Display::printText("Doing " +sstream.str()+
                               " simulation steps per synchrotron period.");
        }
    }
    } // end of context of information printing


    /*
     * There are three phase space grids:
     * grid_t1, grid_t2, and grid_t3
     * This will allow to work with odd and even numbers of SourceMaps
     * f(x,y,t) -> f(x,y,t+dt) with fixed source and destination.
     * When memory usage is crytical, it might be worth to change this
     * to two grids (only).
     *
     * This first grid (grid_t1) will be initialized and
     * copied for the other ones.
     */
    std::shared_ptr<PhaseSpace> grid_t1;


    /*
     * initialization of mesh1
     *
     * TODO: It can be considered ugly to do this in main(),
     * so initialization might be moved to a factory function
     * at some point.
     */
    if (startdistfile.empty()) {
        if (ps_size == 0) {
            Display::printText("Please give file for initial distribution "
                               "or size of target mesh > 0.");
        }
        grid_t1.reset(new PhaseSpace( ps_size,qmin,qmax,pmin,pmax
                                    , oclh
                                    , Qb,Ib,bl,dE,Iz));
    } else {
        Display::printText("Reading in initial distribution from: \""
                           +startdistfile+'\"');
        #ifdef INOVESA_USE_PNG
        // check for file ending .png
        if (isOfFileType(".png",startdistfile)) {
            grid_t1 = makePSFromPNG( startdistfile,qmin,qmax,pmin,pmax
                                   , oclh, Qb,Ib,bl,dE);
        } else
        #endif // INOVESA_USE_PNG
        #ifdef INOVESA_USE_HDF5
        if (  isOfFileType(".h5",startdistfile)
           || isOfFileType(".hdf5",startdistfile) ) {
            grid_t1 = makePSFromHDF5( startdistfile,opts.getStartDistStep()
                                    , qmin,qmax,pmin,pmax
                                    , oclh
                                    , Qb,Ib,bl,dE);

            if (grid_t1 == nullptr) {
                return EXIT_SUCCESS;
            }

            if (ps_size != grid_t1->nMeshCells(0)) {
                std::cerr << startdistfile
                          << " does not match set GridSize." << std::endl;

                return EXIT_SUCCESS;
            }
        } else
        #endif
        if (isOfFileType(".txt",startdistfile)) {
            grid_t1 = makePSFromTXT( startdistfile,opts.getGridSize()
                                   , qmin,qmax,pmin,pmax
                                   , oclh
                                   , Qb,Ib,bl,dE);
        } else {
            Display::printText("Unknown format of input file. Will now quit.");
            return EXIT_SUCCESS;
        }
    }

    // an initial renormalization might be applied
    if (renormalize >= 0) {
        grid_t1->updateXProjection();

        grid_t1->normalize(); // works on XProjection
    }

    auto grid_t2 = std::make_shared<PhaseSpace>(*grid_t1);
    auto grid_t3 = std::make_shared<PhaseSpace>(*grid_t1);

    // find highest peak for display (and information in the log)
    meshdata_t maxval = std::numeric_limits<meshdata_t>::min();
    for (unsigned int x=0; x<ps_size; x++) {
        for (unsigned int y=0; y<ps_size; y++) {
            maxval = std::max(maxval,(*grid_t1)[x][y]);
        }
    }

    if (verbose) {
        sstream.str("");
        sstream << std::scientific << maxval*Ib/f_rev/physcons::e;
        Display::printText("Maximum particles per grid cell is "
                           +sstream.str()+".");
    }

    #ifdef INOVESA_USE_OPENGL
    /**************************************************************************
     *  stuff for (graphical) display                                         *
     **************************************************************************/

    // plot of bunch profile
    std::shared_ptr<Plot1DLine> bpv;

    // plot of particle positions
    std::shared_ptr<Plot2DPoints> ppv;

    // plot of phase space
    std::shared_ptr<Plot3DColormap> psv;

    // plot of wake potential
    std::shared_ptr<Plot1DLine> wpv;

    // plot of CSR power (over time)
    std::vector<float> csrlog(std::ceil(steps*rotations/outstep)+1,0);
    std::shared_ptr<Plot1DLine> history;

    /*
     * Plot of phase space is initialized here already,
     * so that users do not have to wait for the actual simulation
     * to initialize: For a first view, the initial phase space is enough.
     */
    if (display != nullptr) {
        try {
            psv.reset(new Plot3DColormap(maxval));
            display->addElement(psv);
            psv->createTexture(grid_t1);
            display->draw();
        } catch (std::exception &e) {
            std::cerr << e.what() << std::endl;
            display->takeElement(psv);
            psv.reset();
        }
    }
    #endif // INOVESSA_USE_GUI


    // rotation map(s): two, in case of Manhattan rotation
    std::unique_ptr<SourceMap> rm1;
    std::unique_ptr<SourceMap> rm2;
    if ( rf_phase_noise != 0 || rf_ampl_noise != 0
      || (rf_mod_ampl != 0 && rf_mod_step != 0)) {
        if (linearRF) {
            Display::printText("Building dynamic, linear RFKickMap...");

            rm1.reset(new DynamicRFKickMap( grid_t2, grid_t1,ps_size, ps_size
                                          , angle, revolutionpart, f_RF
                                          , rf_phase_noise, rf_ampl_noise
                                          , rf_mod_ampl,rf_mod_step
                                          , &simulationstep, laststep
                                          , interpolationtype,interpol_clamp
                                          , oclh
                                          ));
        } else {
            Display::printText("Building dynamic, nonlinear RFKickMap...");

            rm1.reset(new DynamicRFKickMap( grid_t2, grid_t1,ps_size, ps_size
                                          , revolutionpart, V_eff, f_RF, V0
                                          , rf_phase_noise, rf_ampl_noise
                                          , rf_mod_ampl,rf_mod_step
                                          , &simulationstep, laststep
                                          , interpolationtype,interpol_clamp
                                          , oclh
                                          ));
        }

        sstream.str("");
        sstream << opts.getRFPhaseSpread()/360.0/f_rev/harmonic_number;
        if (rf_phase_noise != 0) {
            Display::printText("...including phase noise (spread: "
                               + sstream.str()+" s)");
        }
        if (rf_mod_ampl != 0 && rf_mod_step != 0) {
            sstream.str("");
            sstream << "...including phase modulation ("
                    << opts.getRFPhaseModFrequency()/fs
                    << " f_s) of +/-"
                    << opts.getRFPhaseModAmplitude()/360.0/f_rev/harmonic_number
                    << " s";
            Display::printText(sstream.str());
        }
    } else {
        if (linearRF) {
            Display::printText("Building static, linear RFKickMap.");
            rm1.reset(new RFKickMap( grid_t2,grid_t1,ps_size,ps_size
                                   , angle, f_RF
                                   , interpolationtype,interpol_clamp
                                   , oclh
                                   ));
        } else {
            Display::printText("Building static, nonlinear RFKickMap.");
            rm1.reset(new RFKickMap( grid_t2,grid_t1,ps_size,ps_size
                                   , revolutionpart, V_eff, f_RF, V0
                                   , interpolationtype,interpol_clamp
                                   , oclh
                                   ));
        }
    }
    { // context of information printing, not needed in the program
    sstream.str("");
    auto syncphase = std::asin(V0/V_RF)/two_pi<double>()*360;
    sstream << std::fixed << syncphase;
    if (linearRF) {
        sstream << " degree (should be small).";
    } else {
        sstream << " degree.";
    }
    Display::printText("... with synchronous phase at "+sstream.str());
    } // context of information printing

    Display::printText("Building DriftMap with");
    sstream.str("");
    sstream << "... alpha0 = " << alpha0;
    Display::printText(sstream.str());
    if (alpha1 != 0) {
        sstream.str("");
        sstream << "... alpha1 = " << alpha1;
        Display::printText(sstream.str());
    }
    if (alpha2 != 0) {
        sstream.str("");
        sstream << "... alpha2 = " << alpha2;
        Display::printText(sstream.str());
    }
    rm2.reset(new DriftMap( grid_t1,grid_t3,ps_size,ps_size
                          , {{angle,alpha1/alpha0*angle,alpha2/alpha0*angle}}
                          , E0,interpolationtype,interpol_clamp
                          , oclh
                          ));

    // time constant for damping and diffusion
    const timeaxis_t  e1 = (t_damp > 0) ? 2.0/(fs*t_damp*steps) : 0;

    // SourceMap for damping and diffusion
    SourceMap* fpm;
    if (e1 > 0) {
        Display::printText("Building FokkerPlanckMap.");
        fpm = new FokkerPlanckMap( grid_t3,grid_t1,ps_size,ps_size
                                 , FokkerPlanckMap::FPType::full,e1
                                 , derivationtype
                                 , oclh
                                 );

        sstream.str("");
        sstream << std::scientific << calc_damp << " s";
        if (set_damp >= 0) {
            sstream << " (set value: "
                    << std::scientific << set_damp  << " s)";
        }
        Display::printText("... damping time calculated from ring parameters "
                           +sstream.str() + ".");

        sstream.str("");
        sstream << std::scientific << 1/t_damp/fs/(two_pi<double>());
        Display::printText("... damping beta: " +sstream.str());
    } else {
        fpm = new Identity(grid_t3,grid_t1,ps_size,ps_size, oclh);
    }



    /*
     * Note: There are two used impedances,
     * one for beam dynamics and one for CSR.
     */

    Display::printText("For beam dynamics computation:");
    std::shared_ptr<Impedance> wake_impedance
            = vfps::makeImpedance( nfreqs
                                 , oclh
                                 , fmax,R_bend,f_rev,gap,use_csr
                                 , s,xi,collimator_radius,impedance_file);

    Display::printText("For CSR computation:");
    std::shared_ptr<Impedance> rdtn_impedance
            = vfps::makeImpedance( nfreqs
                                 , oclh
                                 , fmax,R_bend,f_rev,(gap>0)?gap:-1);


    // field for radiation (not for self-interaction)
    ElectricField rdtn_field( grid_t1,rdtn_impedance
                            , oclh
                            , f_rev,revolutionpart);

    /**************************************************************************
     * Part modeling the self-interaction of the electron-bunch.              *
     **************************************************************************/

    ElectricField* wake_field = nullptr;

    // (generic) source map, will be executed in the main loop
    SourceMap* wm = nullptr;

    // depending if working time or frequency domain, only one might be used
    WakeKickMap* wkm = nullptr;
    WakeFunctionMap* wfm = nullptr;

    std::string wakefile = opts.getWakeFile();
    if (wakefile.size() > 4) {
        Display::printText("Reading WakeFunction from "+wakefile+".");
        wfm = new WakeFunctionMap( grid_t1,grid_t2,ps_size,ps_size
                                 , wakefile,E0,sE,Ib,dt
                                 , interpolationtype,interpol_clamp
                                 , oclh
                                 );
        wkm = wfm;
    } else {
        if (wake_impedance != nullptr) {
            Display::printText("Calculating WakePotential.");
            wake_field = new ElectricField( grid_t1,wake_impedance
                                          , oclh
                                          ,f_rev
                                          , revolutionpart, Ib,E0,sE,dt
                                          );

            Display::printText("Building WakeKickMap.");
            wkm = new WakePotentialMap( grid_t1,grid_t2,ps_size,ps_size
                                      , wake_field ,interpolationtype
                                      , interpol_clamp
                                      , oclh
                                      );
        }
    }
    if (wkm != nullptr) {
        wm = wkm;
    } else {
        wm = new Identity( grid_t1,grid_t2,ps_size,ps_size,oclh);
    }

    /* Load coordinates for particle tracking.
     * Particle tracking is for visualization puproses only,
     * actual beam dynamics may not be perfectly accurate.
     */
    std::vector<PhaseSpace::Position> trackme;
    if (  opts.getParticleTracking() != ""
       && opts.getParticleTracking() != "/dev/null" ) {
        try {
            std::ifstream trackingfile(opts.getParticleTracking());
            meshaxis_t x,y;
            while (trackingfile >> x >> y) {
                trackme.push_back({x,y});
            }
        } catch (std::exception& e) {
            std::cerr << e.what();
            Display::printText("Will not do particle tracking.");
            trackme.clear();
        }
        std::stringstream npart;
        npart << trackme.size();
        Display::printText( "Will do particle tracking with "
                          + npart.str()
                          + " particles.");
    }

    // initialze the rest of the display elements
    #ifdef INOVESA_USE_OPENGL
    if (display != nullptr) {
        try {
            bpv.reset(new Plot1DLine( std::array<float,3>{{1,0,0}},ps_size
                                    , Plot1DLine::Orientation::horizontal));
            display->addElement(bpv);
        } catch (std::exception &e) {
            std::cerr << e.what() << std::endl;
            display->takeElement(bpv);
            bpv.reset();
        }
        if (!trackme.empty()) {
            try {
                ppv.reset(new Plot2DPoints(std::array<float,3>{{1,1,1}},
                                           ps_size,ps_size));
                display->addElement(ppv);
            } catch (std::exception &e) {
                std::cerr << e.what() << std::endl;
                display->takeElement(ppv);
                ppv.reset();
            }
        }
        if (wkm != nullptr) {
            try {
<<<<<<< HEAD
                #if defined INOVESA_USE_OPENCL && defined INOVESA_USE_OPENGL
                if (oclh->OpenGLSharing()) {
                    wpv.reset(new Plot1DLine( std::array<float,3>{{0,0,1}},ps_size
                                            , Plot1DLine::orientation::horizontal
                                            , wkm->getGLBuffer()));
                } else
                #endif // INOVESA_USE_OPENCL and INOVESA_USE_OPENGL
                {
                    wpv.reset(new Plot1DLine( std::array<float,3>{{0,0,1}},ps_size
                                            , Plot1DLine::orientation::horizontal));
                }
=======
                wpv.reset(new Plot1DLine( std::array<float,3>{{0,0,1}},ps_size
                                        , Plot1DLine::Orientation::horizontal));
>>>>>>> eaeb3a07
                display->addElement(wpv);
            } catch (std::exception &e) {
                std::cerr << e.what() << std::endl;
                display->takeElement(wpv);
                wpv.reset();
            }
        }
        try {
            history.reset(new Plot1DLine( std::array<float,3>{{0,0,0}}
                                        , csrlog.size()
                                        , Plot1DLine::Orientation::vertical));
            display->addElement(history);
        } catch (std::exception &e) {
            std::cerr << e.what() << std::endl;
            display->takeElement(history);
            history.reset();
        }
    }
    #endif // INOVESA_USE_OPENGL

    /*
     * preparation to save results
     */
    #ifdef INOVESA_USE_HDF5
    HDF5File* hdf_file = nullptr;
    if ( isOfFileType(".h5",ofname)
      || isOfFileType(".hdf5",ofname) ) {
        opts.save(ofname+".cfg");
        Display::printText("Saved configuiration to \""+ofname+".cfg\".");
        hdf_file = new HDF5File(ofname,grid_t1, &rdtn_field, wake_impedance,
                                wfm,trackme.size(), t_sync,f_rev);
        Display::printText("Will save results to \""+ofname+"\".");
        opts.save(hdf_file);
        hdf_file->addParameterToGroup("/Info","CSRStrength",
                                      H5::PredType::IEEE_F64LE,&S_csr);
        hdf_file->addParameterToGroup("/Info","ShieldingParameter",
                                      H5::PredType::IEEE_F64LE,&shield);
    } else
    #endif // INOVESA_USE_HDF5
    #ifdef INOVESA_USE_PNG
    if ( isOfFileType(".png",ofname)) {
        opts.save(ofname+".cfg");
        Display::printText("Saved configuiration to \""+ofname+".cfg\".");
        Display::printText("Will save results to \""+ofname+"\".");
    } else
    #endif // INOVESA_USE_PNG
    if ( ofname.empty() ) {
        Display::printText("Will not save results.");
    } else {
        Display::printText("Unkown filetype for output.");
        return EXIT_SUCCESS;
    }

    #ifdef INOVESA_USE_HDF5
    const auto h5save = opts.getSavePhaseSpace();
    // end of preparation to save results


    if (hdf_file != nullptr && h5save == 0) {
        // save initial phase space (if not saved anyways)
        hdf_file->append(*grid_t1,0,HDF5File::AppendType::PhaseSpace);
    }
    #endif



    Display::printText("Starting the simulation.");

    // time between two status updates (in seconds)
    const auto updatetime = 2.0f;

    /* We claim that simulation starts now (see log output above).
     * To have the first step always displayed, we do it outside the loop
     * there are two pieces of information needed for this (see below). */

    // 1) the integral
    grid_t1->updateXProjection();
    grid_t1->integrate();

    // 2) the energy spread (variance in Y direction)
    grid_t1->updateYProjection();
    grid_t1->variance(1);
    Display::printText(status_string(grid_t1,0,rotations),false);

    #ifdef INOVESA_ENABLE_INTERRUPT
    //Install signal handler for SIGINT
    signal(SIGINT, SIGINT_handler);
    #endif // INOVESA_ENABLE_INTERRUPT

    #ifdef INOVESA_USE_OPENCL
    if (oclh) {
        oclh->finish();
    }
    #endif // INOVESA_USE_OPENCL

    /*
     * main simulation loop
     * (everything inside this loop will be run a multitude of times)
     */
    uint32_t outstepnr=0;
    while (simulationstep<laststep && !Display::abort) {
        if (wkm != nullptr) {
            // works on XProjection
            wkm->update();
        }
        if (renormalize > 0 && simulationstep%renormalize == 0) {
            // works on XProjection
            grid_t1->normalize();
        } else {
            // works on XProjection
            grid_t1->integrate();
        }

        if (outstep > 0 && simulationstep%outstep == 0) {

            // works on XProjection
            grid_t1->getIntegral();
            grid_t1->variance(0);
            grid_t1->updateYProjection();
            grid_t1->variance(1);
            #ifdef INOVESA_USE_OPENCL
            if (oclh) {
                grid_t1->syncCLMem(clCopyDirection::dev2cpu);
                if (wkm != nullptr) {
                    wkm->syncCLMem(clCopyDirection::dev2cpu);
                }
            }
            #endif // INOVESA_USE_OPENCL
            #ifdef INOVESA_USE_HDF5
            if (hdf_file != nullptr) {
                HDF5File::AppendType at =
                        (h5save > 0 && outstepnr%h5save == 0)
                        ? HDF5File::AppendType::All
                        : HDF5File::AppendType::Defaults;


                hdf_file->append(*grid_t1,
                        static_cast<double>(simulationstep)/steps, at);
                rdtn_field.updateCSR(fc);
                hdf_file->append(&rdtn_field);
                if (wkm != nullptr) {
                    hdf_file->append(wkm);
                }
                hdf_file->appendTracks(trackme.data());

                if (save_sourcemap) {
                    std::vector<PhaseSpace::Position> allpos;
                    for (float x=0; x<ps_size; x++) {
                        for (float y=0; y<ps_size; y++) {
                            allpos.push_back({x,y});
                        }
                    }
                    wm->applyTo(allpos);
                    rm1->applyTo(allpos);
                    rm2->applyTo(allpos);
                    fpm->applyTo(allpos);
                    hdf_file->appendSourceMap(allpos.data());
                }
            }
            outstepnr++;
            #endif // INOVESA_USE_HDF5
            #ifdef INOVESA_USE_OPENGL
            if (display != nullptr) {
                if (psv != nullptr) {
                    psv->createTexture(grid_t1);
                }
                if (bpv != nullptr) {
                    bpv->update(grid_t1->getProjection(0));
                }
                if (ppv != nullptr) {
                    ppv->update(trackme);
                }
                if (wpv != nullptr
                   #if defined INOVESA_USE_OPENCL && defined INOVESA_USE_OPENGL
                   && !oclh->OpenGLSharing()
                   #endif // INOVESA_USE_OPENCL and INOVESA_USE_OPENGL
                   ) {
                    wpv->update(wkm->getForce());
                }
                if (history != nullptr) {
                    #ifdef INOVESA_USE_HDF5
                    if (hdf_file == nullptr)
                    #endif // INOVESA_USE_HDF5
                    {
                        rdtn_field.updateCSR(fc);
                    }
                    csrlog[outstepnr] = rdtn_field.getCSRPower();
                    history->update(csrlog.data());
                }
                display->draw();
                if (psv != nullptr) {
                    psv->delTexture();
                }
            }
            #endif // INOVESSA_USE_GUI
            Display::printText(status_string(grid_t1,static_cast<float>(simulationstep)/steps,
                               rotations),false,updatetime);
        }
        wm->apply();
        wm->applyTo(trackme);
        rm1->apply();
        rm1->applyTo(trackme);
        rm2->apply();
        rm2->applyTo(trackme);
        fpm->apply();
        fpm->applyTo(trackme);

        // udate for next time step
        grid_t1->updateXProjection();

        #ifdef INOVESA_USE_OPENCL
        if (oclh) {
            oclh->flush();
        }
        #endif // INOVESA_USE_OPENCL

        simulationstep++;
    } // end of main simulation loop

    #ifdef INOVESA_USE_HDF5
    // save final result
    if (hdf_file != nullptr) {
        if (wkm != nullptr) {
            wkm->update();
        }
        /* Without renormalization at this point
         * the last time step might behave slightly different
         * from the ones before.
         */
        if (renormalize > 0 && simulationstep%renormalize == 0) {
            // works on XProjection
            grid_t1->normalize();
        } else {
            // works on XProjection
            grid_t1->integrate();
        }
        grid_t1->variance(0);
        grid_t1->updateYProjection();
        grid_t1->variance(1);
        #ifdef INOVESA_USE_OPENCL
        if (oclh) {
            grid_t1->syncCLMem(clCopyDirection::dev2cpu);
            if (wkm != nullptr) {
                wkm->syncCLMem(clCopyDirection::dev2cpu);
            }
        }
        #endif // INOVESA_USE_OPENCL
        // for theresult, everything will be saved
        hdf_file->append(*grid_t1,
                         static_cast<double>(simulationstep)/steps,
                         HDF5File::AppendType::All);
        rdtn_field.updateCSR(fc);
        hdf_file->append(&rdtn_field);
        if (wkm != nullptr) {
            hdf_file->append(wkm);
        }
        hdf_file->appendTracks(trackme.data());

        if (save_sourcemap) {
            std::vector<PhaseSpace::Position> allpos;
            for (float x=0; x<ps_size; x++) {
                for (float y=0; y<ps_size; y++) {
                    allpos.push_back({x,y});
                }
            }
            wm->applyTo(allpos);
            rm1->applyTo(allpos);
            if (rm2 != nullptr) {
                rm2->applyTo(allpos);
            }
            fpm->applyTo(allpos);
            hdf_file->appendSourceMap(allpos.data());
        }
    }
    #endif // INOVESA_USE_HDF5
    #ifdef INOVESA_USE_PNG
    if ( isOfFileType(".png",ofname)) {
        meshdata_t maxval = std::numeric_limits<meshdata_t>::min();
        meshdata_t* val = grid_t1->getData();
        for (meshindex_t i=0; i<grid_t1->nMeshCells(); i++) {
            maxval = std::max(val[i],maxval);
        }
        png::image< png::gray_pixel_16 > png_file(ps_size, ps_size);
        for (unsigned int x=0; x<ps_size; x++) {
            for (unsigned int y=0; y<ps_size; y++) {
                png_file[ps_size-y-1][x]=
                        static_cast<png::gray_pixel_16>(
                            std::max((*grid_t1)[x][y],meshdata_t(0))
                            /maxval*float(UINT16_MAX));
            }
        }
        png_file.write(ofname);
    }
    #endif

    // Print the last status.
    Display::printText(status_string(grid_t1, static_cast<float>(simulationstep)/steps, rotations));

    delete wake_field;

    delete wm;
    delete fpm;

    // Print Aborted instead of Finished if it was aborted. Also for log file.
    if(Display::abort) {
        Display::printText("Aborted.");
    } else {
        Display::printText("Finished.");
    }

    return EXIT_SUCCESS;
}
<|MERGE_RESOLUTION|>--- conflicted
+++ resolved
@@ -764,7 +764,6 @@
         }
         if (wkm != nullptr) {
             try {
-<<<<<<< HEAD
                 #if defined INOVESA_USE_OPENCL && defined INOVESA_USE_OPENGL
                 if (oclh->OpenGLSharing()) {
                     wpv.reset(new Plot1DLine( std::array<float,3>{{0,0,1}},ps_size
@@ -776,10 +775,6 @@
                     wpv.reset(new Plot1DLine( std::array<float,3>{{0,0,1}},ps_size
                                             , Plot1DLine::orientation::horizontal));
                 }
-=======
-                wpv.reset(new Plot1DLine( std::array<float,3>{{0,0,1}},ps_size
-                                        , Plot1DLine::Orientation::horizontal));
->>>>>>> eaeb3a07
                 display->addElement(wpv);
             } catch (std::exception &e) {
                 std::cerr << e.what() << std::endl;
