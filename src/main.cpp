--- conflicted
+++ resolved
@@ -90,12 +90,8 @@
 
     std::string ofname = opts.getOutFile();
 
-<<<<<<< HEAD
     #if DEBUG != 1
     if (ofname.empty() && !opts.getForceRun() && cldev >= 0
-=======
-    if (ofname.empty() && !opts.getForceRun()
->>>>>>> c3be71f2
         #if INOVESA_USE_OPENGL == 1
         && !opts.showPhaseSpace()
         #endif // INOVESA_USE_OPENGL
