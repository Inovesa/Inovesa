// SPDX-License-Identifier: GPL-3.0-or-later
/*
 * This file is part of Inovesa (github.com/Inovesa/Inovesa).
 * It's copyrighted by the contributors recorded
 * in the version control history of the file.
 */

#include "defines.hpp"
#include "HelperFunctions.hpp"
#include "IO/Display.hpp"
#include "IO/FSPath.hpp"
#include "IO/GUI/Plot1DLine.hpp"
#include "IO/GUI/Plot2DPoints.hpp"
#include "IO/GUI/Plot3DColormap.hpp"
#include "PS/PhaseSpace.hpp"
#include "PS/PhaseSpaceFactory.hpp"
#include "Z/ImpedanceFactory.hpp"
#include "CL/OpenCLHandler.hpp"
#include "SM/FokkerPlanckMap.hpp"
#include "SM/Identity.hpp"
#include "SM/KickMap.hpp"
#include "SM/DriftMap.hpp"
#include "SM/RFKickMap.hpp"
#include "SM/DynamicRFKickMap.hpp"
#include "SM/WakeFunctionMap.hpp"
#include "SM/WakePotentialMap.hpp"
#include "IO/HDF5File.hpp"
#include "IO/ProgramOptions.hpp"

#include <chrono>
#include <climits>
#include <cmath>
#include <ctime>
#include <fstream>
#include <iomanip>
#include <iostream>
#if INOVESA_USE_PNG == 1
#include <png++/png.hpp>
#endif
#include <memory>
#include <sstream>

#include <boost/math/special_functions/sign.hpp>
#include <boost/math/constants/constants.hpp>
using boost::math::constants::two_pi;

using namespace vfps;

#if INOVESA_ENABLE_INTERRUPT == 1
#include<csignal> // for SIGINT handling

void SIGINT_handler(int) {
    Display::abort = true;
}
#endif // INOVESA_ENABLE_INTERRUPT

int main(int argc, char** argv)
{
    /*
     * Starting time is initialize at the very first moment
     * to have correct timing information, e.g. in the log files.
     * This is a design decision: The program would run as well
     * with a sligtly shifted starting time value.
     */
    Display::start_time = std::chrono::system_clock::now();

    #if INOVESA_ENABLE_INTERRUPT == 1
    //Install signal handler for SIGINT
    signal(SIGINT, SIGINT_handler);
    #endif // INOVESA_ENABLE_INTERRUPT

    /*
     * Program options might be such that the program does not have
     * to be run at all. As config files (read in based on the command line
     * options) might be errorous, propper error handling is important here.
     */
    ProgramOptions opts;
    try {
        if (!opts.parse(argc,argv)) {
            return EXIT_SUCCESS;
        }
    } catch(std::exception& e) {
        std::cerr << "error: " << e.what() << std::endl;
        return EXIT_FAILURE;
    }

    #if INOVESA_USE_OPENCL == 1
    auto cldev = opts.getCLDevice();
    #endif // INOVESA_USE_OPENCL

    std::string ofname = opts.getOutFile();

<<<<<<< HEAD
    if (ofname.empty() && !opts.getForceRun()
=======
    #if DEBUG != 1
    if (ofname.empty() && !opts.getForceRun() && cldev >= 0
>>>>>>> 0a0c3dcf
        #if INOVESA_USE_OPENGL == 1
        && !opts.showPhaseSpace()
        #endif // INOVESA_USE_OPENGL
       ) {
        std::cout << "Nothing to do. Set at least one of "
                     #if INOVESA_USE_OPENGL == 1
                     " 'gui',"
                     #endif // INOVESA_USE_OPENGL
                     " 'output', or"
                     " 'run_anyway'." << std::endl;
        return EXIT_SUCCESS;
    }
    #endif

<<<<<<< HEAD
    std::unique_ptr<vfps::Display> display;
    #if INOVESA_USE_OPENGL == 1
    try {
        display = make_display( ofname
                              , opts.showPhaseSpace()
                              , opts.getOpenGLVersion()
                              );
    } catch (DisplayException& e) {
        Display::printText(e.what());
        Display::printText("Will fall back to headless version.");
    #else
    {
    #endif // INOVESA_USE_OPENGL
        display = make_display( ofname );
=======
    #if INOVESA_USE_OPENCL == 1
    if (cldev < 0) {
        OCLH::listCLDevices();
        return EXIT_SUCCESS;
>>>>>>> 0a0c3dcf
    }
    #endif // INOVESA_USE_OPENCL


<<<<<<< HEAD
=======
    std::unique_ptr<vfps::Display> display;
    #if INOVESA_USE_OPENGL == 1
    try {
        display = make_display( ofname
                              , opts.showPhaseSpace()
                              , opts.getOpenGLVersion()
                              );
    } catch (DisplayException& e) {
        Display::printText(e.what());
        Display::printText("Will fall back to headless version.");
    #else
    {
    #endif // INOVESA_USE_OPENGL
        display = make_display( ofname );
    }

>>>>>>> 0a0c3dcf
    oclhptr_t oclh;

    #if INOVESA_USE_OPENCL == 1
    if (cldev > 0) {
        try {
            oclh = std::make_shared<OCLH>( opts.getCLDevice()-1
                                         #if INOVESA_USE_OPENGL == 1
                                         , opts.showPhaseSpace()
                                         #endif // INOVESA_USE_OPENGL
                                         );
        } catch (cl::Error& e) {
            Display::printText(e.what());
            Display::printText("Will fall back to sequential version.");
            oclh.reset();
        }
    }
    #endif // INOVESA_USE_OPENCL

    // here follow a lot of settings and options

    const auto derivationtype = static_cast<FokkerPlanckMap::DerivationType>
            (opts.getDerivationType());

    const auto fptype = static_cast<FokkerPlanckMap::FPType>
            (opts.getFPType());

    const auto fptrack = static_cast<FokkerPlanckMap::FPTracking>
            (opts.getFPTrack());

    const auto interpolationtype = static_cast<SourceMap::InterpolationType>
            (opts.getInterpolationPoints());

    const bool interpol_clamp = opts.getInterpolationClamped();
    const bool verbose = opts.getVerbosity();
    const auto renormalize = opts.getRenormalizeCharge();

<<<<<<< HEAD
    const meshindex_t ps_size = opts.getGridSize();
=======
    const meshindex_t ps_bins = opts.getGridSize();
>>>>>>> 0a0c3dcf
    const double pqsize = opts.getPhaseSpaceSize();
    const double qcenter = -opts.getPSShiftX()*pqsize/(ps_bins-1);
    const double pcenter = -opts.getPSShiftY()*pqsize/(ps_bins-1);
    const double pqhalf = pqsize/2;
    const double qmax = qcenter + pqhalf;
    const double qmin = qcenter - pqhalf;
    const double pmax = pcenter + pqhalf;
    const double pmin = pcenter - pqhalf;

    // relative energy spread
    const auto sE = opts.getEnergySpread();

    // energy of reference particle (in eV)
    const auto E0 = opts.getBeamEnergy();

    // absolute energy spread (in eV)
    const auto dE = sE*E0;

    /*
     * Only positive benging radii will be used.
     * Otherwise radius will be deduced from revolution frequency
     * (based on iso-magnetic ring model).
     */
    const auto use_set_bend = (opts.getBendingRadius()>0);
<<<<<<< HEAD

    // revolution frequency (in Hz)
    const auto f_rev = opts.getRevolutionFrequency();

    const auto R_bend = use_set_bend
            ? opts.getBendingRadius()
            : physcons::c/(two_pi<double>()*f_rev);

    const frequency_t fc = opts.getCutoffFrequency();
    const auto harmonic_number = opts.getHarmonicNumber();
    const auto f_RF = f_rev*harmonic_number;
    const double gap = opts.getVacuumChamberGap();
    const double V_RF = opts.getRFVoltage();
    const auto linearRF = opts.getLinearRF();

    const auto lorentzgamma = E0/physcons::me;
    const auto V0 = physcons::e*std::pow(lorentzgamma,4)
                  / (3* physcons::epsilon0*R_bend);

    const auto W0 = V0*physcons::e;

    const double V_eff = std::sqrt(V_RF*V_RF-V0*V0);

=======

    // revolution frequency (in Hz)
    const auto f_rev = opts.getRevolutionFrequency();

    const auto R_bend = use_set_bend
            ? opts.getBendingRadius()
            : physcons::c/(two_pi<double>()*f_rev);

    const frequency_t fc = opts.getCutoffFrequency();
    const auto harmonic_number = opts.getHarmonicNumber();
    const auto f_RF = f_rev*harmonic_number;
    const auto bunchspacing = 1.0/(f_RF);
    const auto gap = opts.getVacuumChamberGap();
    const auto V_RF = opts.getRFVoltage();
    const auto linearRF = opts.getLinearRF();

    const auto lorentzgamma = E0/physcons::me;
    const auto V0 = physcons::e*std::pow(lorentzgamma,4)
                  / (3* physcons::epsilon0*R_bend);

    const auto W0 = V0*physcons::e;

    const double V_eff = std::sqrt(V_RF*V_RF-V0*V0);

>>>>>>> 0a0c3dcf
    double fs = opts.getSyncFreq();
    meshaxis_t alpha0_tmp = opts.getAlpha0();

    // non-zero f_s will be used, zero implies usage of alpha0
    if (fs == 0) {
        fs = f_rev*std::sqrt(alpha0_tmp*harmonic_number*V_RF/(two_pi<double>()*E0));
    } else {
        alpha0_tmp = boost::math::sign(fs)*two_pi<double>()*E0
                   / (harmonic_number*V_RF)*std::pow(fs/f_rev,2);
    }

    const meshaxis_t alpha0 = alpha0_tmp;
    const meshaxis_t alpha1 = opts.getAlpha1();
    const meshaxis_t alpha2 = opts.getAlpha2();


<<<<<<< HEAD
    // natural RMS bunch length
    const double bl = physcons::c*dE/harmonic_number/std::pow(f_rev,2.0)/V_eff*fs;

    const double Ib = opts.getBunchCurrent();
    const double Qb = Ib/f_rev;
    const double zoom = opts.getStartDistZoom();

=======
    // natural RMS bunch length (m)
    const double bl = physcons::c*dE/harmonic_number/std::pow(f_rev,2.0)/V_eff*fs;

    // filling pattern, first as individual bunch currents
    std::vector<integral_t> filling = opts.getBunchCurrents();

    // number of total buckets (including in the simulation empty ones)
    const uint32_t nbuckets = filling.size();

    /* Buckets that actually hold bunches.
     * Eumeration is inverse to x coordinates (physical z position)
     * because smaller numbers should come first (physical time axis).
     */
    std::vector<uint32_t> buckets;

    // the normalized bunch currents (without empty buckets)
    std::vector<integral_t> bunches;

    for (uint32_t i=0; i<filling.size(); i++) {
        if (filling[i] > 0) {
            buckets.push_back(filling.size()-1-i);
            bunches.emplace_back(filling[i]);
        }
    }

    // number of total buckets (including in the simulation empty ones)
    const uint32_t nbunches = bunches.size();

    // accumulated beam current
    const double Ib = std::accumulate(bunches.begin(),bunches.end(),0.0);

    // normalize filling pattern
    std::transform(bunches.begin(), bunches.end(), bunches.begin(),
                   std::bind(std::divides<integral_t>(), std::placeholders::_1,
                             Ib));

    const double Qb = Ib/f_rev;
    const double zoom = opts.getStartDistZoom();

>>>>>>> 0a0c3dcf
    const double steps = (opts.getStepsPerTrev()>0)
            ? opts.getStepsPerTrev()*f_rev/fs
            : std::max(opts.getStepsPerTsync(),1u);
    const auto outstep = opts.getOutSteps();
    const float rotations = opts.getNRotations();

    const auto calc_damp = E0*physcons::e/W0/f_rev;

    const auto set_damp = opts.getDampingTime();

    const auto t_damp = (set_damp < 0)? calc_damp : set_damp;

    const double dt = 1.0/(fs*steps);
    const double revolutionpart = f_rev*dt;
    const double t_sync = 1.0/fs;

<<<<<<< HEAD
    const double padding =std::max(opts.getPadding(),1.0);
    const frequency_t fmax = ps_size*vfps::physcons::c/(pqsize*bl);
    const size_t nfreqs = opts.getRoundPadding() ?
                    Impedance::upper_power_of_two(ps_size*padding) :
                    ps_size*padding;
=======
    // number of phace spaces that would fit in the bunch spacing
    const double spacing_ps = (bunchspacing*physcons::c/bl/pqsize);

    // number of bins that fit in the bunch spacing
    const meshindex_t spacing_bins = std::round(ps_bins*spacing_ps);

    const frequency_t fmax = ps_bins*vfps::physcons::c/(pqsize*bl);

    double padding =std::max(opts.getPadding(),1.0);

    size_t padded_bins = std::ceil(ps_bins*padding);
    if (opts.getRoundPadding()) {
        padded_bins = upper_power_of_two(padded_bins);
    }

    size_t spaced_bins = std::ceil(ps_bins*nbuckets*spacing_ps);
    if (opts.getRoundPadding()) {
        spaced_bins = upper_power_of_two(spaced_bins);
    }



>>>>>>> 0a0c3dcf
    const auto s = opts.getWallConductivity();
    const auto xi = opts.getWallSusceptibility();
    const auto collimator_radius = opts.getCollimatorRadius();
    const auto impedance_file = opts.getImpedanceFile();
    const auto use_csr = opts.getUseCSR();

    // RF Phase Noise Amplitude
    const auto rf_phase_noise = std::max(0.0, opts.getRFPhaseSpread()
                                            / 360.0*two_pi<double>());

    // RF Amplitude Noise
    const auto rf_ampl_noise  = std::max(0.0,
                                opts.getRFAmplitudeSpread());


    // RF phase modulation amplitude
    const auto rf_mod_ampl = std::max(0.0,
                                      opts.getRFPhaseModAmplitude()
                                      /360.0*two_pi<double>());

    // "time step" for RF phase modulation
    const auto rf_mod_step = opts.getRFPhaseModFrequency()*dt;


    /*
     * angle of one rotation step (in rad)
     * (angle = 2*pi corresponds to 1 synchrotron period)
     */
    const meshaxis_t angle = two_pi<double>()/steps;

    uint32_t laststep=std::ceil(steps*rotations);

    std::string startdistfile = opts.getStartDistFile();


    /*
     * needed for output text in the main function
     * (move functionality to Display at some point)
     */
    std::stringstream sstream;

    /**************************************************************************
     * Up next: Printing information (dynamics estimation) for upcoming run.  *
     * Only some part has its own context because information will go to      *
     * the results file.                                                      *
     **************************************************************************/
    double shield = 0;
    double Ith = 0;
    double S_csr = 0;

    { // context of information printing, not needed in the program
    if (gap!=0) {
        if (gap>0) {
            shield = bl*std::sqrt(R_bend)*std::pow(gap,-3./2.);
        }

        const double Inorm = physcons::IAlfven/physcons::me*two_pi<double>()
                           * std::pow(dE*fs/f_rev,2)/V_eff/harmonic_number
                           * std::pow(bl/R_bend,1./3.);

        Ith = Inorm * (0.5+0.34*shield);

        S_csr = Ib/Inorm;

        if (verbose && use_csr) {
            sstream.str("");
            sstream << std::fixed << shield;
            Display::printText("Shielding parameter (g=gap): "
                               +sstream.str());
            if (gap>0) {
                shield = bl*std::sqrt(R_bend)*std::pow(gap/2,-3./2.);
            }
            sstream.str("");
            sstream << std::fixed << shield;
            Display::printText("Shielding parameter (h=height/2): "
                               +sstream.str());
            sstream.str("");
            sstream << std::fixed << S_csr;
            if (Ib > Ith) {
                sstream << " (> " << 0.5+0.12*shield << ')';
            } else {
                sstream << " (< " << 0.5+0.12*shield << ')';
            }
            Display::printText("CSR strength: "
                               +sstream.str());
            sstream.str("");
            sstream << std::scientific << Ith;
            Display::printText("BBT (scaling-law) threshold current at "
                               +sstream.str()+" A.");
        }
    }

    if (verbose) {
        sstream.str("");
        sstream << std::scientific
                << bl << " m ("
                << bl/physcons::c << " s)"
                ;
        Display::printText("Natural bunch length is "
                           +sstream.str());

        sstream.str("");
        sstream << std::scientific << fs;
        Display::printText("Synchrotron Frequency: " +sstream.str()+ " Hz");

        if (opts.getStepsPerTrev() == 0) {
            sstream.str("");
            sstream << std::fixed << 1/revolutionpart;
            Display::printText("Doing " +sstream.str()+
                               " simulation steps per revolution period.");
        } else {
            sstream.str("");
            sstream << std::fixed << f_rev/fs/revolutionpart;
            Display::printText("Doing " +sstream.str()+
                               " simulation steps per synchrotron period.");
        }
<<<<<<< HEAD
=======

        if (nbuckets > 1) {
            sstream.str("");
            sstream << nbuckets << " buckets are seperated by "
                    << std::scientific << bunchspacing << " s.";
            Display::printText(sstream.str());
        }
>>>>>>> 0a0c3dcf
    }
    } // end of context of information printing


    /*
     * There are three phase space grids:
     * grid_t1, grid_t2, and grid_t3
     * This will allow to work with odd and even numbers of SourceMaps
     * f(x,y,t) -> f(x,y,t+dt) with fixed source and destination.
     * When memory usage is crytical, it might be worth to change this
     * to two grids (only).
     */

    PhaseSpace::setSize(ps_bins, nbunches);

     /* This first grid (grid_t1) will be initialized and
     * copied for the other ones.
     */
    std::shared_ptr<PhaseSpace> grid_t1;


    /*
     * initialization of grid
     *
     * @TODO: It can be considered ugly to do this in main(),
     * so initialization might be moved to a factory function
     * at some point.
     */
    if (startdistfile.empty()) {
        if (ps_bins == 0) {
            Display::printText("Please give file for initial distribution "
                               "or size of target mesh > 0.");
        }
<<<<<<< HEAD
        const auto nBunches = 1U;
        grid_t1.reset(new PhaseSpace( ps_size,qmin,qmax,bl,pmin,pmax,dE
                                    , oclh, Qb,Ib,nBunches,zoom));
=======
        PhaseSpace::setSize(ps_bins, bunches.size());
        grid_t1.reset(new PhaseSpace( qmin,qmax,bl,pmin,pmax,dE
                                    , oclh, Qb,Ib,bunches,zoom));
>>>>>>> 0a0c3dcf
    } else {
        Display::printText("Reading in initial distribution from: \""
                           +startdistfile+'\"');
        #if INOVESA_USE_PNG == 1
        // check for file ending .png
        if (isOfFileType(".png",startdistfile)) {
            grid_t1 = makePSFromPNG( startdistfile,qmin,qmax,pmin,pmax
                                   , oclh, Qb,Ib,bl,dE);
        } else
        #endif // INOVESA_USE_PNG
        #if INOVESA_USE_HDF5 == 1
        if (  isOfFileType(".h5",startdistfile)
           || isOfFileType(".hdf5",startdistfile) ) {
            grid_t1 = makePSFromHDF5( startdistfile,opts.getStartDistStep()
                                    , qmin,qmax,pmin,pmax
                                    , oclh
                                    , Qb,Ib,bl,dE);

            if (grid_t1 == nullptr) {
                return EXIT_SUCCESS;
            }

            if (ps_bins != PhaseSpace::nx ) {
                std::cerr << startdistfile
                          << " does not match set GridSize." << std::endl;

                return EXIT_SUCCESS;
            }
        } else
        #endif
        if (isOfFileType(".txt",startdistfile)) {
            grid_t1 = makePSFromTXT( startdistfile,opts.getGridSize()
                                   , qmin,qmax,pmin,pmax
                                   , oclh
                                   , Qb,Ib,bl,dE);
        } else {
            Display::printText("Unknown format of input file. Will now quit.");
            return EXIT_SUCCESS;
        }
    }

    // an initial renormalization might be applied
    if (renormalize >= 0) {
        grid_t1->updateXProjection();

        grid_t1->normalize(); // works on XProjection
    }

    auto grid_t2 = std::make_shared<PhaseSpace>(*grid_t1);
    auto grid_t3 = std::make_shared<PhaseSpace>(*grid_t1);

    // find highest peak for display (and information in the log)
    meshdata_t maxval = std::numeric_limits<meshdata_t>::min();
<<<<<<< HEAD
    for (unsigned int x=0; x<ps_size; x++) {
        for (unsigned int y=0; y<ps_size; y++) {
=======
    for (unsigned int x=0; x<ps_bins; x++) {
        for (unsigned int y=0; y<ps_bins; y++) {
>>>>>>> 0a0c3dcf
            maxval = std::max(maxval,(*grid_t1)[0][x][y]);
        }
    }

    if (verbose) {
        sstream.str("");
        sstream << std::scientific << maxval*Ib/f_rev/physcons::e;
        Display::printText("Maximum particles per grid cell is "
                           +sstream.str()+".");
    }

    #if INOVESA_USE_OPENGL == 1
    /**************************************************************************
     *  stuff for (graphical) display                                         *
     **************************************************************************/

    // plot of bunch profile
    std::shared_ptr<Plot1DLine> bpv;

    // plot of particle positions
    std::shared_ptr<Plot2DPoints> ppv;

    // plot of phase space
    std::shared_ptr<Plot3DColormap> psv;

    // plot of wake potential
    std::shared_ptr<Plot1DLine> wpv;

    // plot of CSR power (over time)
    std::vector<float> csrlog(std::ceil(steps*rotations/outstep)+1,0);
    std::shared_ptr<Plot1DLine> history;

    /*
     * Plot of phase space is initialized here already,
     * so that users do not have to wait for the actual simulation
     * to initialize: For a first view, the initial phase space is enough.
     */
    if (display != nullptr) {
        try {
            psv.reset(new Plot3DColormap(maxval));
            display->addElement(psv);
            psv->createTexture(grid_t1);
            display->draw();
        } catch (std::exception &e) {
            std::cerr << e.what() << std::endl;
            display->takeElement(psv);
            psv.reset();
        }
    }
    #endif // INOVESSA_USE_GUI


    // RF map
    std::shared_ptr<DynamicRFKickMap> drfm;
    std::shared_ptr<SourceMap> rfm;
    if ( rf_phase_noise != 0 || rf_ampl_noise != 0
      || (rf_mod_ampl != 0 && rf_mod_step != 0)) {
        if (linearRF) {
            Display::printText("Building dynamic, linear RFKickMap...");

<<<<<<< HEAD
            drfm.reset(new DynamicRFKickMap( grid_t2, grid_t1,ps_size, ps_size
=======
            drfm.reset(new DynamicRFKickMap( grid_t2, grid_t1,ps_bins, ps_bins
>>>>>>> 0a0c3dcf
                                           , angle, revolutionpart, f_RF
                                           , rf_phase_noise, rf_ampl_noise
                                           , rf_mod_ampl,rf_mod_step, laststep
                                           , interpolationtype,interpol_clamp
                                           , oclh
                                           ));
        } else {
            Display::printText("Building dynamic, nonlinear RFKickMap...");

<<<<<<< HEAD
            drfm.reset(new DynamicRFKickMap( grid_t2, grid_t1,ps_size, ps_size
=======
            drfm.reset(new DynamicRFKickMap( grid_t2, grid_t1,ps_bins, ps_bins
>>>>>>> 0a0c3dcf
                                           , revolutionpart, V_eff, f_RF, V0
                                           , rf_phase_noise, rf_ampl_noise
                                           , rf_mod_ampl,rf_mod_step, laststep
                                           , interpolationtype,interpol_clamp
                                           , oclh
                                           ));
        }

        sstream.str("");
        sstream << opts.getRFPhaseSpread()/360.0/f_rev/harmonic_number;
        if (rf_phase_noise != 0) {
            Display::printText("...including phase noise (spread: "
                               + sstream.str()+" s)");
        }
        if (rf_mod_ampl != 0 && rf_mod_step != 0) {
            sstream.str("");
            sstream << "...including phase modulation ("
                    << opts.getRFPhaseModFrequency()/fs
                    << " f_s) of +/-"
                    << opts.getRFPhaseModAmplitude()/360.0/f_rev/harmonic_number
                    << " s";
            Display::printText(sstream.str());
        }
        rfm = drfm;
    } else {
        if (linearRF) {
            Display::printText("Building static, linear RFKickMap.");
<<<<<<< HEAD
            rfm.reset(new RFKickMap( grid_t2,grid_t1,ps_size,ps_size
=======
            rfm.reset(new RFKickMap( grid_t2,grid_t1,ps_bins,ps_bins
>>>>>>> 0a0c3dcf
                                   , angle, f_RF
                                   , interpolationtype,interpol_clamp
                                   , oclh
                                   ));
        } else {
            Display::printText("Building static, nonlinear RFKickMap.");
<<<<<<< HEAD
            rfm.reset(new RFKickMap( grid_t2,grid_t1,ps_size,ps_size
=======
            rfm.reset(new RFKickMap( grid_t2,grid_t1,ps_bins,ps_bins
>>>>>>> 0a0c3dcf
                                   , revolutionpart, V_eff, f_RF, V0
                                   , interpolationtype,interpol_clamp
                                   , oclh
                                   ));
        }
    }
    { // context of information printing, not needed in the program
    sstream.str("");
    auto syncphase = std::asin(V0/V_RF)/two_pi<double>()*360;
    sstream << std::fixed << syncphase;
    if (linearRF) {
        sstream << " degree (should be small).";
    } else {
        sstream << " degree.";
<<<<<<< HEAD
    }
    Display::printText("... with synchronous phase at "+sstream.str());
    } // context of information printing

    Display::printText("Building DriftMap with");
    sstream.str("");
    sstream << "... alpha0 = " << alpha0;
    Display::printText(sstream.str());
    if (alpha1 != 0) {
        sstream.str("");
        sstream << "... alpha1 = " << alpha1;
        Display::printText(sstream.str());
    }
=======
    }
    Display::printText("... with synchronous phase at "+sstream.str());
    } // context of information printing

    Display::printText("Building DriftMap with");
    sstream.str("");
    sstream << "... alpha0 = " << alpha0;
    Display::printText(sstream.str());
    if (alpha1 != 0) {
        sstream.str("");
        sstream << "... alpha1 = " << alpha1;
        Display::printText(sstream.str());
    }
>>>>>>> 0a0c3dcf
    if (alpha2 != 0) {
        sstream.str("");
        sstream << "... alpha2 = " << alpha2;
        Display::printText(sstream.str());
    }


    const std::vector<meshaxis_t> alpha {{ angle,alpha1/alpha0*angle
                                          , alpha2/alpha0*angle }};

<<<<<<< HEAD
    auto drm =std::make_unique<DriftMap>( grid_t1,grid_t3,ps_size,ps_size, alpha
=======
    auto drm =std::make_unique<DriftMap>( grid_t1,grid_t3,ps_bins,ps_bins, alpha
>>>>>>> 0a0c3dcf
                                        , E0,interpolationtype,interpol_clamp
                                        , oclh );

    // time constant for damping and diffusion
    const timeaxis_t  e1 = (t_damp > 0) ? 2.0/(fs*t_damp*steps) : 0;

    // SourceMap for damping and diffusion
    SourceMap* fpm;
    if (e1 > 0) {
<<<<<<< HEAD
        Display::printText("Building FokkerPlanckMap");
        fpm = new FokkerPlanckMap( grid_t3,grid_t1,ps_size,ps_size,
                                   fptype,fptrack,e1,derivationtype, oclh);
=======
        Display::printText("Building FokkerPlanckMap.");
        fpm = new FokkerPlanckMap( grid_t3,grid_t1,ps_bins,ps_bins
                                 , fptype,fptrack,e1, derivationtype, oclh
                                 );
>>>>>>> 0a0c3dcf

        sstream.str("");
        sstream << std::scientific << calc_damp << " s";
        if (set_damp >= 0) {
            sstream << " (set value: "
                    << std::scientific << set_damp  << " s)";
        }
        Display::printText("... damping time calculated from ring parameters "
                           +sstream.str() + ".");

        sstream.str("");
        sstream << std::scientific << 1/t_damp/fs/(two_pi<double>());
        Display::printText("... damping beta: " +sstream.str());
    } else {
        Display::printText("Fokker-Planck-Term is neglected.");
<<<<<<< HEAD
        fpm = new Identity(grid_t3,grid_t1,ps_size,ps_size, oclh);
=======
        fpm = new Identity(grid_t3,grid_t1,ps_bins,ps_bins, oclh);
>>>>>>> 0a0c3dcf
    }



    /*
     * Note: There are two used impedances,
     * one for beam dynamics and one for CSR.
     */

    Display::printText("For beam dynamics computation:");
    std::shared_ptr<Impedance> wake_impedance
<<<<<<< HEAD
            = vfps::makeImpedance( nfreqs
=======
            = vfps::makeImpedance( (filling.size()>0)? spaced_bins : padded_bins
>>>>>>> 0a0c3dcf
                                 , oclh
                                 , fmax,R_bend,f_rev,gap,use_csr
                                 , s,xi,collimator_radius,impedance_file);

    Display::printText("For CSR computation:");
    std::shared_ptr<Impedance> rdtn_impedance
<<<<<<< HEAD
            = vfps::makeImpedance( nfreqs
=======
            = vfps::makeImpedance( padded_bins
>>>>>>> 0a0c3dcf
                                 , oclh
                                 , fmax,R_bend,f_rev,(gap>0)?gap:-1);


    // field for radiation (not for self-interaction)
<<<<<<< HEAD
    ElectricField rdtn_field( grid_t1,rdtn_impedance
=======
    ElectricField rdtn_field( grid_t1,rdtn_impedance,buckets,0 // no spacing
>>>>>>> 0a0c3dcf
                            , oclh
                            , f_rev,revolutionpart);

    /**************************************************************************
     * Part modeling the self-interaction of the electron-bunch.              *
     **************************************************************************/

    ElectricField* wake_field = nullptr;

    // (generic) source map, will be executed in the main loop
    SourceMap* wm = nullptr;

    // depending if working time or frequency domain, only one might be used
    WakeKickMap* wkm = nullptr;
    WakeFunctionMap* wfm = nullptr;

    std::string wakefile = opts.getWakeFile();
    if (wakefile.size() > 4) {
        Display::printText("Reading WakeFunction from "+wakefile+".");
<<<<<<< HEAD
        wfm = new WakeFunctionMap( grid_t1,grid_t2,ps_size,ps_size
=======
        wfm = new WakeFunctionMap( grid_t1,grid_t2,ps_bins,ps_bins
>>>>>>> 0a0c3dcf
                                 , wakefile,E0,sE,Ib,dt
                                 , interpolationtype,interpol_clamp
                                 , oclh
                                 );
        wkm = wfm;
    } else {
        if (wake_impedance != nullptr) {
            Display::printText("Calculating WakePotential.");
            wake_field = new ElectricField( grid_t1,wake_impedance
<<<<<<< HEAD
                                          , oclh
                                          ,f_rev
=======
                                          , buckets, spacing_bins
                                          , oclh
                                          , f_rev
>>>>>>> 0a0c3dcf
                                          , revolutionpart, Ib,E0,sE,dt
                                          );

            Display::printText("Building WakeKickMap.");
<<<<<<< HEAD
            wkm = new WakePotentialMap( grid_t1,grid_t2,ps_size,ps_size
=======
            wkm = new WakePotentialMap( grid_t1,grid_t2,ps_bins,ps_bins
>>>>>>> 0a0c3dcf
                                      , wake_field ,interpolationtype
                                      , interpol_clamp
                                      , oclh
                                      );
        }
    }
    if (wkm != nullptr) {
        wm = wkm;
    } else {
<<<<<<< HEAD
        wm = new Identity( grid_t1,grid_t2,ps_size,ps_size,oclh);
=======
        wm = new Identity( grid_t1,grid_t2,ps_bins,ps_bins,oclh);
>>>>>>> 0a0c3dcf
    }

    /* Load coordinates for particle tracking.
     * Particle tracking is for visualization puproses only,
     * actual beam dynamics may not be perfectly accurate.
     */
    std::vector<PhaseSpace::Position> trackme;
    if (  opts.getParticleTracking() != ""
       && opts.getParticleTracking() != "/dev/null" ) {
        try {
            std::ifstream trackingfile(opts.getParticleTracking());
            meshaxis_t q,p;
            while (trackingfile >> q >> p) {
                trackme.push_back({grid_t1->x(q),grid_t1->y(p)});
            }
        } catch (std::exception& e) {
            std::cerr << e.what();
            Display::printText("Will not do particle tracking.");
            trackme.clear();
        }
        std::stringstream npart;
        npart << trackme.size();
        Display::printText( "Will do particle tracking with "
                          + npart.str()
                          + " particles.");
    }

    // initialze the rest of the display elements
    #if INOVESA_USE_OPENGL == 1
    if (display != nullptr) {
        try {
<<<<<<< HEAD
            bpv.reset(new Plot1DLine( std::array<float,3>{{1,0,0}},ps_size
=======
            bpv.reset(new Plot1DLine( std::array<float,3>{{1,0,0}},ps_bins
>>>>>>> 0a0c3dcf
                                    , Plot1DLine::Orientation::horizontal
                                    , grid_t1->projectionX_glbuf));
            display->addElement(bpv);
        } catch (std::exception &e) {
            std::cerr << e.what() << std::endl;
            display->takeElement(bpv);
            bpv.reset();
        }
        if (!trackme.empty()) {
            try {
                ppv.reset(new Plot2DPoints(std::array<float,3>{{1,1,1}},
<<<<<<< HEAD
                                           ps_size,ps_size));
=======
                                           ps_bins,ps_bins));
>>>>>>> 0a0c3dcf
                display->addElement(ppv);
            } catch (std::exception &e) {
                std::cerr << e.what() << std::endl;
                display->takeElement(ppv);
                ppv.reset();
            }
        }
        if (wkm != nullptr) {
            try {
<<<<<<< HEAD
                wpv.reset(new Plot1DLine( std::array<float,3>{{0,0,1}},ps_size
=======
                wpv.reset(new Plot1DLine( std::array<float,3>{{0,0,1}},ps_bins
>>>>>>> 0a0c3dcf
                                        , Plot1DLine::Orientation::horizontal
                                        , wkm->getGLBuffer()));
                display->addElement(wpv);
            } catch (std::exception &e) {
                std::cerr << e.what() << std::endl;
                display->takeElement(wpv);
                wpv.reset();
            }
        }
        try {
            history.reset(new Plot1DLine( std::array<float,3>{{0,0,0}}
                                        , csrlog.size()
                                        , Plot1DLine::Orientation::vertical
                                        , 0));
            display->addElement(history);
        } catch (std::exception &e) {
            std::cerr << e.what() << std::endl;
            display->takeElement(history);
            history.reset();
        }
    }
    #endif // INOVESA_USE_OPENGL

    /*
     * preparation to save results
     */
    #if INOVESA_USE_HDF5 == 1
    HDF5File* hdf_file = nullptr;
    if ( isOfFileType(".h5",ofname)
      || isOfFileType(".hdf5",ofname) ) {
        opts.save(ofname+".cfg");
        Display::printText("Saved configuiration to \""+ofname+".cfg\".");
        try {
            hdf_file = new HDF5File(ofname,grid_t1, &rdtn_field, wake_impedance,
                                    wfm,trackme.size(), t_sync,f_rev);
            Display::printText("Will save results to \""+ofname+"\".");
            opts.save(hdf_file);
            hdf_file->addParameterToGroup("/Info","CSRStrength",
                                          H5::PredType::IEEE_F64LE,&S_csr);
            hdf_file->addParameterToGroup("/Info","ShieldingParameter",
                                          H5::PredType::IEEE_F64LE,&shield);
        } catch (H5::Exception& e) {
           #if H5_VERS_MAJOR == 1 and H5_VERS_MINOR < 10
           e.printError();
           #else
           e.printErrorStack();
           #endif
            Display::abort = true;
        }
    } else
    #endif // INOVESA_USE_HDF5
    #if INOVESA_USE_PNG == 1
    if ( isOfFileType(".png",ofname)) {
        opts.save(ofname+".cfg");
        Display::printText("Saved configuiration to \""+ofname+".cfg\".");
        Display::printText("Will save results to \""+ofname+"\".");
    } else
    #endif // INOVESA_USE_PNG
    if ( ofname.empty() ) {
        Display::printText("Will not save results.");
    } else {
        Display::printText("Unkown filetype for output.");
        return EXIT_SUCCESS;
    }

<<<<<<< HEAD
    #if INOVESA_USE_HDF5 == 1
    const auto h5save = opts.getSavePhaseSpace();
    // end of preparation to save results


    if (hdf_file != nullptr && h5save == 0) {
        // save initial phase space (if not saved anyways)
        hdf_file->append(*grid_t1,0,HDF5File::AppendType::PhaseSpace);
    }
    #endif


=======
>>>>>>> 0a0c3dcf

    Display::printText("Starting the simulation.");

    // time between two status updates (in seconds)
    const auto updatetime = 2.0f;

    /* We claim that simulation starts now (see log output above).
     * To have the first step always displayed, we do it outside the loop
     * there are two pieces of information needed for this (see below). */

    // 1) the integral
    grid_t1->updateXProjection();
    grid_t1->integrate();

    // 2) the energy spread (variance in Y direction)
    grid_t1->updateYProjection();
    grid_t1->variance(1);
    Display::printText(status_string(grid_t1,0,rotations),false);

<<<<<<< HEAD
=======
    #if INOVESA_USE_HDF5 == 1
    const auto h5save = opts.getSavePhaseSpace();
    // end of preparation to save results

    if (hdf_file != nullptr) {
        // save initial conditions
        if (wake_field != nullptr) {
            // padded bunch and wake profiles
            wake_field->wakePotential();
            hdf_file->appendPadded(wake_field);
        }
        if (h5save == 0) {
            // phase space (if not saved anyways)
            hdf_file->append(*grid_t1,0,HDF5File::AppendType::PhaseSpace);
        }
    }
    #endif



>>>>>>> 0a0c3dcf
    #if INOVESA_USE_OPENCL == 1
    if (oclh) {
        oclh->finish();
    }
    #endif // INOVESA_USE_OPENCL

    /*
     * main simulation loop
     * (everything inside this loop will be run a multitude of times)
     */
    uint32_t outstepnr=0;

    /*
     * Will count steps in the main simulation loop,
     * but can be used by time dependent variables.
     */
    uint32_t simulationstep = 0;

    while (simulationstep<laststep && !Display::abort) {
        if (wkm != nullptr) {
            // works on XProjection
            wkm->update();
        }
        if (renormalize > 0 && simulationstep%renormalize == 0) {
            // works on XProjection
            grid_t1->integrateAndNormalize();
        } else {
            // works on XProjection
            grid_t1->integrate();
        }

        if (outstep > 0 && simulationstep%outstep == 0) {

            // works on XProjection
            grid_t1->integrate();
            grid_t1->variance(0);
            grid_t1->updateYProjection();
            grid_t1->variance(1);
            #if INOVESA_USE_OPENCL == 1
            if (oclh) {
                grid_t1->syncCLMem(OCLH::clCopyDirection::dev2cpu);
                if (wkm != nullptr) {
                    wkm->syncCLMem(OCLH::clCopyDirection::dev2cpu);
                }
            }
            #endif // INOVESA_USE_OPENCL
            #if INOVESA_USE_HDF5 == 1
            if (hdf_file != nullptr) {
                HDF5File::AppendType at =
                        (h5save > 0 && outstepnr%h5save == 0)
                        ? HDF5File::AppendType::All
                        : HDF5File::AppendType::Defaults;


                hdf_file->append(*grid_t1,
                        static_cast<double>(simulationstep)/steps, at);
                rdtn_field.updateCSR(fc);
                hdf_file->append(&rdtn_field);
                if (wkm != nullptr) {
                    hdf_file->append(wkm);
                }
                hdf_file->appendTracks(trackme);

                if (drfm) {
                    hdf_file->appendRFKicks(drfm->getPastModulation());
                }
            }
            outstepnr++;
            #endif // INOVESA_USE_HDF5
            #if INOVESA_USE_OPENGL == 1
            if (display != nullptr) {
                if (psv != nullptr) {
                    psv->createTexture(grid_t1);
                }
                if (bpv != nullptr && !bpv->getBufferShared()) {
                    bpv->update(grid_t1->getProjection(0));
                }
                if (ppv != nullptr) {
                    ppv->update(trackme);
                }
                if (wpv != nullptr && !wpv->getBufferShared()) {
                    wpv->update(wkm->getForce());
                }
                if (history != nullptr) {
                    #if INOVESA_USE_HDF5 == 1
                    if (hdf_file == nullptr)
                    #endif // INOVESA_USE_HDF5
                    {
                        rdtn_field.updateCSR(fc);
                    }
<<<<<<< HEAD
                    csrlog[outstepnr] = rdtn_field.getCSRPower();
=======
                    csrlog[outstepnr] = rdtn_field.getCSRPower()[0];
>>>>>>> 0a0c3dcf
                    history->update(csrlog.data());
                }
                display->draw();
                if (psv != nullptr) {
                    psv->delTexture();
                }
            }
            #endif // INOVESSA_USE_GUI
            Display::printText(status_string(grid_t1,static_cast<float>(simulationstep)/steps,
                               rotations),false,updatetime);
        }
        wm->apply();
        wm->applyTo(trackme);
        rfm->apply();
        rfm->applyTo(trackme);
        drm->apply();
        drm->applyTo(trackme);
        fpm->apply();
        fpm->applyTo(trackme);

        // udate for next time step
        grid_t1->updateXProjection();

        #if INOVESA_USE_OPENCL == 1
        if (oclh) {
            oclh->flush();
        }
        #endif // INOVESA_USE_OPENCL

        simulationstep++;
    } // end of main simulation loop

    #if INOVESA_USE_HDF5 == 1
    // save final result
    if (hdf_file != nullptr) {
        if (wkm != nullptr) {
            wkm->update();
        }
        /* Without renormalization at this point
         * the last time step might behave slightly different
         * from the ones before.
         */
        if (renormalize > 0 && simulationstep%renormalize == 0) {
            // works on XProjection
            grid_t1->integrateAndNormalize();
        } else {
            // works on XProjection
            grid_t1->integrate();
        }
        grid_t1->variance(0);
        grid_t1->updateYProjection();
        grid_t1->variance(1);
        #if INOVESA_USE_OPENCL == 1
        if (oclh) {
            grid_t1->syncCLMem(OCLH::clCopyDirection::dev2cpu);
            if (wkm != nullptr) {
                wkm->syncCLMem(OCLH::clCopyDirection::dev2cpu);
            }
        }
        #endif // INOVESA_USE_OPENCL
        // for theresult, everything will be saved
        hdf_file->append(*grid_t1,
                         static_cast<double>(simulationstep)/steps,
                         HDF5File::AppendType::All);
        rdtn_field.updateCSR(fc);
        hdf_file->append(&rdtn_field);
        if (wkm != nullptr) {
            hdf_file->append(wkm);
        }
        hdf_file->appendTracks(trackme);

        if (drfm) {
            hdf_file->appendRFKicks(drfm->getPastModulation());
<<<<<<< HEAD
=======
        }
        if (wake_field != nullptr) {
            hdf_file->appendPadded(wake_field);
>>>>>>> 0a0c3dcf
        }
    }
    #endif // INOVESA_USE_HDF5
    #if INOVESA_USE_PNG == 1
    if ( isOfFileType(".png",ofname)) {
        meshdata_t maxval = std::numeric_limits<meshdata_t>::min();
        meshdata_t* val = grid_t1->getData();
        for (meshindex_t i=0; i < PhaseSpace::nxy; i++) {
            maxval = std::max(val[i],maxval);
        }
        png::image< png::gray_pixel_16 > png_file(ps_bins, ps_bins);
        for (unsigned int x=0; x<ps_bins; x++) {
            for (unsigned int y=0; y<ps_bins; y++) {
                png_file[ps_bins-y-1][x]=
                        static_cast<png::gray_pixel_16>(
                            std::max((*grid_t1)[0][x][y],meshdata_t(0))
                            /maxval*float(UINT16_MAX));
            }
        }
        png_file.write(ofname);
    }
    #endif

    // Print the last status.
    Display::printText(status_string(grid_t1, static_cast<float>(simulationstep)/steps, rotations));

    delete wake_field;

    delete wm;
    delete fpm;

    // Print Aborted instead of Finished if it was aborted. Also for log file.
    if(Display::abort) {
        Display::printText("Aborted.");
    } else {
        Display::printText("Finished.");
    }

    return EXIT_SUCCESS;
}
<|MERGE_RESOLUTION|>--- conflicted
+++ resolved
@@ -90,12 +90,11 @@
 
     std::string ofname = opts.getOutFile();
 
-<<<<<<< HEAD
+    #if DEBUG != 1
     if (ofname.empty() && !opts.getForceRun()
-=======
-    #if DEBUG != 1
-    if (ofname.empty() && !opts.getForceRun() && cldev >= 0
->>>>>>> 0a0c3dcf
+	#if INOVESA_USE_OPENCL == 1
+	&& cldev >= 0
+        #endif // INOVESA_USE_OPENCL
         #if INOVESA_USE_OPENGL == 1
         && !opts.showPhaseSpace()
         #endif // INOVESA_USE_OPENGL
@@ -110,7 +109,6 @@
     }
     #endif
 
-<<<<<<< HEAD
     std::unique_ptr<vfps::Display> display;
     #if INOVESA_USE_OPENGL == 1
     try {
@@ -125,35 +123,8 @@
     {
     #endif // INOVESA_USE_OPENGL
         display = make_display( ofname );
-=======
-    #if INOVESA_USE_OPENCL == 1
-    if (cldev < 0) {
-        OCLH::listCLDevices();
-        return EXIT_SUCCESS;
->>>>>>> 0a0c3dcf
-    }
-    #endif // INOVESA_USE_OPENCL
-
-
-<<<<<<< HEAD
-=======
-    std::unique_ptr<vfps::Display> display;
-    #if INOVESA_USE_OPENGL == 1
-    try {
-        display = make_display( ofname
-                              , opts.showPhaseSpace()
-                              , opts.getOpenGLVersion()
-                              );
-    } catch (DisplayException& e) {
-        Display::printText(e.what());
-        Display::printText("Will fall back to headless version.");
-    #else
-    {
-    #endif // INOVESA_USE_OPENGL
-        display = make_display( ofname );
-    }
-
->>>>>>> 0a0c3dcf
+    }
+
     oclhptr_t oclh;
 
     #if INOVESA_USE_OPENCL == 1
@@ -190,11 +161,7 @@
     const bool verbose = opts.getVerbosity();
     const auto renormalize = opts.getRenormalizeCharge();
 
-<<<<<<< HEAD
-    const meshindex_t ps_size = opts.getGridSize();
-=======
     const meshindex_t ps_bins = opts.getGridSize();
->>>>>>> 0a0c3dcf
     const double pqsize = opts.getPhaseSpaceSize();
     const double qcenter = -opts.getPSShiftX()*pqsize/(ps_bins-1);
     const double pcenter = -opts.getPSShiftY()*pqsize/(ps_bins-1);
@@ -219,31 +186,6 @@
      * (based on iso-magnetic ring model).
      */
     const auto use_set_bend = (opts.getBendingRadius()>0);
-<<<<<<< HEAD
-
-    // revolution frequency (in Hz)
-    const auto f_rev = opts.getRevolutionFrequency();
-
-    const auto R_bend = use_set_bend
-            ? opts.getBendingRadius()
-            : physcons::c/(two_pi<double>()*f_rev);
-
-    const frequency_t fc = opts.getCutoffFrequency();
-    const auto harmonic_number = opts.getHarmonicNumber();
-    const auto f_RF = f_rev*harmonic_number;
-    const double gap = opts.getVacuumChamberGap();
-    const double V_RF = opts.getRFVoltage();
-    const auto linearRF = opts.getLinearRF();
-
-    const auto lorentzgamma = E0/physcons::me;
-    const auto V0 = physcons::e*std::pow(lorentzgamma,4)
-                  / (3* physcons::epsilon0*R_bend);
-
-    const auto W0 = V0*physcons::e;
-
-    const double V_eff = std::sqrt(V_RF*V_RF-V0*V0);
-
-=======
 
     // revolution frequency (in Hz)
     const auto f_rev = opts.getRevolutionFrequency();
@@ -268,7 +210,6 @@
 
     const double V_eff = std::sqrt(V_RF*V_RF-V0*V0);
 
->>>>>>> 0a0c3dcf
     double fs = opts.getSyncFreq();
     meshaxis_t alpha0_tmp = opts.getAlpha0();
 
@@ -285,15 +226,6 @@
     const meshaxis_t alpha2 = opts.getAlpha2();
 
 
-<<<<<<< HEAD
-    // natural RMS bunch length
-    const double bl = physcons::c*dE/harmonic_number/std::pow(f_rev,2.0)/V_eff*fs;
-
-    const double Ib = opts.getBunchCurrent();
-    const double Qb = Ib/f_rev;
-    const double zoom = opts.getStartDistZoom();
-
-=======
     // natural RMS bunch length (m)
     const double bl = physcons::c*dE/harmonic_number/std::pow(f_rev,2.0)/V_eff*fs;
 
@@ -333,7 +265,6 @@
     const double Qb = Ib/f_rev;
     const double zoom = opts.getStartDistZoom();
 
->>>>>>> 0a0c3dcf
     const double steps = (opts.getStepsPerTrev()>0)
             ? opts.getStepsPerTrev()*f_rev/fs
             : std::max(opts.getStepsPerTsync(),1u);
@@ -350,13 +281,6 @@
     const double revolutionpart = f_rev*dt;
     const double t_sync = 1.0/fs;
 
-<<<<<<< HEAD
-    const double padding =std::max(opts.getPadding(),1.0);
-    const frequency_t fmax = ps_size*vfps::physcons::c/(pqsize*bl);
-    const size_t nfreqs = opts.getRoundPadding() ?
-                    Impedance::upper_power_of_two(ps_size*padding) :
-                    ps_size*padding;
-=======
     // number of phace spaces that would fit in the bunch spacing
     const double spacing_ps = (bunchspacing*physcons::c/bl/pqsize);
 
@@ -379,7 +303,6 @@
 
 
 
->>>>>>> 0a0c3dcf
     const auto s = opts.getWallConductivity();
     const auto xi = opts.getWallSusceptibility();
     const auto collimator_radius = opts.getCollimatorRadius();
@@ -496,8 +419,6 @@
             Display::printText("Doing " +sstream.str()+
                                " simulation steps per synchrotron period.");
         }
-<<<<<<< HEAD
-=======
 
         if (nbuckets > 1) {
             sstream.str("");
@@ -505,7 +426,6 @@
                     << std::scientific << bunchspacing << " s.";
             Display::printText(sstream.str());
         }
->>>>>>> 0a0c3dcf
     }
     } // end of context of information printing
 
@@ -539,15 +459,9 @@
             Display::printText("Please give file for initial distribution "
                                "or size of target mesh > 0.");
         }
-<<<<<<< HEAD
-        const auto nBunches = 1U;
-        grid_t1.reset(new PhaseSpace( ps_size,qmin,qmax,bl,pmin,pmax,dE
-                                    , oclh, Qb,Ib,nBunches,zoom));
-=======
         PhaseSpace::setSize(ps_bins, bunches.size());
         grid_t1.reset(new PhaseSpace( qmin,qmax,bl,pmin,pmax,dE
                                     , oclh, Qb,Ib,bunches,zoom));
->>>>>>> 0a0c3dcf
     } else {
         Display::printText("Reading in initial distribution from: \""
                            +startdistfile+'\"');
@@ -601,13 +515,8 @@
 
     // find highest peak for display (and information in the log)
     meshdata_t maxval = std::numeric_limits<meshdata_t>::min();
-<<<<<<< HEAD
-    for (unsigned int x=0; x<ps_size; x++) {
-        for (unsigned int y=0; y<ps_size; y++) {
-=======
     for (unsigned int x=0; x<ps_bins; x++) {
         for (unsigned int y=0; y<ps_bins; y++) {
->>>>>>> 0a0c3dcf
             maxval = std::max(maxval,(*grid_t1)[0][x][y]);
         }
     }
@@ -668,11 +577,7 @@
         if (linearRF) {
             Display::printText("Building dynamic, linear RFKickMap...");
 
-<<<<<<< HEAD
-            drfm.reset(new DynamicRFKickMap( grid_t2, grid_t1,ps_size, ps_size
-=======
             drfm.reset(new DynamicRFKickMap( grid_t2, grid_t1,ps_bins, ps_bins
->>>>>>> 0a0c3dcf
                                            , angle, revolutionpart, f_RF
                                            , rf_phase_noise, rf_ampl_noise
                                            , rf_mod_ampl,rf_mod_step, laststep
@@ -682,11 +587,7 @@
         } else {
             Display::printText("Building dynamic, nonlinear RFKickMap...");
 
-<<<<<<< HEAD
-            drfm.reset(new DynamicRFKickMap( grid_t2, grid_t1,ps_size, ps_size
-=======
             drfm.reset(new DynamicRFKickMap( grid_t2, grid_t1,ps_bins, ps_bins
->>>>>>> 0a0c3dcf
                                            , revolutionpart, V_eff, f_RF, V0
                                            , rf_phase_noise, rf_ampl_noise
                                            , rf_mod_ampl,rf_mod_step, laststep
@@ -714,22 +615,14 @@
     } else {
         if (linearRF) {
             Display::printText("Building static, linear RFKickMap.");
-<<<<<<< HEAD
-            rfm.reset(new RFKickMap( grid_t2,grid_t1,ps_size,ps_size
-=======
             rfm.reset(new RFKickMap( grid_t2,grid_t1,ps_bins,ps_bins
->>>>>>> 0a0c3dcf
                                    , angle, f_RF
                                    , interpolationtype,interpol_clamp
                                    , oclh
                                    ));
         } else {
             Display::printText("Building static, nonlinear RFKickMap.");
-<<<<<<< HEAD
-            rfm.reset(new RFKickMap( grid_t2,grid_t1,ps_size,ps_size
-=======
             rfm.reset(new RFKickMap( grid_t2,grid_t1,ps_bins,ps_bins
->>>>>>> 0a0c3dcf
                                    , revolutionpart, V_eff, f_RF, V0
                                    , interpolationtype,interpol_clamp
                                    , oclh
@@ -744,7 +637,6 @@
         sstream << " degree (should be small).";
     } else {
         sstream << " degree.";
-<<<<<<< HEAD
     }
     Display::printText("... with synchronous phase at "+sstream.str());
     } // context of information printing
@@ -758,21 +650,6 @@
         sstream << "... alpha1 = " << alpha1;
         Display::printText(sstream.str());
     }
-=======
-    }
-    Display::printText("... with synchronous phase at "+sstream.str());
-    } // context of information printing
-
-    Display::printText("Building DriftMap with");
-    sstream.str("");
-    sstream << "... alpha0 = " << alpha0;
-    Display::printText(sstream.str());
-    if (alpha1 != 0) {
-        sstream.str("");
-        sstream << "... alpha1 = " << alpha1;
-        Display::printText(sstream.str());
-    }
->>>>>>> 0a0c3dcf
     if (alpha2 != 0) {
         sstream.str("");
         sstream << "... alpha2 = " << alpha2;
@@ -783,11 +660,7 @@
     const std::vector<meshaxis_t> alpha {{ angle,alpha1/alpha0*angle
                                           , alpha2/alpha0*angle }};
 
-<<<<<<< HEAD
-    auto drm =std::make_unique<DriftMap>( grid_t1,grid_t3,ps_size,ps_size, alpha
-=======
     auto drm =std::make_unique<DriftMap>( grid_t1,grid_t3,ps_bins,ps_bins, alpha
->>>>>>> 0a0c3dcf
                                         , E0,interpolationtype,interpol_clamp
                                         , oclh );
 
@@ -797,16 +670,10 @@
     // SourceMap for damping and diffusion
     SourceMap* fpm;
     if (e1 > 0) {
-<<<<<<< HEAD
-        Display::printText("Building FokkerPlanckMap");
-        fpm = new FokkerPlanckMap( grid_t3,grid_t1,ps_size,ps_size,
-                                   fptype,fptrack,e1,derivationtype, oclh);
-=======
         Display::printText("Building FokkerPlanckMap.");
         fpm = new FokkerPlanckMap( grid_t3,grid_t1,ps_bins,ps_bins
                                  , fptype,fptrack,e1, derivationtype, oclh
                                  );
->>>>>>> 0a0c3dcf
 
         sstream.str("");
         sstream << std::scientific << calc_damp << " s";
@@ -822,11 +689,7 @@
         Display::printText("... damping beta: " +sstream.str());
     } else {
         Display::printText("Fokker-Planck-Term is neglected.");
-<<<<<<< HEAD
-        fpm = new Identity(grid_t3,grid_t1,ps_size,ps_size, oclh);
-=======
         fpm = new Identity(grid_t3,grid_t1,ps_bins,ps_bins, oclh);
->>>>>>> 0a0c3dcf
     }
 
 
@@ -838,32 +701,20 @@
 
     Display::printText("For beam dynamics computation:");
     std::shared_ptr<Impedance> wake_impedance
-<<<<<<< HEAD
-            = vfps::makeImpedance( nfreqs
-=======
             = vfps::makeImpedance( (filling.size()>0)? spaced_bins : padded_bins
->>>>>>> 0a0c3dcf
                                  , oclh
                                  , fmax,R_bend,f_rev,gap,use_csr
                                  , s,xi,collimator_radius,impedance_file);
 
     Display::printText("For CSR computation:");
     std::shared_ptr<Impedance> rdtn_impedance
-<<<<<<< HEAD
-            = vfps::makeImpedance( nfreqs
-=======
             = vfps::makeImpedance( padded_bins
->>>>>>> 0a0c3dcf
                                  , oclh
                                  , fmax,R_bend,f_rev,(gap>0)?gap:-1);
 
 
     // field for radiation (not for self-interaction)
-<<<<<<< HEAD
-    ElectricField rdtn_field( grid_t1,rdtn_impedance
-=======
     ElectricField rdtn_field( grid_t1,rdtn_impedance,buckets,0 // no spacing
->>>>>>> 0a0c3dcf
                             , oclh
                             , f_rev,revolutionpart);
 
@@ -883,11 +734,7 @@
     std::string wakefile = opts.getWakeFile();
     if (wakefile.size() > 4) {
         Display::printText("Reading WakeFunction from "+wakefile+".");
-<<<<<<< HEAD
-        wfm = new WakeFunctionMap( grid_t1,grid_t2,ps_size,ps_size
-=======
         wfm = new WakeFunctionMap( grid_t1,grid_t2,ps_bins,ps_bins
->>>>>>> 0a0c3dcf
                                  , wakefile,E0,sE,Ib,dt
                                  , interpolationtype,interpol_clamp
                                  , oclh
@@ -897,23 +744,14 @@
         if (wake_impedance != nullptr) {
             Display::printText("Calculating WakePotential.");
             wake_field = new ElectricField( grid_t1,wake_impedance
-<<<<<<< HEAD
-                                          , oclh
-                                          ,f_rev
-=======
                                           , buckets, spacing_bins
                                           , oclh
                                           , f_rev
->>>>>>> 0a0c3dcf
                                           , revolutionpart, Ib,E0,sE,dt
                                           );
 
             Display::printText("Building WakeKickMap.");
-<<<<<<< HEAD
-            wkm = new WakePotentialMap( grid_t1,grid_t2,ps_size,ps_size
-=======
             wkm = new WakePotentialMap( grid_t1,grid_t2,ps_bins,ps_bins
->>>>>>> 0a0c3dcf
                                       , wake_field ,interpolationtype
                                       , interpol_clamp
                                       , oclh
@@ -923,11 +761,7 @@
     if (wkm != nullptr) {
         wm = wkm;
     } else {
-<<<<<<< HEAD
-        wm = new Identity( grid_t1,grid_t2,ps_size,ps_size,oclh);
-=======
         wm = new Identity( grid_t1,grid_t2,ps_bins,ps_bins,oclh);
->>>>>>> 0a0c3dcf
     }
 
     /* Load coordinates for particle tracking.
@@ -959,11 +793,7 @@
     #if INOVESA_USE_OPENGL == 1
     if (display != nullptr) {
         try {
-<<<<<<< HEAD
-            bpv.reset(new Plot1DLine( std::array<float,3>{{1,0,0}},ps_size
-=======
             bpv.reset(new Plot1DLine( std::array<float,3>{{1,0,0}},ps_bins
->>>>>>> 0a0c3dcf
                                     , Plot1DLine::Orientation::horizontal
                                     , grid_t1->projectionX_glbuf));
             display->addElement(bpv);
@@ -975,11 +805,7 @@
         if (!trackme.empty()) {
             try {
                 ppv.reset(new Plot2DPoints(std::array<float,3>{{1,1,1}},
-<<<<<<< HEAD
-                                           ps_size,ps_size));
-=======
                                            ps_bins,ps_bins));
->>>>>>> 0a0c3dcf
                 display->addElement(ppv);
             } catch (std::exception &e) {
                 std::cerr << e.what() << std::endl;
@@ -989,11 +815,7 @@
         }
         if (wkm != nullptr) {
             try {
-<<<<<<< HEAD
-                wpv.reset(new Plot1DLine( std::array<float,3>{{0,0,1}},ps_size
-=======
                 wpv.reset(new Plot1DLine( std::array<float,3>{{0,0,1}},ps_bins
->>>>>>> 0a0c3dcf
                                         , Plot1DLine::Orientation::horizontal
                                         , wkm->getGLBuffer()));
                 display->addElement(wpv);
@@ -1059,21 +881,6 @@
         return EXIT_SUCCESS;
     }
 
-<<<<<<< HEAD
-    #if INOVESA_USE_HDF5 == 1
-    const auto h5save = opts.getSavePhaseSpace();
-    // end of preparation to save results
-
-
-    if (hdf_file != nullptr && h5save == 0) {
-        // save initial phase space (if not saved anyways)
-        hdf_file->append(*grid_t1,0,HDF5File::AppendType::PhaseSpace);
-    }
-    #endif
-
-
-=======
->>>>>>> 0a0c3dcf
 
     Display::printText("Starting the simulation.");
 
@@ -1093,8 +900,6 @@
     grid_t1->variance(1);
     Display::printText(status_string(grid_t1,0,rotations),false);
 
-<<<<<<< HEAD
-=======
     #if INOVESA_USE_HDF5 == 1
     const auto h5save = opts.getSavePhaseSpace();
     // end of preparation to save results
@@ -1115,7 +920,6 @@
 
 
 
->>>>>>> 0a0c3dcf
     #if INOVESA_USE_OPENCL == 1
     if (oclh) {
         oclh->finish();
@@ -1206,11 +1010,7 @@
                     {
                         rdtn_field.updateCSR(fc);
                     }
-<<<<<<< HEAD
-                    csrlog[outstepnr] = rdtn_field.getCSRPower();
-=======
                     csrlog[outstepnr] = rdtn_field.getCSRPower()[0];
->>>>>>> 0a0c3dcf
                     history->update(csrlog.data());
                 }
                 display->draw();
@@ -1284,12 +1084,9 @@
 
         if (drfm) {
             hdf_file->appendRFKicks(drfm->getPastModulation());
-<<<<<<< HEAD
-=======
         }
         if (wake_field != nullptr) {
             hdf_file->appendPadded(wake_field);
->>>>>>> 0a0c3dcf
         }
     }
     #endif // INOVESA_USE_HDF5
