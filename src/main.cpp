--- conflicted
+++ resolved
@@ -1083,11 +1083,7 @@
     #endif // INOVESA_USE_HDF5
     #if INOVESA_USE_PNG == 1
     if ( isOfFileType(".png",ofname)) {
-<<<<<<< HEAD
         saveToImage(grid_t1, ofname);
-=======
-        savePSToPNG(*grid_t1, ofname);
->>>>>>> 365a28c5
     }
     #endif
 
