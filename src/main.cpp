/******************************************************************************
 * Inovesa - Inovesa Numerical Optimized Vlesov-Equation Solver Application   *
 * Copyright (c) 2014-2015: Patrik Schönfeldt                                 *
 *                                                                            *
 * This file is part of Inovesa.                                              *
 * Inovesa is free software: you can redistribute it and/or modify            *
 * it under the terms of the GNU General Public License as published by       *
 * the Free Software Foundation, either version 3 of the License, or          *
 * (at your option) any later version.                                        *
 *                                                                            *
 * Inovesa is distributed in the hope that it will be useful,                 *
 * but WITHOUT ANY WARRANTY; without even the implied warranty of             *
 * MERCHANTABILITY or FITNESS FOR A PARTICULAR PURPOSE.  See the              *
 * GNU General Public License for more details.                               *
 *                                                                            *
 * You should have received a copy of the GNU General Public License          *
 * along with Inovesa.  If not, see <http://www.gnu.org/licenses/>.           *
 ******************************************************************************/

#include <chrono>
#include <climits>
#include <ctime>
#include <fstream>
#include <iomanip>
#include <iostream>
#ifdef INOVESA_USE_PNG
#include <png++/png.hpp>
#endif
#include <sstream>

#include "defines.hpp"
#include "IO/Display.hpp"
#include "IO/GUI/Plot2DLine.hpp"
#include "IO/GUI/Plot3DColormap.hpp"
#include "PhaseSpace.hpp"
#include "Impedance.hpp"
#include "CL/OpenCLHandler.hpp"
#include "HM/FokkerPlanckMap.hpp"
#include "HM/Identity.hpp"
#include "HM/KickMap.hpp"
#include "HM/RotationMap.hpp"
#include "HM/WakeFunctionMap.hpp"
#include "HM/WakePotentialMap.hpp"
#include "IO/HDF5File.hpp"
#include "IO/ProgramOptions.hpp"

using namespace vfps;

inline bool isOfFileType(std::string ending, std::string fname)
{
    return ( fname.size() > ending.size() &&
        std::equal(ending.rbegin(), ending.rend(),fname.rbegin()));
}

int main(int argc, char** argv)
{
    Display::start_time = std::chrono::system_clock::now();

    std::time_t start_ctime
            = std::chrono::system_clock::to_time_t(Display::start_time);
    std::stringstream sstream;
    sstream << std::ctime(&start_ctime);

    ProgramOptions opts;

    try {
        if (!opts.parse(argc,argv)) {
            return EXIT_SUCCESS;
        }
    } catch(std::exception& e) {
        std::cerr << "error: " << e.what() << std::endl;
        return EXIT_FAILURE;
    }

    opts.save("foo.cfg");

    std::string timestring = sstream.str();
    timestring.resize(timestring.size()-1);

    sstream.str("");
    sstream << INOVESA_VERSION_RELEASE << '.'
            << INOVESA_VERSION_MINOR << '.'
            << INOVESA_VERSION_FIX;

    Display::printText("Started Inovesa (v"
                       +sstream.str()+") at "+timestring);

    #ifdef INOVESA_USE_CL
    OCLH::active = (opts.getCLDevice() >= 0);
    if (OCLH::active) {
        try {
            OCLH::prepareCLEnvironment();
        } catch (cl::Error& e) {
            Display::printText(e.what());
            Display::printText("Will fall back to sequential version.");
            OCLH::active = false;
        }
    }
    if (OCLH::active) {
        if (opts.getCLDevice() == 0) {
            OCLH::listCLDevices();
            return EXIT_SUCCESS;
        } else {
            try {
                OCLH::prepareCLDevice(opts.getCLDevice()-1);
            } catch (cl::Error& e) {
                Display::printText(e.what());
                Display::printText("Will fall back to sequential version.");
                OCLH::active = false;
            }
        }
    }
    #endif // INOVESA_USE_CL

    PhaseSpace* mesh;
    meshindex_t ps_size;
    const double qmax = opts.getPhaseSpaceSize();
    const double qmin = -qmax;
    const double pmin = qmin;
    const double pmax = qmax;

    std::string startdistfile = opts.getStartDistFile();

    meshdata_t maxval;

    if (startdistfile.length() <= 4) {
        ps_size = opts.getMeshSize();
        if (ps_size == 0) {
            Display::printText("Please give file for initial distribution "
                               "or size of target mesh > 0.");
        }
        Display::printText("Generating (gaussian) initial distribution.");
        mesh = new PhaseSpace(ps_size,qmin,qmax,pmin,pmax,
                              opts.getNaturalBunchLength());
        for (meshindex_t x = 0; x < ps_size; x++) {
            for (meshindex_t y = 0; y < ps_size; y++) {
                (*mesh)[x][y]
                    = 0.5f/M_PI
                    * std::exp(-std::pow((float(x)/ps_size-0.5f)*2*qmax,2.0f)
                               /2.0f)
                    * std::exp(-std::pow((float(y)/ps_size-0.5f)*2*pmax,2.0f)
                               /2.0f);
            }
        }
        maxval = 0.5f/M_PI;
    } else {
        Display::printText("Reading in initial distribution from: \""
                           +startdistfile+'\"');
    #ifdef INOVESA_USE_PNG
    // check for file ending .png
    if (isOfFileType(".png",startdistfile)) {
        // load pattern to start with
        png::image<png::gray_pixel_16> image;
        try {
            image.read(opts.getStartDistFile());
        } catch ( const png::std_error &e ) {
            std::cerr << e.what() << std::endl;
            return EXIT_SUCCESS;
        }
        catch ( const png::error &e ) {
            std::cerr << "Problem loading " << startdistfile
                      << ": " << e.what() << std::endl;
            return EXIT_SUCCESS;
        }

        if (image.get_width() == image.get_height()) {
            ps_size = image.get_width();

            mesh = new PhaseSpace(ps_size,qmin,qmax,pmin,pmax,
                                  opts.getNaturalBunchLength());

            for (unsigned int x=0; x<ps_size; x++) {
                for (unsigned int y=0; y<ps_size; y++) {
                    (*mesh)[x][y] = image[ps_size-y-1][x]/float(UINT16_MAX);
                }
            }
            integral_t normalization = 1.0/mesh->integral();
            for (unsigned int x=0; x<ps_size; x++) {
                for (unsigned int y=0; y<ps_size; y++) {
                    (*mesh)[x][y] *= normalization;
                    maxval = std::max(maxval,(*mesh)[x][y]);
                }
            }
            std::stringstream imgsize;
            imgsize << ps_size;
            Display::printText("Read phase space (a="+imgsize.str()+" px).");
        } else {
            std::cerr << "Phase space has to be quadratic. Please adjust "
                      << startdistfile << std::endl;

            return EXIT_SUCCESS;
        }
    } else
    #endif // INOVESA_USE_PNG
    if (isOfFileType(".txt",startdistfile)) {
        ps_size = opts.getMeshSize();
        mesh = new PhaseSpace(ps_size,qmin,qmax,pmin,pmax,
                              opts.getNaturalBunchLength());

        std::ifstream ifs;
        ifs.open(startdistfile);

        ifs.unsetf(std::ios_base::skipws);

        // count the newlines with an algorithm specialized for counting:
        size_t line_count = std::count(
            std::istream_iterator<char>(ifs),
            std::istream_iterator<char>(),
            '\n');

        ifs.setf(std::ios_base::skipws);
        ifs.clear();
        ifs.seekg(0,ifs.beg);

        while (ifs.good()) {
            float xf,yf;
            ifs >> xf >> yf;
            meshindex_t x = std::lround((xf/qmax+0.5f)*ps_size);
            meshindex_t y = std::lround((yf/pmax+0.5f)*ps_size);
            if (x < ps_size && y < ps_size) {
                (*mesh)[x][y] += 1.0/line_count;
            }
        }
        ifs.close();

        // normalize to higest peak
        maxval = std::numeric_limits<meshdata_t>::min();
        for (unsigned int x=0; x<ps_size; x++) {
            for (unsigned int y=0; y<ps_size; y++) {
                maxval = std::max(maxval,(*mesh)[x][y]);
            }
        }
        for (unsigned int x=0; x<ps_size; x++) {
            for (unsigned int y=0; y<ps_size; y++) {
                (*mesh)[x][y] /= maxval;
            }
        }
    } else {
        Display::printText("Unknown format of input file. Will now quit.");
        return EXIT_SUCCESS;
    }
    }

    double bl = opts.getNaturalBunchLength();
    double f0 = opts.getRevolutionFrequency();
    unsigned int padding =std::max(opts.getPadding(),1u);

    Impedance* impedance = nullptr;
    if (opts.getImpedanceFile() == "") {
        Display::printText("Will use free space CSR impedance. "
                           "(Give impedance file for other impedance model.)");
        impedance = new Impedance(Impedance::ImpedanceModel::FreeSpaceCSR,
                                  ps_size*padding,f0,
                                  ps_size*vfps::physcons::c/(2*qmax*bl));
    } else {
        Display::printText("Reading impedance from: \""
                           +opts.getImpedanceFile()+"\"");
        impedance = new Impedance(opts.getImpedanceFile(),
                                  ps_size*vfps::physcons::c/(2*qmax*bl));
        if (impedance->maxN() < ps_size) {
            Display::printText("No valid impedance file. "
                               "Will now quit.");
            return EXIT_SUCCESS;
        }
    }

    PhaseSpace* mesh_rotated = new PhaseSpace(*mesh);
    PhaseSpace* mesh_damdiff = new PhaseSpace(*mesh);

    #ifdef INOVESA_USE_GUI
    Display* display = nullptr;
    if (opts.showPhaseSpace()) {
        display = new Display();
    }
    #endif

    const unsigned int steps = std::max(opts.getSteps(),1u);
    const unsigned int outstep = opts.getOutSteps();
    const float rotations = opts.getNRotations();
    const double f_s = opts.getSyncFreq();
    const double t_d = opts.getDampingTime();
    const double dt = 1.0/(f_s*steps);

    HeritageMap* rm;
    if (steps > 1) {
        /* angle of one rotation step (in rad)
         * (angle = 2*pi corresponds to 1 synchrotron period)
         */
        const double angle = 2*M_PI/steps;

        size_t rotmapsize;
        #ifdef INOVESA_USE_CL
        if (OCLH::active) {
            rotmapsize = 0;
        } else
        #endif
        {
            rotmapsize = ps_size*ps_size/2;
        }
        Display::printText("Building RotationMap.");
        rm = new RotationMap(mesh,mesh_rotated,ps_size,ps_size,angle,
                             HeritageMap::InterpolationType::cubic,
                             RotationMap::RotationCoordinates::norm_pm1,
                             true,rotmapsize);
    } else {
        rm = new Identity(mesh,mesh_rotated,ps_size,ps_size);
    }

    double e0;
    if (t_d > 0) {
        e0 = 2.0/(f_s*t_d*steps);
    } else {
        e0=0;
    }

    HeritageMap* fpm;
    if (e0 > 0) {
        Display::printText("Building FokkerPlanckMap.");
        fpm = new FokkerPlanckMap( mesh_rotated,mesh_damdiff,ps_size,ps_size,
                                   FokkerPlanckMap::FPType::full,e0,
                                   FokkerPlanckMap::DerivationType::cubic);
    } else {
        fpm = new Identity(mesh_rotated,mesh_damdiff,ps_size,ps_size);
    }

    ElectricField* field = nullptr;
    WakeKickMap* wkm = nullptr;
    WakeFunctionMap* wfm = nullptr;
    std::vector<std::pair<meshaxis_t,double>> wake;
    std::string wakefile = opts.getWakeFile();
    if (wakefile.size() > 4) {
        field = new ElectricField(mesh,impedance);
        Display::printText("Reading WakeFunction from "+wakefile+".");
        std::ifstream ifs;
        ifs.open(wakefile);

        while (ifs.good()) {
            double q,f;
            ifs >> q >> f;
            wake.push_back(std::pair<meshaxis_t,double>(q,f));
        }
        ifs.close();
        Display::printText("Building WakeFunctionMap.");
        wfm = new WakeFunctionMap(mesh_damdiff,mesh,ps_size,ps_size,
                                  wake,HeritageMap::InterpolationType::cubic);
        wkm = wfm;
    } else {
        double Ib = opts.getBunchCurrent();
        double E0 = opts.getBeamEnergy();
        double sigmaE = opts.getEnergySpread();
        double rb = opts.getBendingRadius();
        Display::printText("Calculating WakeFunction.");
        field = new ElectricField(mesh,impedance,Ib,E0,sigmaE,dt,rb);
        Display::printText("Building WakeFunctionMap.");
        wkm = new WakePotentialMap(mesh_damdiff,mesh,ps_size,ps_size,field,
                                   HeritageMap::InterpolationType::cubic);
    }

    HDF5File* file = nullptr;
    std::string ofname = opts.getOutFile();
    if ( isOfFileType(".h5",ofname)) {
        std::string cfgname = ofname.substr(0,ofname.find(".h5"))+".cfg";
        opts.save(cfgname);
        Display::printText("Saved configuiration to: \""+cfgname+'\"');
        file = new HDF5File(ofname,mesh,field,impedance,wfm);
        Display::printText("Will save results to: \""+ofname+'\"');
    } else {
        Display::printText("Information: Will not save results.");
    }

    #ifdef INOVESA_USE_CL
    if (OCLH::active) {
        mesh->syncCLMem(vfps::PhaseSpace::clCopyDirection::cpu2dev);
    }
    #endif // INOVESA_USE_CL
    #ifdef INOVESA_USE_GUI
    Plot2DLine* bpv = nullptr;
    Plot3DColormap* psv = nullptr;
    Plot2DLine* wpv = nullptr;
    bool gui = opts.showPhaseSpace();
    if (gui) {
        try {
            psv = new Plot3DColormap(maxval);
            display->addElement(psv);
        } catch (std::exception &e) {
            std::cerr << e.what() << std::endl;
            display->takeElement(psv);
            delete psv;
            psv = nullptr;
            gui = false;
        }
        try {
            bpv = new Plot2DLine();
            display->addElement(bpv);
        } catch (std::exception &e) {
            std::cerr << e.what() << std::endl;
            display->takeElement(bpv);
            delete bpv;
            bpv = nullptr;
        }
        try {
            wpv = new Plot2DLine();
            display->addElement(wpv);
        } catch (std::exception &e) {
            std::cerr << e.what() << std::endl;
            display->takeElement(wpv);
            delete wpv;
            wpv = nullptr;
        }
    }
    #endif

    Display::printText("Starting the simulation.");
    // first update to have wkm for step0 in file
    wkm->update();
    for (unsigned int i=0;i<steps*rotations;i++) {
        if (i%outstep == 0) {
            #ifdef INOVESA_USE_CL
            if (OCLH::active) {
                mesh->syncCLMem(vfps::PhaseSpace::clCopyDirection::dev2cpu);
            }
            #endif // INOVESA_USE_CL
            if (file != nullptr) {
                file->timeStep(i*dt);
                mesh->integral();
                file->append(mesh);
                field->updateCSRSpectrum();
                file->append(field);
                file->append(wkm);
            }
            #ifdef INOVESA_USE_GUI
            if (gui) {
<<<<<<< HEAD
                psv->createTexture(mesh);
                bpv->updateLine(mesh->nMeshCells(0),mesh->projectionToX());
                wpv->updateLine(mesh->nMeshCells(0),wkm->getForce());
=======
                if (psv != nullptr) {
                    psv->createTexture(mesh);
                }
                if (bpv != nullptr) {
                    bpv->updateLine(mesh);
                }
>>>>>>> 3f163368
                display->draw();
                if (psv != nullptr) {
                    psv->delTexture();
                }
            }
            #endif
            std::stringstream status;
            status << static_cast<float>(i)/steps << '/' << rotations;
            Display::printText(status.str(),2.0f);
        }
        rm->apply();
        fpm->apply();
        wkm->apply();
    }

    // save final result
    if (file != nullptr) {
        file->timeStep(dt*steps*rotations);
        mesh->integral();
        file->append(mesh);
        field->updateCSRSpectrum();
        file->append(field);
        file->append(wkm);
    }

    std::stringstream status;
    status << rotations << '/' << rotations;
    Display::printText(status.str());

    #ifdef INOVESA_USE_CL
    if (OCLH::active) {
        OCLH::queue.flush();
    }
    #endif // INOVESA_USE_CL

    #ifdef INOVESA_USE_GUI
    delete display;
    delete psv;
    #endif

    delete mesh;
    delete mesh_rotated;
    delete mesh_damdiff;

    delete field;
    delete impedance;

    delete rm;
    delete wkm;
    delete fpm;

    Display::printText("Finished.");

    return EXIT_SUCCESS;
}<|MERGE_RESOLUTION|>--- conflicted
+++ resolved
@@ -430,18 +430,15 @@
             }
             #ifdef INOVESA_USE_GUI
             if (gui) {
-<<<<<<< HEAD
-                psv->createTexture(mesh);
-                bpv->updateLine(mesh->nMeshCells(0),mesh->projectionToX());
-                wpv->updateLine(mesh->nMeshCells(0),wkm->getForce());
-=======
                 if (psv != nullptr) {
                     psv->createTexture(mesh);
                 }
                 if (bpv != nullptr) {
-                    bpv->updateLine(mesh);
-                }
->>>>>>> 3f163368
+                    bpv->updateLine(mesh->nMeshCells(0),mesh->projectionToX());
+                }
+                if (wpv != nullptr) {
+                    wpv->updateLine(mesh->nMeshCells(0),wkm->getForce());
+                }
                 display->draw();
                 if (psv != nullptr) {
                     psv->delTexture();
@@ -496,4 +493,4 @@
     Display::printText("Finished.");
 
     return EXIT_SUCCESS;
-}+}
