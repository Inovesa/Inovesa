--- conflicted
+++ resolved
@@ -37,29 +37,17 @@
   - clang
   - gcc
 
-<<<<<<< HEAD
-before_install:
-    - pip install --user cpp-coveralls
-
 before_install:
   - pip install --user cpp-coveralls
 
-=======
->>>>>>> 68b3e6cd
 script: # set correct compiler versions first
   - cppcheck --quiet --error-exitcode=1 .
   - if [ "$CXX" == "g++" ]; then export CXX="g++-5" CC="gcc-5"; fi
   - if [ "$CXX" == "clang++" ]; then export CXX="clang++-3.8" CC="clang-3.8"; fi
-  - cmake -DCMAKE_BUILD_TYPE=Release .
+  - cmake -DCMAKE_BUILD_TYPE=Release -DCOVERAGE=1 .
   - cmake --build .
-<<<<<<< HEAD
   - ./inovesa-test
 
 
 after_success:
-  - if [ "$CXX" == "g++-5" ]; then coveralls --root . -e test -e inc/Array.h -E ".*CMakeFiles.*"; fi
-=======
-  - ./inovesa --buildinfo
-  - ./inovesa -T 0.1 -o test.h5
-  - ./inovesa -T 0.1 -i test.h5 --CollimatorRadius 0.002 --WallConductivity 3.77e7 --WallSusceptibility 2.1e-5 -o test2.png
->>>>>>> 68b3e6cd
+  - if [ "$CXX" == "g++-5" ]; then coveralls --root . -e test -E ".*CMakeFiles.*"; fi