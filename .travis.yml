language: cpp

branches:
  only:
  - /.*/

addons:
  apt:
    sources:
      - george-edison55-precise-backports
      - llvm-toolchain-precise-3.8
      - ubuntu-toolchain-r-test
    packages:
      # compilers and build tools
      - cmake-data
      - cmake
      - clang-3.8
      - cppcheck
      - g++-5
      - gcc-5
      # actual dependencies
      - libboost-dev # required
      - libboost-system-dev # required
      - libboost-filesystem-dev # required
      - libboost-program-options-dev # required
      - libboost-test-dev # for unit tests
#      - libclfft-dev # optional
      - libfftw3-dev # required
#      - libglew-dev # optional
#      - libglfw3-dev # optional
      - libhdf5-dev # optional
      - libpng++-dev # optional
#      - libxrandr-dev # optional
#      - opencl-dev # optional

compiler: # for "matrix builds" testing various configurations
  - clang
  - gcc

before_install:
    - pip install --user cpp-coveralls

before_install:
  - pip install --user cpp-coveralls

script: # set correct compiler versions first
  - cppcheck --quiet --error-exitcode=1 .
  - if [ "$CXX" == "g++" ]; then export CXX="g++-5" CC="gcc-5"; fi
  - if [ "$CXX" == "clang++" ]; then export CXX="clang++-3.8" CC="clang-3.8"; fi
  - cmake -DCMAKE_BUILD_TYPE=Release -DCOVERAGE=1 .
  - cmake --build .
<<<<<<< HEAD
  - ./inovesa --buildinfo
  - ./inovesa -T 0.1 -o test.h5
  - ./inovesa -T 0.1 -i test.h5 --CollimatorRadius 0.002 --WallConductivity 3.77e7 --WallSusceptibility 2.1e-5 -o test2.png
=======
  - ./inovesa-test


after_success:
  - if [ "$CXX" == "g++-5" ]; then coveralls --root . -e test -e inc/Array.h -E ".*CMakeFiles.*"; fi
>>>>>>> 0a0c3dcf
<|MERGE_RESOLUTION|>--- conflicted
+++ resolved
@@ -49,14 +49,8 @@
   - if [ "$CXX" == "clang++" ]; then export CXX="clang++-3.8" CC="clang-3.8"; fi
   - cmake -DCMAKE_BUILD_TYPE=Release -DCOVERAGE=1 .
   - cmake --build .
-<<<<<<< HEAD
-  - ./inovesa --buildinfo
-  - ./inovesa -T 0.1 -o test.h5
-  - ./inovesa -T 0.1 -i test.h5 --CollimatorRadius 0.002 --WallConductivity 3.77e7 --WallSusceptibility 2.1e-5 -o test2.png
-=======
   - ./inovesa-test
 
 
 after_success:
   - if [ "$CXX" == "g++-5" ]; then coveralls --root . -e test -e inc/Array.h -E ".*CMakeFiles.*"; fi
->>>>>>> 0a0c3dcf
