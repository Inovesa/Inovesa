// SPDX-License-Identifier: GPL-3.0-or-later
/*
 * This file is part of Inovesa (github.com/Inovesa/Inovesa).
 * It's copyrighted by the contributors recorded
 * in the version control history of the file.
 */

#pragma once

#include <fstream>
#include <string>
#include <vector>

#include "CL/OpenCLHandler.hpp"
#include "defines.hpp"
#include "PS/Ruler.hpp"

namespace vfps
{

class Impedance
{
public:
    Impedance() = delete;

    /**
     * @brief Impedance copy constructor
     * @param other
     */
<<<<<<< HEAD
    Impedance( Ruler<frequency_t> axis
             , const std::vector<impedance_t> &z
             , oclhptr_t oclh = nullptr
             );
=======
    Impedance(const Impedance &other);
>>>>>>> 0a0c3dcf

    /**
     * @brief Impedance basic constructor that initializes everything
     * @param axis
     * @param z
     */
    Impedance(Ruler<frequency_t> &&axis
             , const std::vector<impedance_t> &z
             , oclhptr_t oclh = nullptr
             );


    /**
     * @brief Impedance
     * @param z
     * @param f_max
     *
     * Note that we will use this for DFT,
     * so n>z.size()/2 is defined to be equivalent to n<0.
     */
    Impedance( const std::vector<impedance_t>& z
             , const frequency_t f_max
             , oclhptr_t oclh = nullptr
             );


    Impedance( const size_t nfreqs
             , const frequency_t f_max
             , oclhptr_t oclh = nullptr
             );


    /**
     * @brief Impedance
     * @param name of datafile in the format "n Re(Z) Im(Z)",
     *        where n=f/f_rev is the revolution harmonic
     */
    Impedance( std::string datafile, double f_max, oclhptr_t oclh = nullptr);

    inline const impedance_t* data() const
        { return _data.data(); }

    inline const std::vector<impedance_t>& impedance() const
        { return _data; }

    inline const impedance_t operator[](size_t n) const
        { return _data[n]; }

    inline size_t nFreqs() const
        { return _nfreqs; }

    inline size_t size() const
        { return _data.size(); }

    inline const Ruler<frequency_t>* getRuler() const
        { return &_axis; }

    #if INOVESA_USE_OPENCL == 1
    cl::Buffer data_buf;
    #endif // INOVESA_USE_OPENCL

    static constexpr double factor4Ohms = 1;

    /// vacuum impedance (in Ohms)
    static constexpr double Z0 = 376.730313461;

public:
    /**
     * @brief operator = unifying assignment operator
     * @param other
     * @return
     */
    Impedance& operator=(Impedance other);

    /**
     * @brief operator +=
     * @param rhs
     * @return
     *
     * assumes size() equals rhs.size()
     */
    Impedance& operator+=(const Impedance& rhs);

    void swap(Impedance& other);

private:
    size_t _nfreqs;

    const Ruler<frequency_t> _axis;

protected:
    std::vector<impedance_t> _data;

    #if INOVESA_USE_OPENCL == 1
    void syncCLMem();
    #endif // INOVESA_USE_OPENCL

    oclhptr_t _oclh;

    oclhptr_t _oclh;

private:
    static std::vector<impedance_t> readData(std::string fname);
};

/**
 * @brief operator +
 * @param lhs
 * @param rhs
 * @return
 *
 * As soon as a move constructor is available, it will make sence to add
 * overloads that can use these.
 */
inline Impedance operator+(const Impedance& lhs, const Impedance& rhs)
{
    auto rv = Impedance(lhs);
    return rv += rhs;
}

} // namespace vfps
<|MERGE_RESOLUTION|>--- conflicted
+++ resolved
@@ -27,14 +27,7 @@
      * @brief Impedance copy constructor
      * @param other
      */
-<<<<<<< HEAD
-    Impedance( Ruler<frequency_t> axis
-             , const std::vector<impedance_t> &z
-             , oclhptr_t oclh = nullptr
-             );
-=======
     Impedance(const Impedance &other);
->>>>>>> 0a0c3dcf
 
     /**
      * @brief Impedance basic constructor that initializes everything
@@ -134,8 +127,6 @@
 
     oclhptr_t _oclh;
 
-    oclhptr_t _oclh;
-
 private:
     static std::vector<impedance_t> readData(std::string fname);
 };
