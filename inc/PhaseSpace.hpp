#ifndef PHASESPACE_HPP
#define PHASESPACE_HPP

#include <algorithm>
#include <array>
#include <cfloat>
#include <cmath>
#include <fstream>
#include <GL/gl.h>
#include <list>
#include <stdexcept>
#include <tuple>
#include <vector>

#include "CL/CLProgs.hpp"
#include "CL/OpenCLHandler.hpp"
#include "fixed_point.h"
#include "Ruler.hpp"

#define FR_USE_GUI
#define FR_USE_CL
#define FR_CL_SYNC_BLOCKING CL_TRUE


namespace vfps
{
typedef fpml::fixed_point<int,2,29> fixp32;

constexpr unsigned int ps_xsize = 512;
constexpr unsigned int ps_ysize = 512;

typedef float meshaxis_t;
typedef float meshdata_t;
typedef float interpol_t;

typedef struct {
	unsigned int index;
	cl_uint2 index2d;
	interpol_t weight;
} hi;

class PhaseSpace
{	
public:
	PhaseSpace(std::array<Ruler<meshaxis_t>,2> axis);

	PhaseSpace(Ruler<meshaxis_t> axis1, Ruler<meshaxis_t> axis2);

	PhaseSpace(	meshaxis_t xmin, meshaxis_t xmax,
				meshaxis_t ymin, meshaxis_t ymax);

	PhaseSpace(const PhaseSpace& other);

	~PhaseSpace();

	 /**
	  * @brief getData gives direct access to held data
	  *
	  * @return pointer to array holding size<0>()*size<1>() data points
	  */
	inline meshdata_t* const getData() const
	{
#ifdef FR_USE_CL
#if (FR_CL_SYNC_BLOCKING == CL_FALSE)
		data_synced.wait();
#endif // FR_CL_SYNC_BLOCKING
#endif // FR_USE_CL
		return _data1D;
	}

#ifdef FR_USE_CL
	inline void syncData()
	{
		OCLH::queue.enqueueReadBuffer
					(_data_buf, FR_CL_SYNC_BLOCKING,
					 0,sizeof(float)*size(0)*size(1),
					_data1D,nullptr,&data_synced);
	}
#endif

	inline const meshaxis_t getDelta(const unsigned int x) const
	{ return _axis[x].getDelta(); }

	inline const meshaxis_t getMax(const unsigned int x) const
	{ return _axis[x].getMax(); }

	inline const meshaxis_t getMin(const unsigned int x) const
	{ return _axis[x].getMin(); }

	meshdata_t average(const unsigned int axis);

	meshdata_t variance(const unsigned int axis);

	meshdata_t* projectionToX();

	meshdata_t* projectionToY();

	inline meshdata_t* operator[](const unsigned int i) const
	{ return _data[i]; }

	PhaseSpace& operator=(PhaseSpace other);

	inline const unsigned int size(const unsigned int x) const
	{ return _axis[x].getNSteps(); }

	inline const meshaxis_t x(const unsigned int axis,
							  const unsigned int n) const
	{ return _axis[axis][n]; }

	/**
	 * @brief swap
	 * @param other
	 */
	friend void swap(PhaseSpace& first, PhaseSpace& second) noexcept;

protected:
	const std::array<Ruler<meshaxis_t>,2> _axis;

	std::array<meshdata_t*,2> _projection;

	meshdata_t** _data;

	meshdata_t* _data1D;

	cl::Event data_synced;

	cl_uint2 img_size;

	/**
	 * @brief _moment: holds the moments for distributions
	 *			in both axis in mesh coordinates
	 *
	 * 0: average
	 * 1: variance
	 * 2: skewness
	 * 3: kurtosis
	 */
	std::array<std::vector<meshdata_t>,2> _moment;

	std::array<meshdata_t*,2> _ws;
<<<<<<< HEAD
=======

	inline bool insideMesh(meshaxis_t x, meshaxis_t y) const
	{
		return (x <= getMax(0) && y <= getMax(1) &&
				x >= getMin(0) && y >= getMin(1) );
	}

	inline bool willStayInMesh(meshaxis_t x, meshaxis_t y) const
	{
		return (sqrt(pow(x,2)+pow(y,2)) < getMax(0));
	}

private:
	cl::Buffer _data_buf;
	cl::Buffer _data_rotated_buf;
	cl::Buffer _heritage_map1D_buf;
	cl::Kernel applyHM1D;
	cl::Kernel applyHM2D;
	cl::Kernel rotateImg;

	void renormalize(size_t n, float* args);

	void renormalize(size_t n, fixp32* args);

public:
	void __initOpenCL();
>>>>>>> f1b7d65b
};

void swap(PhaseSpace& first, PhaseSpace& second) noexcept;

}

#endif // PHASESPACE_HPP<|MERGE_RESOLUTION|>--- conflicted
+++ resolved
@@ -18,7 +18,7 @@
 #include "Ruler.hpp"
 
 #define FR_USE_GUI
-#define FR_USE_CL
+//#define FR_USE_CL
 #define FR_CL_SYNC_BLOCKING CL_TRUE
 
 
@@ -72,7 +72,7 @@
 	inline void syncData()
 	{
 		OCLH::queue.enqueueReadBuffer
-					(_data_buf, FR_CL_SYNC_BLOCKING,
+					(data_read_buf, FR_CL_SYNC_BLOCKING,
 					 0,sizeof(float)*size(0)*size(1),
 					_data1D,nullptr,&data_synced);
 	}
@@ -138,35 +138,15 @@
 	std::array<std::vector<meshdata_t>,2> _moment;
 
 	std::array<meshdata_t*,2> _ws;
-<<<<<<< HEAD
-=======
 
-	inline bool insideMesh(meshaxis_t x, meshaxis_t y) const
-	{
-		return (x <= getMax(0) && y <= getMax(1) &&
-				x >= getMin(0) && y >= getMin(1) );
-	}
-
-	inline bool willStayInMesh(meshaxis_t x, meshaxis_t y) const
-	{
-		return (sqrt(pow(x,2)+pow(y,2)) < getMax(0));
-	}
-
-private:
-	cl::Buffer _data_buf;
-	cl::Buffer _data_rotated_buf;
-	cl::Buffer _heritage_map1D_buf;
-	cl::Kernel applyHM1D;
-	cl::Kernel applyHM2D;
-	cl::Kernel rotateImg;
-
-	void renormalize(size_t n, float* args);
-
-	void renormalize(size_t n, fixp32* args);
+#ifdef FR_USE_CL
+public:
+	cl::Buffer data_read_buf;
+	cl::Buffer data_write_buf;
 
 public:
 	void __initOpenCL();
->>>>>>> f1b7d65b
+#endif
 };
 
 void swap(PhaseSpace& first, PhaseSpace& second) noexcept;
