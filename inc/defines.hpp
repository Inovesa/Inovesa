--- conflicted
+++ resolved
@@ -51,21 +51,18 @@
 // has to be uint32_t (same as cl_uint) for OpenCL support
 typedef uint32_t meshindex_t;
 
-<<<<<<< HEAD
-typedef double csrpower_t;
+/* currently all of the below types have to be the same for fixpNN
+ * use this to switch them all */
+typedef double data_t;
+
+typedef data_t csrpower_t;
 typedef std::complex<csrpower_t> impedance_t;
 
-typedef double meshaxis_t;
-typedef double meshdata_t;
-typedef double interpol_t;
-typedef double integral_t;
-=======
-typedef float meshaxis_t;
-typedef float meshdata_t;
-typedef float interpol_t;
-typedef float integral_t;
-typedef float timeaxis_t;
->>>>>>> 124c0acb
+typedef data_t meshaxis_t;
+typedef data_t meshdata_t;
+typedef data_t interpol_t;
+typedef data_t integral_t;
+typedef data_t timeaxis_t;
 }
 
 #endif // DEFINES_HPP