--- conflicted
+++ resolved
@@ -29,11 +29,6 @@
 #define INOVESA_VERSION_MINOR	6
 #define INOVESA_VERSION_FIX		2
 
-<<<<<<< HEAD
-#define INOVESA_USE_GUI
-//#define INOVESA_USE_CL
-=======
->>>>>>> 1f818d7a
 //#define INOVESA_SYNC_CL
 
 /**
@@ -56,7 +51,6 @@
 // has to be uint32_t (same as cl_uint) for OpenCL support
 typedef uint32_t meshindex_t;
 
-<<<<<<< HEAD
 typedef double csrpower_t;
 typedef std::complex<csrpower_t> impedance_t;
 
@@ -64,12 +58,6 @@
 typedef double meshdata_t;
 typedef double interpol_t;
 typedef double integral_t;
-=======
-typedef float meshaxis_t;
-typedef fixp32 meshdata_t;
-typedef fixp32 interpol_t;
-typedef fixp64 integral_t;
->>>>>>> 1f818d7a
 }
 
 #endif // DEFINES_HPP