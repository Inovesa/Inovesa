/******************************************************************************
 * Inovesa - Inovesa Numerical Optimized Vlasov-Equation Solver Application   *
 * Copyright (c) 2014-2017: Patrik Schönfeldt                                 *
 * Copyright (c) 2014-2017: Karlsruhe Institute of Technology                 *
 *                                                                            *
 * This file is part of Inovesa.                                              *
 * Inovesa is free software: you can redistribute it and/or modify            *
 * it under the terms of the GNU General Public License as published by       *
 * the Free Software Foundation, either version 3 of the License, or          *
 * (at your option) any later version.                                        *
 *                                                                            *
 * Inovesa is distributed in the hope that it will be useful,                 *
 * but WITHOUT ANY WARRANTY; without even the implied warranty of             *
 * MERCHANTABILITY or FITNESS FOR A PARTICULAR PURPOSE.  See the              *
 * GNU General Public License for more details.                               *
 *                                                                            *
 * You should have received a copy of the GNU General Public License          *
 * along with Inovesa.  If not, see <http://www.gnu.org/licenses/>.           *
 ******************************************************************************/

#ifndef DEFINES_HPP
#define DEFINES_HPP

#include <complex>
#include <string>
#include <fftw3.h>

#include "fixed_point.h"
<<<<<<< HEAD
#include "InovesaConfig.hpp"
=======

#define INOVESA_VERSION_RELEASE 0
#define INOVESA_VERSION_MINOR   14

/* pre release:
 * -1: alpha
 * -2: beta
 * -3 RC1
 * -n RC(n-2)
 */
#define INOVESA_VERSION_FIX     -12
>>>>>>> 64882a78

//#define INOVESA_SYNC_CL

namespace vfps
{
#define FXP_FRACPART 28
#if FXP_FRACPART < 31
typedef fpml::fixed_point<int32_t,31-FXP_FRACPART,FXP_FRACPART> fixp32;
#endif
typedef fpml::fixed_point<int64_t,63-FXP_FRACPART,FXP_FRACPART> fixp64;

// has to be uint32_t (same as cl_uint) for OpenCL support
typedef uint32_t meshindex_t;

/* currently all of the below types have to be the same
 * use this to switch them all */
typedef float data_t;

typedef data_t csrpower_t;
typedef std::complex<csrpower_t> impedance_t;

typedef data_t frequency_t;
typedef data_t meshaxis_t;
typedef data_t meshdata_t;
typedef data_t interpol_t;
typedef data_t integral_t;
typedef data_t timeaxis_t;

typedef integral_t projection_t;

inline bool isOfFileType(std::string ending, std::string fname)
{
    return ( fname.size() > ending.size() &&
        std::equal(ending.rbegin(), ending.rend(),fname.rbegin()));
}

namespace physcons
{
/// speed of light (in m/s)
constexpr double c=2.99792458e8;

/// Vacuum permittivity (in F/m)
constexpr double epsilon0 = 8.854187817e-12;

/// charge of one electron (in C)
constexpr double e=1.602e-19;

/// Alfven current (in A)
constexpr double IAlfven = 17045;

/// electron rest energy (in eV)
constexpr double me = 510998.9;

/// magnetic constant (in H/m)
constexpr double mu0 = 1/(epsilon0*c*c);
} // namespace physcons

} // namespace vfps

#endif // DEFINES_HPP
<|MERGE_RESOLUTION|>--- conflicted
+++ resolved
@@ -1,7 +1,7 @@
 /******************************************************************************
  * Inovesa - Inovesa Numerical Optimized Vlasov-Equation Solver Application   *
- * Copyright (c) 2014-2017: Patrik Schönfeldt                                 *
- * Copyright (c) 2014-2017: Karlsruhe Institute of Technology                 *
+ * Copyright (c) 2014-2018: Patrik Schönfeldt                                 *
+ * Copyright (c) 2014-2018: Karlsruhe Institute of Technology                 *
  *                                                                            *
  * This file is part of Inovesa.                                              *
  * Inovesa is free software: you can redistribute it and/or modify            *
@@ -26,21 +26,7 @@
 #include <fftw3.h>
 
 #include "fixed_point.h"
-<<<<<<< HEAD
 #include "InovesaConfig.hpp"
-=======
-
-#define INOVESA_VERSION_RELEASE 0
-#define INOVESA_VERSION_MINOR   14
-
-/* pre release:
- * -1: alpha
- * -2: beta
- * -3 RC1
- * -n RC(n-2)
- */
-#define INOVESA_VERSION_FIX     -12
->>>>>>> 64882a78
 
 //#define INOVESA_SYNC_CL
 
