--- conflicted
+++ resolved
@@ -60,20 +60,12 @@
 
 typedef integral_t projection_t;
 
-<<<<<<< HEAD
-const std::string copyright_notice();
-
-const std::string inovesa_version();
-
-
 inline bool isOfFileType(std::string ending, std::string fname)
 {
     return ( fname.size() > ending.size() &&
         std::equal(ending.rbegin(), ending.rend(),fname.rbegin()));
 }
 
-=======
->>>>>>> 89f14be1
 namespace physcons
 {
 /// speed of light (in m/s)
