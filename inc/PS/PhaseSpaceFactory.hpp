--- conflicted
+++ resolved
@@ -14,11 +14,7 @@
 namespace vfps {
 
 #if INOVESA_USE_HDF5 == 1
-<<<<<<< HEAD
-std::unique_ptr<PhaseSpace> makePSFromHDF5( const std::string fname
-=======
 std::unique_ptr<PhaseSpace> makePSFromHDF5( const std::string& fname
->>>>>>> 365a28c5
                                           , int64_t startdiststep
                                           , meshaxis_t qmin, meshaxis_t qmax
                                           , meshaxis_t pmin, meshaxis_t pmax
@@ -29,12 +25,8 @@
                                           );
 #endif // INOVESA_USE_HDF5
 
-<<<<<<< HEAD
-std::unique_ptr<PhaseSpace> makePSFromPNG( const std::string fname
-=======
 #if INOVESA_USE_PNG == 1
 std::unique_ptr<PhaseSpace> makePSFromPNG(const std::string& fname
->>>>>>> 365a28c5
                                          , meshaxis_t qmin, meshaxis_t qmax
                                          , double xscale
                                          , meshaxis_t pmin, meshaxis_t pmax
@@ -46,8 +38,8 @@
 #endif // INOVESA_USE_PNG
 
 
-void savePSToPNG(const PhaseSpace& ps,
-                 const std::string& ofname);
+void saveToImage( const PhaseSpace& ps,
+                  const std::string& ofname);
 
 std::unique_ptr<PhaseSpace> makePSFromTXT( const std::string fname, int64_t ps_size
                                          , meshaxis_t qmin, meshaxis_t qmax
@@ -58,5 +50,4 @@
                                          , double xscale, double yscale
                                          );
 
-
-} // namespace vfps+} // namespace vfps
