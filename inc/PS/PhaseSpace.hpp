--- conflicted
+++ resolved
@@ -475,19 +475,8 @@
      * if CL/GL sharing is enabled. Else, it will just hold
      * 0 and allocation is left to the Inovesa displaying system.
      */
-<<<<<<< HEAD
-    #if INOVESA_USE_OPENCL == 1
-    cl_GLuint projectionX_glbuf;
-    #else // INOVESA_USE_OPENCL != 1
-    GLuint projectionX_glbuf;
-    #endif // INOVESA_USE_OPENCL != 1
-    #endif // INOVESA_USE_OPENGL == 1
-=======
     vfps::clgluint projectionX_glbuf;
     #endif // INOVESA_USE_OPENGL
-    #if INOVESA_USE_OPENCL == 1
->>>>>>> ee0d0b20
-
 
     #if INOVESA_USE_OPENCL == 1
     cl::Buffer data_buf;
