--- conflicted
+++ resolved
@@ -126,11 +126,7 @@
      * @brief integral
      * @return
      *
-<<<<<<< HEAD
-     * relies on an up-t date _projection[0]
-=======
      * relies on an up-to-date _projection[0]
->>>>>>> 1164f89f
      */
     integral_t integral();
 
