--- conflicted
+++ resolved
@@ -288,11 +288,8 @@
     Array::array1<integral_t> _bunchpopulation;
 
     /**
-<<<<<<< HEAD
-     * @brief _integral as we work in normalitzed units, this sum should be 1
-=======
+
      * @brief _integral as we work in normalitzed units, this should be 1
->>>>>>> 236d3bc1
      */
     integral_t _integral;
 
