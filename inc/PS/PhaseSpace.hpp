/******************************************************************************
 * Inovesa - Inovesa Numerical Optimized Vlasov-Equation Solver Application   *
 * Copyright (c) 2013-2016: Patrik Schönfeldt                                 *
 * Copyright (c) 2014-2016: Karlsruhe Institute of Technology                 *
 *                                                                            *
 * This file is part of Inovesa.                                              *
 * Inovesa is free software: you can redistribute it and/or modify            *
 * it under the terms of the GNU General Public License as published by       *
 * the Free Software Foundation, either version 3 of the License, or          *
 * (at your option) any later version.                                        *
 *                                                                            *
 * Inovesa is distributed in the hope that it will be useful,                 *
 * but WITHOUT ANY WARRANTY; without even the implied warranty of             *
 * MERCHANTABILITY or FITNESS FOR A PARTICULAR PURPOSE.  See the              *
 * GNU General Public License for more details.                               *
 *                                                                            *
 * You should have received a copy of the GNU General Public License          *
 * along with Inovesa.  If not, see <http://www.gnu.org/licenses/>.           *
 ******************************************************************************/

#ifndef PHASESPACE_HPP
#define PHASESPACE_HPP

#include <algorithm>
#include <array>
#include <cfloat>
#include <cmath>
#include <fstream>
#include <GL/glew.h>
#ifndef __APPLE__
#include <GL/gl.h>
#else // non-Apple
#include <OpenGL/gl.h>
#endif // non-Apple
#include <list>
#include <stdexcept>
#include <tuple>
#include <vector>

namespace vfps {
        class PhaseSpace; // forward declaration
}

#include "CL/OpenCLHandler.hpp"
#include "defines.hpp"
#include "Ruler.hpp"

namespace vfps
{

class PhaseSpace
{
public:
    struct Position {
        meshaxis_t x;
        meshaxis_t y;
    };

public:
    enum class IntegralType : uint_fast8_t {
        sum,simpson
    };

public:
    /**
     * @brief PhaseSpace
     * @param axis
     */
    PhaseSpace(std::array<Ruler<meshaxis_t>,2> axis,
               const double bunch_charge, const double bunch_current,
               const double zoom=1, meshdata_t *data = nullptr);

    PhaseSpace(Ruler<meshaxis_t> axis1, Ruler<meshaxis_t> axis2,
               const double bunch_charge, const double bunch_current,
               const double zoom=1, meshdata_t *data = nullptr);

    PhaseSpace(meshindex_t ps_size,
               meshaxis_t xmin, meshaxis_t xmax,
               meshaxis_t ymin, meshaxis_t ymax,
               const double bunch_charge, const double bunch_current,
               double xscale=0, double yscale=0,
               const double zoom=1, meshdata_t *data = nullptr);

    PhaseSpace(const PhaseSpace& other);

    ~PhaseSpace();

     /**
      * @brief getData gives direct access to held data
      *
      * @return pointer to array holding size<0>()*size<1>() data points
      */
    inline meshdata_t* getData() const
    { return _data1D; }

    inline meshaxis_t getDelta(const uint_fast8_t x) const
    { return _axis[x].delta(); }

    inline meshaxis_t getMax(const uint_fast8_t x) const
    { return _axis[x].max(); }

    inline meshaxis_t getMin(const uint_fast8_t x) const
    { return _axis[x].min(); }

    inline double getScale(const uint_fast8_t x) const
    { return _axis[x].scale(); }

    /**
     * @brief getAxis
     * @param x
     * @return reference to the Axis describing mesh in x direction
     */
    inline const Ruler<meshaxis_t>* getAxis(const uint_fast8_t x) const
    { return &(_axis[x]); }

    /**
     * @brief average
     * @param axis
     * @return
     *
     * relies on an up-t date _projection[axis]
     */
    meshdata_t average(const uint_fast8_t axis);

    /**
     * @brief integral
     * @return
     *
<<<<<<< HEAD
     * relies on an up-t date _projection[0]
=======
     * relies on an up-to-date _projection[0]
>>>>>>> c81e5ad7
     */
    integral_t integral();

    const integral_t& getIntegral() const
    { return _integral; }

    /**
     * @brief variance
     * @param axis
     * @return
     *
     * relies on an up-to-date _projection[axis]
     */
    meshdata_t variance(const uint_fast8_t axis);

    inline meshdata_t getBunchLength() const
        { return getMoment(0,1); }

    inline meshdata_t getEnergySpread() const
        { return getMoment(1,1); }

    inline meshdata_t getMoment(const uint_fast8_t x,const uint_fast16_t m) const
        { return _moment[x][m]; }

    inline projection_t* getProjection(const uint_fast8_t x) const
        { return _projection[x]; }

    /**
     * @brief projectionToX
     * @return
     *
     * @todo make ready for arbitrary meshdata_t (currently hardcoded to float)
     */
    void updateXProjection();

    void updateYProjection();

    /**
     * @brief normalize
     * @return integral before normalization
     *
     * @todo: Use OpenCL
     *
     * normalize() does neither recompute the integral nor sets it to 1
     */
    integral_t normalize();

    inline meshdata_t* operator[](const meshindex_t i) const
    { return _data[i]; }

    PhaseSpace& operator=(PhaseSpace other);

    inline size_t nMeshCells() const
    { return _axis[0].steps()*_axis[1].steps(); }

    inline size_t nMeshCells(const uint_fast8_t x) const
    { return _axis[x].steps(); }

    inline meshaxis_t size(const uint_fast8_t x) const
    { return _axis[x].size(); }

    inline meshaxis_t x(const uint_fast8_t axis, const size_t n) const
        { return _axis[axis][n]; }

    /**
     * @brief swap
     * @param other
     */
    friend void swap(PhaseSpace& first, PhaseSpace& second) noexcept;

    #ifdef INOVESA_USE_CL
    void syncCLMem(clCopyDirection dir);
    #endif

protected:
    const std::array<Ruler<meshaxis_t>,2> _axis;

public:
    /**
     * @brief _charge conversion factor _integral -> bunch charge in C
     */
    const double charge;

    /**
     * @brief _charge conversion factor _integral -> bunch current in A
     */
    const double current;

protected:
    /**
     * @brief _integral as we work in normalitzed units, this should be 1
     */
    integral_t _integral;

    const std::array<projection_t*,2> _projection;

    const uint32_t _nmeshcellsX;

    const uint32_t _nmeshcellsY;

    const size_t _nmeshcells;

    const IntegralType _integraltype;

    meshdata_t** _data;

    meshdata_t* _data1D;

    /**
     * @brief _moment: holds the moments for distributions
     *            in both axis in mesh coordinates
     *
     * 0: average
     * 1: variance
     * 2: skewness
     * 3: kurtosis
     */
    std::array<std::array<meshdata_t,4>,2> _moment;

    meshdata_t* _ws;

#ifdef INOVESA_USE_CL
public:
    cl::Buffer data_buf;

    cl::Buffer projectionX_buf;

    cl::Buffer integral_buf;

private:
    cl::Program _clProgProjX;

    cl::Kernel  _clKernProjX;

    cl::Program _clProgIntegral;

    cl::Kernel  _clKernIntegral;

    cl::Buffer  ws_buf;

    static std::string cl_code_integral;

    static std::string cl_code_projection_x;
#endif

public:
    void createFromProjections();

    /**
     * @brief gaus calculates gaussian distribution
     * @param axis
     * @param zoom
     */
    void gaus(const uint_fast8_t axis, const double zoom);
};

/**
 * @brief swap
 * @param first
 * @param second
 *
 * @todo adjust to also swap cl::Buffer
 */
void swap(PhaseSpace& first, PhaseSpace& second) noexcept;

}

#endif // PHASESPACE_HPP<|MERGE_RESOLUTION|>--- conflicted
+++ resolved
@@ -126,11 +126,7 @@
      * @brief integral
      * @return
      *
-<<<<<<< HEAD
-     * relies on an up-t date _projection[0]
-=======
      * relies on an up-to-date _projection[0]
->>>>>>> c81e5ad7
      */
     integral_t integral();
 
