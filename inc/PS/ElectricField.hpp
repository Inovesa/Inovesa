// SPDX-License-Identifier: GPL-3.0-or-later
/*
 * This file is part of Inovesa (github.com/Inovesa/Inovesa).
 * It's copyrighted by the contributors recorded
 * in the version control history of the file.
 */

#pragma once

#include <algorithm>
#include <fftw3.h>
#include <memory>
#include <sstream>

#include "Array.h"
#include "defines.hpp"
#include "PS/PhaseSpace.hpp"
#include "PS/Ruler.hpp"
#include "Z/Impedance.hpp"
#include "CL/OpenCLHandler.hpp"

#include "IO/Display.hpp"

namespace vfps {

typedef fftwf_plan fft_plan;
typedef fftwf_complex fft_complex;

class ElectricField
{
public:
    ElectricField()=delete;

    /**
     * @brief ElectricField minimal constructor, will not offer wake function
     * @param phasespace this electric field is assigned to
     * @param impedance to use for electric field calculation
     * @param revolutionpart
     * @param wakescaling scaling of wakepotential
     *        (As being part of fourier transform,
     *         delta t and delta f will be automatically taken into account.
     *
     * Use other constructors when you want to use wake function or potential.
     */
    ElectricField(std::shared_ptr<PhaseSpace> ps,
                  const std::shared_ptr<Impedance> impedance,
<<<<<<< HEAD
=======
                  const std::vector<uint32_t> bucketnumber,
                  const meshindex_t spacing_bins,
>>>>>>> 0a0c3dcf
                  oclhptr_t oclh,
                  const double f_rev,
                  const meshaxis_t revolutionpart = 1,
                  const meshaxis_t wakescalining=0.0);

    /**
     * @brief ElectricField constructor for use of wake potential
     * @param phasespace this electric field is assigned to
     * @param impedance to use for electric field calculation
     * @param Ib bunch current [A]
     * @param E0 beam energy [eV]
     * @param sigmaE normalized energy spread [1]
     * @param dt time step [s]
     *
     * @todo: check whether impedance's frequencies match
     *
     * Internally all physical quantities are used to calculate
     * the wakescalining for ElectricField(PhaseSpace*,Impedance*,meshaxis_t).
     * We have factors of:
     *   Q_b = Ib/f0 (wake potential is calculated for normalized charge)
     *   dt*f0 (fraction of one revolution, impedance is for one revolution)
     *   c/ps->getScale(0) (charge/sigma_z -> current)
     *   1/(ps->getDelta(1)*sigmaE*E0) (eV -> pixels)
     */
    ElectricField( std::shared_ptr<PhaseSpace> ps
                 , std::shared_ptr<Impedance> impedance
<<<<<<< HEAD
=======
                 , const std::vector<uint32_t> bucketnumber
                 , const meshindex_t spacing_bins
>>>>>>> 0a0c3dcf
                 , oclhptr_t oclh
                 , const double f_rev
                 , const double revolutionpart
                 , const double Ib, const double E0
                 , const double sigmaE, const double dt
                 );

    /**
     * @brief ElectricField (unmaintained) constructor for use of wake function
     * @param phasespace this electric field is assigned to
     * @param impedance to use for electric field calculation
     * @param Ib bunch current [A]
     * @param bl natural rms bunch length [m]
     * @param E0 beam energy [eV]
     * @param sigmaE normalized energy spread [1]
     * @param frev revolution frequency [Hz]
     * @param dt time step [s]
     * @param fs synchrotron frequency [Hz]
     * @param nmax
     */
<<<<<<< HEAD
    ElectricField( std::shared_ptr<PhaseSpace> ps
                 , std::shared_ptr<Impedance> impedance
=======
    ElectricField(std::shared_ptr<PhaseSpace> ps
                 , std::shared_ptr<Impedance> impedance
                 , const std::vector<uint32_t> bucketnumber
                 , const meshindex_t spacing_bins
>>>>>>> 0a0c3dcf
                 , oclhptr_t oclh
                 , const double f_rev
                 , const double Ib, const double E0
                 , const double sigmaE, const double dt, const double rbend
                 , const double fs, const size_t nmax
                 );

    ~ElectricField() noexcept;

<<<<<<< HEAD
    inline const csrpower_t& getCSRPower() const
        { return _csrintensity; }
=======
    inline const csrpower_t* getCSRPower() const
        { return _csrintensity.data(); }
>>>>>>> 0a0c3dcf

    inline const csrpower_t* getCSRSpectrum() const
        { return _csrspectrum.data(); }

    inline const csrpower_t* getISRSpectrum() const
        { return _isrspectrum.data(); }

    inline const std::shared_ptr<Impedance> getImpedance() const
        { return _impedance; }

    inline size_t getNMax() const
        { return _nmax; }

    inline const Ruler<meshaxis_t>* getFreqRuler() const
        { return &_axis_freq; }

    inline const Ruler<meshaxis_t>* getWakeRuler() const
        { return &_axis_wake; }

    /**
     * @brief updateCSR
     * @param cutoff
     * @return CSR spectrum (getNMax() points)
     *
     * @todo: Use OpenCL for power calculation
     *
     * relies on an up-t date PhaseSpace::_projection[0]
     */
    csrpower_t* updateCSR(const frequency_t cutoff);

    const std::vector<uint32_t> &getBuckets() const
        { return _bucket; }

    meshaxis_t* getWakefunction() const
        { return _wakefunction; }

    /**
     * @brief wakePotential updates wake potential
     * @return
     *
     * @todo: Handling of negative frequencies in the formfactor
     *
     * relies on an up to date PhaseSpace::_projection[axis]
     */
    meshaxis_t* wakePotential();

<<<<<<< HEAD
    #if INOVESA_USE_OPENCL == 1
    void syncCLMem(OCLH::clCopyDirection dir);
    #endif // INOVESA_USE_OPENCL
=======
    inline integral_t* getPaddedProfile() const
        { return _bp_padded; }

    inline meshaxis_t* getPaddedWakepotential() const
        { return _wakepotential_padded; }


    #if INOVESA_USE_OPENCL == 1
    void syncCLMem(OCLH::clCopyDirection dir);
    #endif // INOVESA_USE_OPENCL == 1
>>>>>>> 0a0c3dcf

public:
    const double volts;

private: // wrappers for FFTW
    enum class fft_direction : uint_fast8_t {
        forward, backward
    };

    fft_complex* fft_alloc_complex(size_t n);
    integral_t* fft_alloc_real(size_t n);

    /**
     * @brief fft_cleanup to be implemented
     */
    void fft_cleanup(){}

    inline void fft_destroy_plan(fftw_plan plan)
        { fftw_destroy_plan(plan); }
    inline void fft_destroy_plan(fftwf_plan plan)
        { fftwf_destroy_plan(plan); }

    inline void fft_execute(const fftw_plan plan)
        { fftw_execute(plan); }
    inline void fft_execute(const fftwf_plan plan)
        { fftwf_execute(plan); }

    inline void fft_free(double* addr)
        { fftw_free(addr); }
    inline void fft_free(float* addr)
        { fftwf_free(addr); }

    inline void fft_free(fftw_complex* addr)
        { fftw_free(addr); }
    inline void fft_free(fftwf_complex* addr)
        { fftwf_free(addr); }

    inline fftw_plan prepareFFT(size_t n, double* in, std::complex<double>* out)
        {return prepareFFT(n,in, reinterpret_cast<fftw_complex*>(out)); }

    fftw_plan prepareFFT(size_t n, double* in, fftw_complex* out);

    inline fftwf_plan prepareFFT(size_t n, float* in, std::complex<float>* out)
        {return prepareFFT(n,in, reinterpret_cast<fftwf_complex*>(out)); }

    /**
     * @brief prepareFFT real to complex (Hermitian) FFT, "forward"
     * @param n
     * @param in
     * @param out
     * @return
     */
    fftwf_plan prepareFFT(size_t n, float* in, fftwf_complex* out);

    inline fftwf_plan prepareFFT(size_t n, std::complex<float>* in, float* out)
        {return prepareFFT(n,reinterpret_cast<fftwf_complex*>(in), out); }

    /**
     * @brief prepareFFT Hermitian (complex) to real FFT, "backward"
     * @param n
     * @param in
     * @param out
     * @return
     */
    fftwf_plan prepareFFT(size_t n, fftwf_complex* in, float* out);

    inline fftw_plan prepareFFT(size_t n, std::complex<double>* in,
                                std::complex<double>* out,
                                fft_direction direction)
        { return prepareFFT(n,reinterpret_cast<fftw_complex*>(in),
                            reinterpret_cast<fftw_complex*>(out),direction); }

    /**
     * @brief prepareFFT (unmaintained for C2C FFT)
     */
    fftw_plan prepareFFT(size_t n, fftw_complex *in,
                         fftw_complex *out,
                         fft_direction direction);

    inline fftwf_plan prepareFFT(size_t n, std::complex<float>* in,
                                std::complex<float>* out,
                                fft_direction direction)
        { return prepareFFT(n,reinterpret_cast<fftwf_complex*>(in),
                            reinterpret_cast<fftwf_complex*>(out),direction); }

    /**
     * @brief prepareFFT (unmaintained for C2C FFT)
     */
    fftwf_plan prepareFFT(size_t n, fftwf_complex* in,
                          fftwf_complex* out,
                          fft_direction direction);

private:
    const uint32_t _nbunches;

    const std::vector<uint32_t> _bucket;

    const size_t _nmax;

    const size_t _spacing_bins;

    const Ruler<meshaxis_t> _axis_freq;

    const Ruler<meshaxis_t> _axis_wake;

    std::shared_ptr<PhaseSpace> _phasespace;

    /// factor to normalize form factor
    const csrpower_t _formfactorrenorm;

public:
    /**
     * @brief OhmsPerHertz includes factor 2 to use positive frequencies only
     */
    const csrpower_t factor4WattPerHertz;

    /**
     * @brief factor4Watts includes factor 2 to use positive frequencies only
     */
    const csrpower_t factor4Watts;

private:


    /**
     * @brief _csrintensity dimensions: bunch
     */
    Array::array1<csrpower_t> _csrintensity;

    /**
     * @brief _csrspectrum dimensions: bunch, frequency
     */
    Array::array2<csrpower_t> _csrspectrum;

    /**
     * @brief _isrspectrum dimensions: bunch, frequency
     */
    Array::array2<csrpower_t> _isrspectrum;

    const std::shared_ptr<Impedance> _impedance;

    integral_t* _bp_padded;

    integral_t* _bp_padded_fft;

    #if INOVESA_USE_OPENCL == 1
    cl::Buffer _bp_padded_buf;
    #endif // INOVESA_USE_OPENCL

    impedance_t* _formfactor;

    fft_complex* _formfactor_fft;

    oclhptr_t _oclh;

    #if INOVESA_USE_OPENCL == 1
    cl::Buffer _formfactor_buf;

    cl::Program _clProgWakelosses;
    cl::Kernel _clKernWakelosses;
    #endif // INOVESA_USE_OPENCL

    fft_plan _fft_bunchprofile;

    #if INOVESA_USE_CLFFT == 1
    clfftPlanHandle _clfft_bunchprofile;
    #endif // INOVESA_USE_CLFFT

    meshaxis_t* _wakefunction;

    impedance_t* _wakelosses;

    fft_complex* _wakelosses_fft;

    #if INOVESA_USE_CLFFT == 1
    cl::Buffer _wakelosses_buf;
    #endif // INOVESA_USE_CLFFT

    /**
     * @brief _wakepotential_complex wake potential of size _nmax
     *
     * Actually, this is a real value.
     * Implement usage of C2R FFT to use that fact.
     */
    meshaxis_t* _wakepotential_padded;

    #if INOVESA_USE_OPENCL == 1
public:
    #if INOVESA_USE_OPENGL == 1
    cl_GLuint wakepotential_glbuf;
    #endif // INOVESA_USE_OPENGL

    cl::Buffer wakepotential_clbuf;

private:
    // @todo: non-interleaved internal data format might be usefull
    cl::Buffer _wakepotential_padded_buf;

    cl::Program _clProgScaleWP;
    cl::Kernel _clKernScaleWP;

    #endif // INOVESA_USE_OPENCL

    Array::array2<meshaxis_t> _wakepotential;

    fft_plan _fft_wakelosses;

    #if INOVESA_USE_CLFFT == 1
    clfftPlanHandle _clfft_wakelosses;
    #endif // INOVESA_USE_CLFFT

    const meshdata_t _wakescaling;
};

} // namespace vfps<|MERGE_RESOLUTION|>--- conflicted
+++ resolved
@@ -44,11 +44,8 @@
      */
     ElectricField(std::shared_ptr<PhaseSpace> ps,
                   const std::shared_ptr<Impedance> impedance,
-<<<<<<< HEAD
-=======
                   const std::vector<uint32_t> bucketnumber,
                   const meshindex_t spacing_bins,
->>>>>>> 0a0c3dcf
                   oclhptr_t oclh,
                   const double f_rev,
                   const meshaxis_t revolutionpart = 1,
@@ -75,11 +72,8 @@
      */
     ElectricField( std::shared_ptr<PhaseSpace> ps
                  , std::shared_ptr<Impedance> impedance
-<<<<<<< HEAD
-=======
                  , const std::vector<uint32_t> bucketnumber
                  , const meshindex_t spacing_bins
->>>>>>> 0a0c3dcf
                  , oclhptr_t oclh
                  , const double f_rev
                  , const double revolutionpart
@@ -100,15 +94,10 @@
      * @param fs synchrotron frequency [Hz]
      * @param nmax
      */
-<<<<<<< HEAD
-    ElectricField( std::shared_ptr<PhaseSpace> ps
-                 , std::shared_ptr<Impedance> impedance
-=======
     ElectricField(std::shared_ptr<PhaseSpace> ps
                  , std::shared_ptr<Impedance> impedance
                  , const std::vector<uint32_t> bucketnumber
                  , const meshindex_t spacing_bins
->>>>>>> 0a0c3dcf
                  , oclhptr_t oclh
                  , const double f_rev
                  , const double Ib, const double E0
@@ -118,13 +107,8 @@
 
     ~ElectricField() noexcept;
 
-<<<<<<< HEAD
-    inline const csrpower_t& getCSRPower() const
-        { return _csrintensity; }
-=======
     inline const csrpower_t* getCSRPower() const
         { return _csrintensity.data(); }
->>>>>>> 0a0c3dcf
 
     inline const csrpower_t* getCSRSpectrum() const
         { return _csrspectrum.data(); }
@@ -171,11 +155,6 @@
      */
     meshaxis_t* wakePotential();
 
-<<<<<<< HEAD
-    #if INOVESA_USE_OPENCL == 1
-    void syncCLMem(OCLH::clCopyDirection dir);
-    #endif // INOVESA_USE_OPENCL
-=======
     inline integral_t* getPaddedProfile() const
         { return _bp_padded; }
 
@@ -186,7 +165,6 @@
     #if INOVESA_USE_OPENCL == 1
     void syncCLMem(OCLH::clCopyDirection dir);
     #endif // INOVESA_USE_OPENCL == 1
->>>>>>> 0a0c3dcf
 
 public:
     const double volts;
