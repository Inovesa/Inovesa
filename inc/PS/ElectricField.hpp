--- conflicted
+++ resolved
@@ -155,19 +155,16 @@
      */
     meshaxis_t* wakePotential();
 
-<<<<<<< HEAD
     inline integral_t* getPaddedProfile() const
         { return _bp_padded; }
 
     inline meshaxis_t* getPaddedWakepotential() const
         { return _wakepotential_padded; }
 
-    #ifdef INOVESA_USE_OPENCL
-=======
+
     #if INOVESA_USE_OPENCL == 1
->>>>>>> 31d4591c
     void syncCLMem(OCLH::clCopyDirection dir);
-    #endif // INOVESA_USE_OPENCL
+    #endif // INOVESA_USE_OPENCL == 1
 
 public:
     const double volts;
