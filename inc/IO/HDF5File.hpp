--- conflicted
+++ resolved
@@ -215,12 +215,6 @@
 
     std::array<hsize_t,csr_rank> csr_dims;
 
-<<<<<<< HEAD
-    H5::DSetCreatPropList csr_prop;
-=======
-    size_t maxn;
->>>>>>> de8c57c8
-
 private: // csr intensity
     static constexpr uint_fast8_t csri_rank = 1;
 
