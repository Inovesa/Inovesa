--- conflicted
+++ resolved
@@ -82,13 +82,9 @@
         All, Defaults, PhaseSpace
     };
 
-<<<<<<< HEAD
     void appendRFKicks(const std::vector<std::array<vfps::meshaxis_t,2>> kicks);
-=======
+
     void appendTracks(const std::vector<PhaseSpace::Position> &p);
->>>>>>> d2e5a356
-
-    void appendTracks(const PhaseSpace::Position* particles);
 
     void append(const PhaseSpace& ps,
                 const timeaxis_t t,
@@ -197,14 +193,10 @@
                                       , std::array<hsize_t,rank> maxdims);
 
 
-<<<<<<< HEAD
     H5::H5File _prepareFile();
-=======
-    hsize_t wf_size;
 
 private:
     std::shared_ptr<PhaseSpace> _ps;
->>>>>>> d2e5a356
 };
 
 } // namespace vfps
