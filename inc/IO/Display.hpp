--- conflicted
+++ resolved
@@ -40,18 +40,6 @@
 
 namespace vfps {
 
-<<<<<<< HEAD
-// shared OpenCL OpenGL pointer with automatic fallback
-#if INOVESA_USE_OPENGL == 1
-#if INOVESA_USE_OPENCL == 1
-typedef cl_GLuint clgluint;
-#else
-typedef GLuint clgluint;
-#endif
-#endif
-
-=======
->>>>>>> ee0d0b20
 class Display;
 
 class DisplayException : public std::exception {
