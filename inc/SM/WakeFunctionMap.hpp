// SPDX-License-Identifier: GPL-3.0-or-later
/*
 * This file is part of Inovesa (github.com/Inovesa/Inovesa).
 * It's copyrighted by the contributors recorded
 * in the version control history of the file.
 */

#pragma once

#include "SM/WakeKickMap.hpp"

namespace vfps
{

/**
 * @brief The WakeFunctionMap class
 */
class WakeFunctionMap : public WakeKickMap
{
public:
    WakeFunctionMap() = delete;

    WakeFunctionMap( std::shared_ptr<PhaseSpace> in
                   , std::shared_ptr<PhaseSpace> out
                   , const meshindex_t xsize, const meshindex_t ysize
                   , const std::string fname
                   , const double sigmaE, const double E0
                   , const double Ib, const double dt
                   , const InterpolationType it
                   , const bool interpol_clamp
                   , oclhptr_t oclh
                   );

    WakeFunctionMap( std::shared_ptr<PhaseSpace> in
                   , std::shared_ptr<PhaseSpace> out
                   , const meshindex_t xsize, const meshindex_t ysize
                   , const ElectricField* csr
                   , const InterpolationType it
                   , const bool interpol_clamp
                   , oclhptr_t oclh
                   );

<<<<<<< HEAD
    ~WakeFunctionMap() noexcept;
=======
    ~WakeFunctionMap() noexcept override;
>>>>>>> 0a0c3dcf

public:
    inline const meshaxis_t* getWakeFunction() const
        { return _wakefunction; }

    /**
     * @brief update overrides WakeKickMap
     *
     * @todo currently uses phasespace in CPU Ram
     */
    void update() override;

private:
    /**
     * @brief _wakeFromFile reads in a file and scales wake to internal units
     * @param fname file name to read wake from
     */
    void _wakeFromFile(const std::string fname, const double scaling);


private:
    /**
     * @brief WakeFunctionMap
     * @param in
     * @param out
     * @param xsize
     * @param ysize
     * @param it
     * @param interpol_clamp
     * @param oclh
     *
     * @todo currently broken when used with CL/GL sharing
     */
    WakeFunctionMap( std::shared_ptr<PhaseSpace> in
                   , std::shared_ptr<PhaseSpace> out
                   , const meshindex_t xsize, const meshindex_t ysize
                   , const InterpolationType it, bool interpol_clamp
                   , oclhptr_t oclh
                   );


    const Ruler<meshaxis_t> _xaxis;

    /**
     * @brief _wakefunktion (normalized single particle) wake,
     *          sampled at 2*xsize positions [-xsize:+xsize]
     */
    meshaxis_t* const _wakefunction;

    const size_t _wakesize;
};

} // namespace vfps
<|MERGE_RESOLUTION|>--- conflicted
+++ resolved
@@ -40,11 +40,7 @@
                    , oclhptr_t oclh
                    );
 
-<<<<<<< HEAD
-    ~WakeFunctionMap() noexcept;
-=======
     ~WakeFunctionMap() noexcept override;
->>>>>>> 0a0c3dcf
 
 public:
     inline const meshaxis_t* getWakeFunction() const
