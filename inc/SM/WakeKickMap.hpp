--- conflicted
+++ resolved
@@ -1,13 +1,7 @@
 // SPDX-License-Identifier: GPL-3.0-or-later
 /*
-<<<<<<< HEAD
  * Copyright (c) Patrik Schönfeldt
  * Copyright (c) Karlsruhe Institute of Technology
-=======
- * This file is part of Inovesa (github.com/Inovesa/Inovesa).
- * It's copyrighted by the contributors recorded
- * in the version control history of the file.
->>>>>>> 68b3e6cd
  */
 
 #pragma once
@@ -30,20 +24,11 @@
 class WakeKickMap : public KickMap
 {
 public:
-<<<<<<< HEAD
     WakeKickMap(std::shared_ptr<PhaseSpace> in, std::shared_ptr<PhaseSpace> out
                , const InterpolationType it, const bool interpol_clamp
                , oclhptr_t oclh
                #if INOVESA_USE_OPENCL == 1 and INOVESA_USE_OPENGL == 1
-               , cl_GLuint glbuf
-=======
-    WakeKickMap( std::shared_ptr<PhaseSpace> in, std::shared_ptr<PhaseSpace> out
-               , const meshindex_t xsize, const meshindex_t ysize
-               , const InterpolationType it, const bool interpol_clamp
-               , oclhptr_t oclh
-               #if defined INOVESA_USE_OPENCL and defined INOVESA_USE_OPENGL
                , vfps::clgluint glbuf
->>>>>>> 68b3e6cd
                #endif // INOVESA_USE_OPENCL and INOVESA_USE_OPENGL
                );
 
@@ -52,31 +37,13 @@
 public:
     virtual void update()=0;
 
-<<<<<<< HEAD
-
-#if (INOVESA_USE_OPENGL == 1) && (INOVESA_USE_OPENCL == 1)
-    cl_GLuint getGLBuffer() const
-        { return _offset_glbuf; }
-
-protected:
-    cl_GLuint _offset_glbuf;
-#elif INOVESA_USE_OPENGL == 1
-    GLuint getGLBuffer() const
-        { return _offset_glbuf; }
-
-protected:
-    GLuint _offset_glbuf;
-#endif // INOVESA_USE_OPENCL and INOVESA_USE_OPENGL
-=======
 #if INOVESA_USE_OPENGL == 1
     vfps::clgluint getGLBuffer() const
         { return _offset_glbuf; }
 
 protected:
     vfps::clgluint _offset_glbuf;
-
 #endif // INOVESA_USE_OPENGL
->>>>>>> 68b3e6cd
 };
 
 } // namespace VFPS
