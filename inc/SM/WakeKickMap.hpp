--- conflicted
+++ resolved
@@ -39,11 +39,8 @@
 public:
     virtual void update()=0;
 
-<<<<<<< HEAD
-#if defined INOVESA_USE_OPENCL and defined INOVESA_USE_OPENGL
-=======
-#if INOVESA_USE_OPENGL == 1
->>>>>>> 31d4591c
+
+#if (INOVESA_USE_OPENGL == 1) && (INOVESA_USE_OPENCL == 1)
     cl_GLuint getGLBuffer() const
         { return _offset_glbuf; }
 
