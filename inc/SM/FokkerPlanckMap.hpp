--- conflicted
+++ resolved
@@ -68,23 +68,15 @@
      * @param fpt any combination of damping/diffusion
      * @param e1 Marit: (deltat*2./(omegas*td))
      */
-<<<<<<< HEAD
-    FokkerPlanckMap( std::shared_ptr<PhaseSpace> in
+    FokkerPlanckMap(std::shared_ptr<PhaseSpace> in
                    , std::shared_ptr<PhaseSpace> out
                    , const meshindex_t xsize
                    , const meshindex_t ysize
-                   , FPType fpt
-                   , timeaxis_t e1
+                   , FPType fptype
+                   , FPTracking fptrack, timeaxis_t e1
                    , DerivationType dt
                    , oclhptr_t oclh
                    );
-=======
-    FokkerPlanckMap(std::shared_ptr<PhaseSpace> in,
-                    std::shared_ptr<PhaseSpace> out,
-                    const meshindex_t xsize, const meshindex_t ysize,
-                    FPType fptype, FPTracking fptrack,
-                    timeaxis_t e1, DerivationType dt);
->>>>>>> d2e5a356
 
     ~FokkerPlanckMap() noexcept;
 
