// SPDX-License-Identifier: GPL-3.0-or-later
/*
 * This file is part of Inovesa (github.com/Inovesa/Inovesa).
 * It's copyrighted by the contributors recorded
 * in the version control history of the file.
 */

#pragma once

#include "SM/SourceMap.hpp"

namespace vfps
{

/**
 * @brief The KickMap class allows to apply position dependent forces
 * and energy dependent displacements.
 *
 * For the KickMap the displacement is perpendicular to the gradient
 * on how large the displacement shall be.
 *
 */
class KickMap : public SourceMap
{
public:
    enum class Axis : bool {
        x=0, y=1
    };

public:
<<<<<<< HEAD
    KickMap( std::shared_ptr<PhaseSpace> in, std::shared_ptr<PhaseSpace> out
           , const meshindex_t xsize, const meshindex_t ysize
=======
    KickMap(std::shared_ptr<PhaseSpace> in, std::shared_ptr<PhaseSpace> out
           , const meshindex_t xsize, const meshindex_t ysize
           , const meshindex_t nbunches
>>>>>>> 0a0c3dcf
           , const InterpolationType it, const bool interpol_clamp
           , const Axis kd
           , oclhptr_t oclh
           );

    ~KickMap() noexcept override;

public:
    const inline meshaxis_t* getForce() const
        { return _offset.data(); }

public:
    void apply() override;

    PhaseSpace::Position apply(PhaseSpace::Position pos) const override;

    #if INOVESA_USE_OPENCL == 1
    void syncCLMem(OCLH::clCopyDirection dir);
    #endif // INOVESA_USE_OPENCL

protected:
    /**
     * @brief _offset by one kick in units of mesh points
     */
    std::vector<meshaxis_t> _offset;

    #if INOVESA_USE_OPENCL == 1
    cl::Buffer _offset_clbuf;
    #endif // INOVESA_USE_OPENCL

    /**
     * @brief _kickdirection direction of the offset du to the kick
     */
    const Axis _kickdirection;

    /**
     * @brief _meshsize_kd size of the mesh in direction of the kick
     */
    #if INOVESA_USE_OPENCL == 1
    const cl_int _meshsize_kd;
    #else
    const meshindex_t _meshsize_kd;
    #endif // INOVESA_USE_OPENCL

    /**
     * @brief _meshsize_pd size of the mesh perpendicular to the kick
     */
    #if INOVESA_USE_OPENCL == 1
    const cl_int _meshsize_pd;
    #else
    const meshindex_t _meshsize_pd;
    #endif // INOVESA_USE_OPENCL


    /**
     * @brief _lastbunch index of last bunch with individual KickMap
     */
    uint32_t _lastbunch;

    /**
     * @brief updateSM
     *
     * does nothing when OpenCL is used
     */
    void updateSM();
};

}<|MERGE_RESOLUTION|>--- conflicted
+++ resolved
@@ -28,14 +28,9 @@
     };
 
 public:
-<<<<<<< HEAD
-    KickMap( std::shared_ptr<PhaseSpace> in, std::shared_ptr<PhaseSpace> out
-           , const meshindex_t xsize, const meshindex_t ysize
-=======
     KickMap(std::shared_ptr<PhaseSpace> in, std::shared_ptr<PhaseSpace> out
            , const meshindex_t xsize, const meshindex_t ysize
            , const meshindex_t nbunches
->>>>>>> 0a0c3dcf
            , const InterpolationType it, const bool interpol_clamp
            , const Axis kd
            , oclhptr_t oclh
