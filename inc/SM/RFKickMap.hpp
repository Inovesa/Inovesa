--- conflicted
+++ resolved
@@ -38,18 +38,6 @@
              , const bool interpol_clamp
              , oclhptr_t oclh
              );
-<<<<<<< HEAD
-
-    ~RFKickMap() noexcept;
-
-protected:
-    const bool _linear;
-
-    const meshaxis_t _angle;
-
-    const timeaxis_t _revolutionpart;
-
-=======
 
     ~RFKickMap() noexcept override;
 
@@ -60,7 +48,6 @@
 
     const timeaxis_t _revolutionpart;
 
->>>>>>> 0a0c3dcf
     const meshaxis_t _V_RF;
 
     const frequency_t _f_RF;
