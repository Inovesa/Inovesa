// SPDX-License-Identifier: GPL-3.0-or-later
/*
 * This file is part of Inovesa (github.com/Inovesa/Inovesa).
 * It's copyrighted by the contributors recorded
 * in the version control history of the file.
 */

#pragma once


#include "SM/WakeKickMap.hpp"
#include "PS/ElectricField.hpp"
#include "Z/Impedance.hpp"

namespace vfps
{

class WakePotentialMap : public WakeKickMap
{
public:
    WakePotentialMap( std::shared_ptr<PhaseSpace> in
                    , std::shared_ptr<PhaseSpace> out
                    , const meshindex_t xsize
                    , const meshindex_t ysize
                    , ElectricField* field
                    , const InterpolationType it
                    , bool interpol_clamp
                    , oclhptr_t oclh
                    );

<<<<<<< HEAD
    ~WakePotentialMap() noexcept;
=======
    ~WakePotentialMap() noexcept override;
>>>>>>> 0a0c3dcf

public:
    /**
     * @brief update implements WakeKickMap
     */
    void update() override;

private:
    ElectricField* _field;
};

} // namespace vfps
<|MERGE_RESOLUTION|>--- conflicted
+++ resolved
@@ -28,11 +28,7 @@
                     , oclhptr_t oclh
                     );
 
-<<<<<<< HEAD
-    ~WakePotentialMap() noexcept;
-=======
     ~WakePotentialMap() noexcept override;
->>>>>>> 0a0c3dcf
 
 public:
     /**
