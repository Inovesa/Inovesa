--- conflicted
+++ resolved
@@ -1464,12 +1464,7 @@
     Array1<T>::__check(ix,this->nx,ox,2,1);
     return Array1<T>(this->ny,vtemp+ix*(int) this->ny,oy);
   }
-<<<<<<< HEAD
-#endif
-
-=======
-  
->>>>>>> ce5a7982
+
   T& operator () (int ix, int iy) const {
     Array1<T>::__check(ix,this->nx,ox,2,1);
     Array1<T>::__check(iy,this->ny,oy,2,2);
