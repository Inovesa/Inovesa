/* Array.h:  A high-performance multi-dimensional C++ array class
   Copyright (C) 1997-2016 John C. Bowman, University of Alberta
   Copyright (C) 2018 Patrik Schoenfeldt, Karlsruhe Institute of Technology

   This program is free software; you can redistribute it and/or modify
   it under the terms of the GNU General Public License as published by
   the Free Software Foundation; either version 2 of the License, or
   (at your option) any later version.

   This program is distributed in the hope that it will be useful,
   but WITHOUT ANY WARRANTY; without even the implied warranty of
   MERCHANTABILITY or FITNESS FOR A PARTICULAR PURPOSE.  See the
   GNU General Public License for more details.

   You should have received a copy of the GNU General Public License
   along with this program; if not, write to the Free Software
   Foundation, Inc., 675 Mass Ave, Cambridge, MA 02139, USA. */

#ifndef __Array_h__
#define __Array_h__ 1

#define __ARRAY_H_VERSION__ 1.55

// Defining NDEBUG improves optimization but disables argument checking.

#include <iostream>
#include <sstream>
#include <climits>
#include <cstdlib>
#include <cerrno>
#if __cplusplus >= 201103L
#include <initializer_list>
#endif

#ifndef HAVE_POSIX_MEMALIGN

#ifdef __GLIBC_PREREQ
#if __GLIBC_PREREQ(2,3)
#define HAVE_POSIX_MEMALIGN
#endif
#else
#ifdef _POSIX_SOURCE
#define HAVE_POSIX_MEMALIGN
#endif
#endif

#else

#ifdef _AIX
extern "C" int posix_memalign(void **memptr, size_t alignment, size_t size);
#endif

#endif

namespace Array {
inline std::ostream& _newl(std::ostream& s) {s << '\n'; return s;}

inline void ArrayExit(const char *x);

#ifndef __ExternalArrayExit
inline void ArrayExit(const char *x)
{
    std::stringstream message;
    message << "ERROR: " << x << ".";
    throw(message.str());
}
#endif

#ifndef __fftwpp_h__

// Adapted from FFTW aligned malloc/free.  Assumes that malloc is at least
// sizeof(void*)-aligned. Allocated memory must be freed with free0.
inline int posix_memalign0(void **memptr, size_t alignment, size_t size)
{
  if(alignment % sizeof (void *) != 0 || (alignment & (alignment - 1)) != 0)
    return EINVAL;
  void *p0=malloc(size+alignment);
  if(!p0) return ENOMEM;
  void *p=(void *)(((size_t) p0+alignment)&~(alignment-1));
  *((void **) p-1)=p0;
  *memptr=p;
  return 0;
}

inline void free0(void *p)
{
  if(p) free(*((void **) p-1));
}

template<class T>
inline void newAlign(T *&v, size_t len, size_t align)
{
  void *mem=NULL;
  const char *invalid="Invalid alignment requested";
  const char *nomem="Memory limits exceeded";
#ifdef HAVE_POSIX_MEMALIGN
  int rc=posix_memalign(&mem,align,len*sizeof(T));
#else
  int rc=posix_memalign0(&mem,align,len*sizeof(T));
#endif
  if(rc == EINVAL) Array::ArrayExit(invalid);
  if(rc == ENOMEM) Array::ArrayExit(nomem);
  v=(T *) mem;
  for(size_t i=0; i < len; i++) new(v+i) T;
}

template<class T>
inline void deleteAlign(T *v, size_t len)
{
  for(size_t i=len-1; i > 0; i--) v[i].~T();
  v[0].~T();
#ifdef HAVE_POSIX_MEMALIGN
  free(v);
#else
  free0(v);
#endif
}

#endif

/**
 * @brief array1 1D array class with forced memory alignment
 */
template<class T>
class array1 {
protected:
  T *v;
  unsigned int _size;
  mutable int state;
public:
  /**
   * @brief value_type analogue to STL containers
   */
  typedef T value_type;

#if __cplusplus >= 201103L
  /**
   * @brief array1 initializing constructur using initializer list
   * @param il initializer list
   */
  array1(std::initializer_list<T> il)
  : array1<T>(il.size())
  { std::copy(il.begin(),il.end(),v); }
#endif

  /**
   * @brief array1 constructor using random access iterators
   */
  template <typename InputIterator>
  array1(InputIterator first, InputIterator last)
  : array1<T>(last-first)
  { std::copy(first,last,v); }

  enum alloc_state {unallocated=0, allocated=1, temporary=2, aligned=4};

  /**
   * @brief size STL style container size information
   * @return
   */
  inline std::size_t size() const { return _size; }


  virtual unsigned int Size() const {return size();}


  void CheckSize() const {
    if(!test(allocated) && _size == 0)
      ArrayExit("Operation attempted on unallocated array");
  }
  void CheckEqual(int a, int b, unsigned int dim, unsigned int m) const {
    if(a != b) {
      std::ostringstream buf;
      buf << "Array" << dim << " index ";
      if(m) buf << m << " ";
      buf << "is incompatible in assignment (" << a << " != " << b << ")";
      const std::string& s=buf.str();
      ArrayExit(s.c_str());
    }
  }

  int test(int flag) const {return state & flag;}
  void clear(int flag) const {state &= ~flag;}
  void set(int flag) const {state |= flag;}
  void Activate(size_t align=0) {
    if(align) {
      newAlign(v,_size,align);
      set(allocated | aligned);
    } else {
      v=new T[_size];
      set(allocated);
    }
  }
  void CheckActivate(int, size_t align=0) {
    Deallocate();
    Activate(align);
  }
  void Deallocate() const {
    if(test(allocated)) {
      if(test(aligned)) deleteAlign(v,_size);
      else delete [] v;
      state=unallocated;
    }
  }
  void Dimension(unsigned int nx0) {_size=nx0;}

  void Dimension(unsigned int nx0, T *v0) {
    Dimension(nx0); v=v0; clear(allocated);
  }
  void Dimension(const array1<T>& A) {
    Dimension(A._size,A.v); state=A.test(temporary);
  }

  void CheckActivate(size_t align=0) {
    __checkActivate(1,align);
  }

  void Allocate(unsigned int nx0, size_t align=0) {
    Dimension(nx0);
    CheckActivate(align);
  }

  void Reallocate(unsigned int nx0, size_t align=0) {
    Deallocate();
    Allocate(nx0,align);
  }

  array1() : v(NULL), _size(0), state(unallocated) {}
  array1(const void *) : _size(0), state(unallocated) {}
  array1(unsigned int nx0, size_t align=0) : state(unallocated) {
    Allocate(nx0,align);
  }
  array1(unsigned int nx0, T *v0) : state(unallocated) {Dimension(nx0,v0);}
  array1(T *v0) : state(unallocated) {Dimension(INT_MAX,v0);}
  array1(const array1<T>& A) : v(A.v), _size(A._size),
                               state(A.test(temporary)) {}

  virtual ~array1() {Deallocate();}

  void Freeze() {state=unallocated;}
  void Hold() {if(test(allocated)) {state=temporary;}}
  void Purge() const {if(test(temporary)) {Deallocate(); state=unallocated;}}

  void Check(int i, int n, unsigned int dim, unsigned int m, int o=0) const {
    if(i < 0 || i >= n) {
      std::ostringstream buf;
      buf << "Array" << dim << " index ";
      if(m) buf << m << " ";
      buf << "is out of bounds (" << i+o;
      if(n == 0) buf << " index given to empty array";
      else {
        if(i < 0) buf << " < " << o;
        else buf << " > " << n+o-1;
      }
      buf << ")";
      const std::string& s=buf.str();
      ArrayExit(s.c_str());
    }
  }

  unsigned int Nx() const {return _size;}


  T& operator [] (int ix) const {__check(ix,_size,1,1); return v[ix];}
  T& operator () (int ix) const {__check(ix,_size,1,1); return v[ix];}
  T* operator () () const {return v;}
  operator T* () const {return v;}

  T* data() noexcept { return this->v; }
  const T* data() const noexcept { return this->v; }

  array1<T> operator + (int i) const {return array1<T>(_size-i,v+i);}

  void Load(T a) const {
    array1<T>::__checkSize();
    for(unsigned int i=0; i < _size; i++) v[i]=a;
  }
  void Load(const T *a) const {
    for(unsigned int i=0; i < _size; i++) v[i]=a[i];
  }
  void Store(T *a) const {
    for(unsigned int i=0; i < _size; i++) a[i]=v[i];
  }
  void Set(T *a) {v=a; clear(allocated);}
  T Min() {
    if(_size == 0)
      ArrayExit("Cannot take minimum of empty array");
    T min=v[0];
    for(unsigned int i=1; i < _size; i++) if(v[i] < min) min=v[i];
    return min;
  }
  T Max() {
    if(_size == 0)
      ArrayExit("Cannot take maximum of empty array");
    T max=v[0];
    for(unsigned int i=1; i < _size; i++) if(v[i] > max) max=v[i];
    return max;
  }

  std::istream& Input (std::istream &s) const {
    __checkSize();
    for(unsigned int i=0; i < _size; i++) s >> v[i];
    return s;
  }

  array1<T>& operator = (T a) {Load(a); return *this;}
  array1<T>& operator = (const T *a) {Load(a); return *this;}
  array1<T>& operator = (const array1<T>& A) {
    if(_size != A.Size()) {
      Deallocate();
      Allocate(A.Size());
    }
    Load(A());
    A.Purge();
    return *this;
  }

  array1<T>& operator += (const array1<T>& A) {
    __checkSize();
    for(unsigned int i=0; i < _size; i++) v[i] += A(i);
    return *this;
  }
  array1<T>& operator -= (const array1<T>& A) {
    __checkSize();
    for(unsigned int i=0; i < _size; i++) v[i] -= A(i);
    return *this;
  }
  array1<T>& operator *= (const array1<T>& A) {
    __checkSize();
    for(unsigned int i=0; i < _size; i++) v[i] *= A(i);
    return *this;
  }
  array1<T>& operator /= (const array1<T>& A) {
    __checkSize();
    for(unsigned int i=0; i < _size; i++) v[i] /= A(i);
    return *this;
  }

  array1<T>& operator += (T a) {
    __checkSize();
    for(unsigned int i=0; i < _size; i++) v[i] += a;
    return *this;
  }
  array1<T>& operator -= (T a) {
    __checkSize();
    for(unsigned int i=0; i < _size; i++) v[i] -= a;
    return *this;
  }
  array1<T>& operator *= (T a) {
    __checkSize();
    std::transform(begin(), end(), begin(),
                   std::bind(std::multiplies<T>(), std::placeholders::_1, a));
    return *this;
  }
  array1<T>& operator /= (T a) {
    T ainv=static_cast<T>(1.0)/a;
    operator *=(ainv);
    return *this;
  }

  double L1() const {
    __checkSize();
    double norm=0.0;
    for(unsigned int i=0; i < _size; i++) norm += abs(v[i]);
    return norm;
  }
#ifdef __ArrayExtensions
  double Abs2() const {
    __checkSize();
    double norm=0.0;
    for(unsigned int i=0; i < size; i++) norm += abs2(v[i]);
    return norm;
  }
  double L2() const {
    return sqrt(Abs2());
  }
  double LInfinity() const {
    __checkSize();
    double norm=0.0;
    for(unsigned int i=0; i < size; i++) {
      T a=abs(v[i]);
      if(a > norm) norm=a;
    }
    return norm;
  }
  double LMinusInfinity() const {
    __checkSize();
    double norm=DBL_MAX;
    for(unsigned int i=0; i < size; i++) {
      T a=abs(v[i]);
      if(a < norm) norm=a;
    }
    return norm;
  }
#endif
protected:
  inline void __check(int i, int n, unsigned int dim, unsigned int m) const {
    #ifndef NDEBUG
    Check(i,n,dim,m);
    #endif
  }

  inline void __checkSize() const {
    #ifndef NDEBUG
    CheckSize();
    #endif
  }
  inline void __checkEqual(int a, int b, unsigned int dim, unsigned int m) const {
    #ifndef NDEBUG
    CheckEqual(a,b,dim,m);
    #endif
  }
  inline void __checkActivate(int i, size_t align) {
    #ifdef NDEBUG
    Activate(align);
    #else
    CheckActivate(i,align);
    #endif
  }


private: // abstract iterator prototypes
  /**
   * @brief The NDarray1::abstract_iterator class serves
   *  as base class for NDarray1::const_iterator, NDarray1::iterator,
   *  and NDarray1::const_iterator
   */
  class abstract_iterator
  {
  public:
    /**
     * @brief value_type std::iterator_traits::value_type
     */
    typedef T value_type;

    /**
     * @brief reference std::iterator_traits::reference
     */
    typedef T& reference;

    /**
     * @brief pointer std::iterator_traits::pointer
     */
    typedef T* pointer;

    /**
     * @brief iterator_category std::iterator_traits::iterator_category
     */
    typedef std::random_access_iterator_tag iterator_category;

    /**
     * @brief difference_type std::iterator_traits::difference_type
     */
    typedef std::ptrdiff_t difference_type;

    friend void swap(abstract_iterator& lhs, abstract_iterator& rhs)
    { std::swap(lhs._ptr,rhs._ptr); }

    /**
     * @brief operator =
     * @param other
     * @return
     */
    abstract_iterator& operator=(abstract_iterator& other)
    { swap(*this, other); return *this; }

    /* constructors are marked protected,
     * so that no abstract_iterator is constructed */
  protected:
    /**
     * @brief abstract_iterator default and initializing constructors
     * @param ptr
     */
    abstract_iterator(T* ptr=nullptr) : _ptr(ptr) {}

  public: // arithmetic operators
    virtual inline abstract_iterator
    operator+=(const std::ptrdiff_t& n)
    { _ptr += n; return *this; }

    virtual inline const abstract_iterator
    operator+(const std::ptrdiff_t& n) const
    { return abstract_iterator(*this) += n; }

    virtual inline abstract_iterator operator++()
    { _ptr++; return *this; }

    virtual inline abstract_iterator operator++(int)
    { abstract_iterator i = *this; _ptr++; return i; }

    virtual inline abstract_iterator operator-=(const std::ptrdiff_t& n)
    { _ptr -= n; return *this; }

    virtual inline abstract_iterator operator--()
    { _ptr--; return *this; }

    virtual inline abstract_iterator operator--(int)
    { abstract_iterator i = *this; _ptr--; return i; }

    virtual inline const abstract_iterator
    operator-(const std::ptrdiff_t& n) const
    { return abstract_iterator(*this) -= n; }

<<<<<<< HEAD
    virtual inline std::ptrdiff_t
    operator-(const abstract_iterator& n) const
    { return _ptr - n._ptr; }

    friend inline abstract_iterator&
    operator+( const std::ptrdiff_t& lhs, const abstract_iterator& rhs)
    { return lhs+rhs; }

=======
>>>>>>> a11f61af
  public: // comparission operators
    inline bool operator==(const abstract_iterator& other)
    { return _ptr == other._ptr; }

    inline bool operator!=(const abstract_iterator& other)
    { return !(*this == other); }

    virtual inline bool operator>(const abstract_iterator& other)
    { return _ptr > other._ptr; }

    virtual inline bool operator<(const abstract_iterator& other)
    { return _ptr < other._ptr; }

    virtual inline bool operator>=(const abstract_iterator& other)
    { return !operator<(other); }

    virtual inline bool operator<=(const abstract_iterator& other)
    { return !operator>(other); }

  public:
    /* access operators (const and non-const iterators use them) */
    inline const T& operator[](std::ptrdiff_t& n) const
    { return *(abstract_iterator::_ptr + n); }

    inline const T& operator*() const
    { return *abstract_iterator::_ptr; }

    inline const T* operator->() const
    { return abstract_iterator::_ptr; }

  protected:
    T* _ptr;
  };

  class abstract_reverse_iterator: public abstract_iterator
  {
  protected:
      // default and initializing constructors
      abstract_reverse_iterator(T* ptr=nullptr)
          : abstract_iterator((ptr==nullptr)?nullptr:ptr-1) {}

  public:
    virtual inline abstract_iterator
    operator+=(const std::ptrdiff_t& n)
        { return abstract_iterator::operator -=(n); }

        virtual inline const abstract_iterator
        operator+(const std::ptrdiff_t& n) const
        #if __cplusplus >= 201103L
        final
        #endif
        { return abstract_iterator::operator-(n); }

        virtual inline abstract_iterator operator++()
        #if __cplusplus >= 201103L
        final
        #endif
        { return abstract_iterator::operator--(); }

        virtual inline abstract_iterator operator++(int)
        #if __cplusplus >= 201103L
        final
        #endif
        { return abstract_iterator::operator--(0); }

        virtual inline abstract_iterator
        operator-=(const std::ptrdiff_t& n)
        #if __cplusplus >= 201103L
        final
        #endif
        { return abstract_iterator::operator +=(n); }

        virtual inline abstract_iterator operator--()
        #if __cplusplus >= 201103L
        final
        #endif
        { return abstract_iterator::operator ++(); }

        virtual inline abstract_iterator operator--(int)
        #if __cplusplus >= 201103L
        final
        #endif
        { return abstract_iterator::operator ++(0); }

        virtual inline const abstract_iterator
        operator-(const std::ptrdiff_t& n) const
        #if __cplusplus >= 201103L
        final
        #endif
        { return abstract_iterator::operator+(n); }

    public: // comparission operators
        inline bool operator>(const abstract_iterator& other)
        #if __cplusplus >= 201103L
        final
        #endif
        { return abstract_iterator::operator<(other); }

        inline bool operator<(const abstract_iterator& other)
        #if __cplusplus >= 201103L
        final
        #endif
        { return abstract_iterator::operator>(other); }

        inline bool operator>=(const abstract_iterator& other)
        #if __cplusplus >= 201103L
        final
        #endif
        { return abstract_iterator::operator<=(other); }

        inline bool operator<=(const abstract_iterator& other)
        #if __cplusplus >= 201103L
        final
        #endif
        { return abstract_iterator::operator>=(other); }
    };



public: // actual iterators
    /**
     * @brief The NDarray1::abstract_iterator class
     */
    class iterator : public abstract_iterator
    {
    public:
        // default and initializing constructors
        iterator(T* ptr=nullptr)
        : abstract_iterator(ptr) {}

    public: // access operators
        inline T& operator[](std::ptrdiff_t n)
        { return const_cast<T&>(abstract_iterator::operator[](n)); }

        inline T& operator*()
        { return const_cast<T&>(abstract_iterator::operator*()); }

        inline T* operator->()
        { return const_cast<T&>(abstract_iterator::operator->()); }
    };

    /**
     * @brief The NDarray1::reverse_iterator class
     */
    class reverse_iterator : public abstract_reverse_iterator
    {
    public:
        // default and initializing constructors
        reverse_iterator(T* ptr=nullptr)
        : abstract_reverse_iterator(ptr) {}

    public: // access operators
        inline T& operator[](std::ptrdiff_t n)
        { return const_cast<T&>(abstract_iterator::operator[](-n)); }

        inline T& operator*()
        { return const_cast<T&>(abstract_iterator::operator*()); }

        inline T* operator->()
        { return const_cast<T&>(abstract_iterator::operator->()); }
    };

    /**
     * @brief The NDarray1::const_iterator class
     */
    class const_iterator : public abstract_iterator
    {
    public:
        // default and initializing constructors
        const_iterator(T* ptr=nullptr)
        : abstract_iterator(ptr) {}

    public: // access operators
        inline const T& operator[](std::ptrdiff_t n)
        { return (abstract_iterator::operator[](n)); }

        inline const T& operator*()
        { return (abstract_iterator::operator*()); }

        inline const T* operator->()
        { return (abstract_iterator::operator->()); }
    };

    /**
     * @brief The NDarray1::const_reverse_iterator class
     */
    class const_reverse_iterator: public abstract_reverse_iterator
    {
    public:
        // default and initializing constructors
        const_reverse_iterator(T* ptr=nullptr)
        : abstract_reverse_iterator(ptr) {}

    public: // access operators
        inline const T& operator[](std::ptrdiff_t n)
        { return (abstract_iterator::operator[](-n)); }

        inline const T& operator*()
        { return (abstract_iterator::operator*()); }

        inline const T* operator->()
        { return (abstract_iterator::operator->()); }
    };

public: // iterator geters
  iterator begin()
  #if __cplusplus >= 201103L
  noexcept
  #endif
  { return iterator(array1<T>::v); }

  iterator end()
  #if __cplusplus >= 201103L
  noexcept
  #endif
  { return iterator(array1<T>::v + array1<T>::_size); }

  reverse_iterator rbegin()
  #if __cplusplus >= 201103L
  noexcept
  #endif
  { return reverse_iterator(array1<T>::v + array1<T>::_size); }

  reverse_iterator rend()
  #if __cplusplus >= 201103L
  noexcept
  #endif
  { return reverse_iterator(array1<T>::v); }

  const_iterator begin() const
  #if __cplusplus >= 201103L
  noexcept
  #endif
  { return const_iterator(array1<T>::v); }

  const_iterator end() const
  #if __cplusplus >= 201103L
  noexcept
  #endif
  { return const_iterator(array1<T>::v + array1<T>::_size); }

  #if __cplusplus >= 201103L
  const_iterator cbegin() const noexcept
  { return const_iterator(array1<T>::v); }

  const_iterator cend() const noexcept
  { return const_iterator(array1<T>::v + array1<T>::_size); }
  #endif

  const_reverse_iterator rbegin() const
  #if __cplusplus >= 201103L
  noexcept
  #endif
  { return const_reverse_iterator(array1<T>::v + array1<T>::_size); }

  const_reverse_iterator rend() const
  #if __cplusplus >= 201103L
  noexcept
  #endif
  { return const_reverse_iterator(array1<T>::v); }

  #if __cplusplus >= 201103L
  const_reverse_iterator crbegin() const noexcept
  { return const_reverse_iterator(array1<T>::v + array1<T>::_size); }

  const_reverse_iterator crend() const noexcept
  { return const_reverse_iterator(array1<T>::v); }
  #endif
}; // array1

template<class T>
void swaparray(T& A, T& B)
{
  T C;
  C.Dimension(A);
  A.Dimension(B);
  B.Dimension(C);
}

template<class T>
void leftshiftarray(T& A, T& B, T& C)
{
  T D;
  D.Dimension(A);
  A.Dimension(B);
  B.Dimension(C);
  C.Dimension(D);
}

template<class T>
void rightshiftarray(T& A, T& B, T& C)
{
  T D;
  D.Dimension(C);
  C.Dimension(B);
  B.Dimension(A);
  A.Dimension(D);
}

template<class T>
std::ostream& operator << (std::ostream& s, const array1<T>& A)
{
  T *p=A();
  for(unsigned int i=0; i < A.Nx(); i++) {
    s << *(p++) << " ";
  }
  return s;
}

template<class T>
std::istream& operator >> (std::istream& s, const array1<T>& A)
{
  return A.Input(s);
}

/**
 * @brief array2 2D array class with forced memory alignment
 */
template<class T>
class array2 : public array1<T> {
protected:
  unsigned int nx;
  unsigned int ny;
public:
  using array1<T>::Dimension;

  inline void Dimension(unsigned int nx0, unsigned int ny0) {
    nx=nx0;
    ny=ny0;
    array1<T>::_size=nx*ny;
  }
  void Dimension(unsigned int nx0, unsigned int ny0, T *v0) {
    Dimension(nx0,ny0);
    array1<T>::v=v0;
    array1<T>::clear(array1<T>::allocated);
    }
  void Dimension(const array1<T> &A) {ArrayExit("Operation not implemented");}

  void Allocate(unsigned int nx0, unsigned int ny0, size_t align=0) {
    Dimension(nx0,ny0);
    array1<T>::__checkActivate(2,align);
  }

  array2() : nx(0), ny(0) {}
  array2(unsigned int nx0, unsigned int ny0, size_t align=0) {
    Allocate(nx0,ny0,align);
  }
  array2(unsigned int nx0, unsigned int ny0, T *v0) {Dimension(nx0,ny0,v0);}

  unsigned int Nx() const {return nx;}
  unsigned int Ny() const {return ny;}

  // This optimization might make iterators unavailable for some cases.
  array1<T> operator [] (const int ix) const {
    array1<T>::__check(ix,nx,2,1);
    return array1<T>(ny,this->v+ix*ny);
  }
  T& operator () (int ix, int iy) const {
    array1<T>::__check(ix,nx,2,1);
    array1<T>::__check(iy,ny,2,2);
    return this->v[ix*ny+iy];
  }
  T& operator () (int i) const {
    array1<T>::__check(i,this->_size,2,0);
    return this->v[i];
  }
  T* operator () () const {return this->v;}

  array2<T>& operator = (T a) {this->Load(a); return *this;}
  array2<T>& operator = (T *a) {this->Load(a); return *this;}
  array2<T>& operator = (const array2<T>& A) {
    array1<T>::__checkEqual(nx,A.Nx(),2,1);
    array1<T>::__checkEqual(ny,A.Ny(),2,2);
    this->Load(A());
    A.Purge();
    return *this;
  }

  array2<T>& operator += (const array2<T>& A) {
    array1<T>::__checkSize();
    for(unsigned int i=0; i < this->_size; i++) this->v[i] += A(i);
    return *this;
  }
  array2<T>& operator -= (const array2<T>& A) {
    array1<T>::__checkSize();
    for(unsigned int i=0; i < this->_size; i++) this->v[i] -= A(i);
    return *this;
  }
  array2<T>& operator *= (const array2<T>& A);

  array2<T>& operator += (T a) {
    array1<T>::__checkSize();
    unsigned int inc=ny+1;
    for(unsigned int i=0; i < this->_size; i += inc) this->v[i] += a;
    return *this;
  }
  array2<T>& operator -= (T a) {
    array1<T>::__checkSize();
    unsigned int inc=ny+1;
    for(unsigned int i=0; i < this->_size; i += inc) this->v[i] -= a;
    return *this;
  }
  array2<T>& operator *= (T a) {
    array1<T>::__checkSize();
    for(unsigned int i=0; i < this->_size; i++) this->v[i] *= a;
    return *this;
  }

  void Identity() {
    this->Load((T) 0);
    array1<T>::__checkSize();
    unsigned int inc=ny+1;
    for(unsigned int i=0; i < this->_size; i += inc) this->v[i]=(T) 1;
  }
};

template<class T>
std::ostream& operator << (std::ostream& s, const array2<T>& A)
{
  T *p=A();
  for(unsigned int i=0; i < A.Nx(); i++) {
    for(unsigned int j=0; j < A.Ny(); j++) {
      s << *(p++) << " ";
    }
    s << _newl;
  }
  s << std::flush;
  return s;
}

template<class T>
std::istream& operator >> (std::istream& s, const array2<T>& A)
{
  return A.Input(s);
}

/**
 * @brief array3 3D array class with forced memory alignment
 */
template<class T>
class array3 : public array1<T> {
protected:
  unsigned int nx;
  unsigned int ny;
  unsigned int nz;
  unsigned int nyz;
public:
  using array1<T>::Dimension;

  void Dimension(unsigned int nx0, unsigned int ny0, unsigned int nz0) {
    nx=nx0; ny=ny0; nz=nz0; nyz=ny*nz;
    this->_size=nx*nyz;
  }
  void Dimension(unsigned int nx0, unsigned int ny0, unsigned int nz0, T *v0) {
    Dimension(nx0,ny0,nz0);
    this->v=v0;
    this->clear(this->allocated);
  }

  void Allocate(unsigned int nx0, unsigned int ny0, unsigned int nz0,
                size_t align=0) {
    Dimension(nx0,ny0,nz0);
    array1<T>::__checkActivate(3,align);
  }

  array3() : nx(0), ny(0), nz(0), nyz(0) {}
  array3(unsigned int nx0, unsigned int ny0, unsigned int nz0,
         size_t align=0) {
    Allocate(nx0,ny0,nz0,align);
  }
  array3(unsigned int nx0, unsigned int ny0, unsigned int nz0, T *v0) {
    Dimension(nx0,ny0,nz0,v0);
  }

  unsigned int Nx() const {return nx;}
  unsigned int Ny() const {return ny;}
  unsigned int Nz() const {return nz;}

  array2<T> operator [] (int ix) const {
    array1<T>::__check(ix,nx,3,1);
    return array2<T>(ny,nz,this->v+ix*nyz);
  }
  T& operator () (int ix, int iy, int iz) const {
    array1<T>::__check(ix,nx,3,1);
    array1<T>::__check(iy,ny,3,2);
    array1<T>::__check(iz,nz,3,3);
    return this->v[ix*nyz+iy*nz+iz];
  }
  T& operator () (int i) const {
    array1<T>::__check(i,this->_size,3,0);
    return this->v[i];
  }
  T* operator () () const {return this->v;}

  array3<T>& operator = (T a) {this->Load(a); return *this;}
  array3<T>& operator = (T *a) {this->Load(a); return *this;}
  array3<T>& operator = (const array3<T>& A) {
    array1<T>::__checkEqual(nx,A.Nx(),3,1);
    array1<T>::__checkEqual(ny,A.Ny(),3,2);
    array1<T>::__checkEqual(nz,A.Nz(),3,3);
    this->Load(A());
    A.Purge();
    return *this;
  }

  array3<T>& operator += (array3<T>& A) {
    array1<T>::__checkSize();
    for(unsigned int i=0; i < this->_size; i++) this->v[i] += A(i);
    return *this;
  }
  array3<T>& operator -= (array3<T>& A) {
    array1<T>::__checkSize();
    for(unsigned int i=0; i < this->_size; i++) this->v[i] -= A(i);
    return *this;
  }

  array3<T>& operator += (T a) {
    array1<T>::__checkSize();
    unsigned int inc=nyz+nz+1;
    for(unsigned int i=0; i < this->_size; i += inc) this->v[i] += a;
    return *this;
  }
  array3<T>& operator -= (T a) {
    array1<T>::__checkSize();
    unsigned int inc=nyz+nz+1;
    for(unsigned int i=0; i < this->_size; i += inc) this->v[i] -= a;
    return *this;
  }
};

template<class T>
std::ostream& operator << (std::ostream& s, const array3<T>& A)
{
  T *p=A();
  for(unsigned int i=0; i < A.Nx(); i++) {
    for(unsigned int j=0; j < A.Ny(); j++) {
      for(unsigned int k=0; k < A.Nz(); k++) {
        s << *(p++) << " ";
      }
      s << _newl;
    }
    s << _newl;
  }
  s << std::flush;
  return s;
}

template<class T>
std::istream& operator >> (std::istream& s, const array3<T>& A)
{
  return A.Input(s);
}

/**
 * @brief array4 4D array class with forced memory alignment
 */
template<class T>
class array4 : public array1<T> {
protected:
  unsigned int nx;
  unsigned int ny;
  unsigned int nz;
  unsigned int nw;
  unsigned int nyz;
  unsigned int nzw;
  unsigned int nyzw;
public:
  using array1<T>::Dimension;

  void Dimension(unsigned int nx0, unsigned int ny0, unsigned int nz0,
                 unsigned int nw0) {
    nx=nx0; ny=ny0; nz=nz0; nw=nw0; nzw=nz*nw; nyzw=ny*nzw;
    this->_size=nx*nyzw;
  }
  void Dimension(unsigned int nx0, unsigned int ny0, unsigned int nz0,
                 unsigned int nw0, T *v0) {
    Dimension(nx0,ny0,nz0,nw0);
    this->v=v0;
    this->clear(this->allocated);
  }

  void Allocate(unsigned int nx0, unsigned int ny0, unsigned int nz0,
                unsigned int nw0, size_t align=0) {
    Dimension(nx0,ny0,nz0,nw0);
    array1<T>::__checkActivate(4,align);
  }

  array4() : nx(0), ny(0), nz(0), nw(0), nyz(0), nzw(0), nyzw(0) {}
  array4(unsigned int nx0, unsigned int ny0, unsigned int nz0,
         unsigned int nw0, size_t align=0) {Allocate(nx0,ny0,nz0,nw0,align);}
  array4(unsigned int nx0, unsigned int ny0, unsigned int nz0,
         unsigned int nw0, T *v0) {
    Dimension(nx0,ny0,nz0,nw0,v0);
  }

  unsigned int Nx() const {return nx;}
  unsigned int Ny() const {return ny;}
  unsigned int Nz() const {return nz;}
  unsigned int N4() const {return nw;}

  array3<T> operator [] (int ix) const {
    array1<T>::__check(ix,nx,3,1);
    return array3<T>(ny,nz,nw,this->v+ix*nyzw);
  }
  T& operator () (int ix, int iy, int iz, int iw) const {
    array1<T>::__check(ix,nx,4,1);
    array1<T>::__check(iy,ny,4,2);
    array1<T>::__check(iz,nz,4,3);
    array1<T>::__check(iw,nw,4,4);
    return this->v[ix*nyzw+iy*nzw+iz*nw+iw];
  }
  T& operator () (int i) const {
    array1<T>::__check(i,this->_size,4,0);
    return this->v[i];
  }
  T* operator () () const {return this->v;}

  array4<T>& operator = (T a) {this->Load(a); return *this;}
  array4<T>& operator = (T *a) {this->Load(a); return *this;}
  array4<T>& operator = (const array4<T>& A) {
    array1<T>::__checkEqual(nx,A.Nx(),4,1);
    array1<T>::__checkEqual(ny,A.Ny(),4,2);
    array1<T>::__checkEqual(nz,A.Nz(),4,3);
    array1<T>::__checkEqual(nw,A.N4(),4,4);
    this->Load(A());
    A.Purge();
    return *this;
  }

  array4<T>& operator += (array4<T>& A) {
    array1<T>::__checkSize();
    for(unsigned int i=0; i < this->_size; i++) this->v[i] += A(i);
    return *this;
  }
  array4<T>& operator -= (array4<T>& A) {
    array1<T>::__checkSize();
    for(unsigned int i=0; i < this->_size; i++) this->v[i] -= A(i);
    return *this;
  }

  array4<T>& operator += (T a) {
    array1<T>::__checkSize();
    unsigned int inc=nyzw+nzw+nw+1;
    for(unsigned int i=0; i < this->_size; i += inc) this->v[i] += a;
    return *this;
  }
  array4<T>& operator -= (T a) {
    array1<T>::__checkSize();
    unsigned int inc=nyzw+nzw+nw+1;
    for(unsigned int i=0; i < this->_size; i += inc) this->v[i] -= a;
    return *this;
  }
};

template<class T>
std::ostream& operator << (std::ostream& s, const array4<T>& A)
{
  T *p=A;
  for(unsigned int i=0; i < A.Nx(); i++) {
    for(unsigned int j=0; j < A.Ny(); j++) {
      for(unsigned int k=0; k < A.Nz(); k++) {
        for(unsigned int l=0; l < A.N4(); l++) {
          s << *(p++) << " ";
        }
        s << _newl;
      }
      s << _newl;
    }
    s << _newl;
  }
  s << std::flush;
  return s;
}

template<class T>
std::istream& operator >> (std::istream& s, const array4<T>& A)
{
  return A.Input(s);
}

/**
 * @brief array5 5D array class with forced memory alignment
 */
template<class T>
class array5 : public array1<T> {
protected:
  unsigned int nx;
  unsigned int ny;
  unsigned int nz;
  unsigned int nw;
  unsigned int nv;
  unsigned int nwv;
  unsigned int nzwv;
  unsigned int nyzwv;
public:
  using array1<T>::Dimension;

  void Dimension(unsigned int nx0, unsigned int ny0, unsigned int nz0,
                 unsigned int nw0, unsigned int nv0) {
    nx=nx0; ny=ny0; nz=nz0; nw=nw0; nv=nv0; nwv=nw*nv; nzwv=nz*nwv;
    nyzwv=ny*nzwv;
    this->_size=nx*nyzwv;
  }
  void Dimension(unsigned int nx0, unsigned int ny0, unsigned int nz0,
                 unsigned int nw0, unsigned int nv0, T *v0) {
    Dimension(nx0,ny0,nz0,nw0,nv0);
    this->v=v0;
    this->clear(this->allocated);
  }

  void Allocate(unsigned int nx0, unsigned int ny0, unsigned int nz0,
                unsigned int nw0, unsigned int nv0, size_t align=0) {
    Dimension(nx0,ny0,nz0,nw0,nv0);
    array1<T>::__checkActivate(5,align);
  }

  array5() : nx(0), ny(0), nz(0), nw(0), nv(0), nwv(0), nzwv(0), nyzwv(0) {}
  array5(unsigned int nx0, unsigned int ny0, unsigned int nz0,
         unsigned int nw0, unsigned int nv0, size_t align=0) {
    Allocate(nx0,ny0,nz0,nw0,nv0,align);
  }
  array5(unsigned int nx0, unsigned int ny0, unsigned int nz0,
         unsigned int nw0, unsigned int nv0, T *v0) {
    Dimension(nx0,ny0,nz0,nw0,nv0,nv0);
  }

  unsigned int Nx() const {return nx;}
  unsigned int Ny() const {return ny;}
  unsigned int Nz() const {return nz;}
  unsigned int N4() const {return nw;}
  unsigned int N5() const {return nv;}

  array4<T> operator [] (int ix) const {
    array1<T>::__check(ix,nx,4,1);
    return array4<T>(ny,nz,nw,nv,this->v+ix*nyzwv);
  }
  T& operator () (int ix, int iy, int iz, int iw, int iv) const {
    array1<T>::__check(ix,nx,5,1);
    array1<T>::__check(iy,ny,5,2);
    array1<T>::__check(iz,nz,5,3);
    array1<T>::__check(iw,nw,5,4);
    array1<T>::__check(iv,nv,5,5);
    return this->v[ix*nyzwv+iy*nzwv+iz*nwv+iw*nv+iv];
  }
  T& operator () (int i) const {
    array1<T>::__check(i,this->_size,5,0);
    return this->v[i];
  }
  T* operator () () const {return this->v;}

  array5<T>& operator = (T a) {this->Load(a); return *this;}
  array5<T>& operator = (T *a) {this->Load(a); return *this;}
  array5<T>& operator = (const array5<T>& A) {
    array1<T>::__checkEqual(nx,A.Nx(),5,1);
    array1<T>::__checkEqual(ny,A.Ny(),5,2);
    array1<T>::__checkEqual(nz,A.Nz(),5,3);
    array1<T>::__checkEqual(nw,A.N4(),5,4);
    array1<T>::__checkEqual(nv,A.N5(),5,5);
    this->Load(A());
    A.Purge();
    return *this;
  }

  array5<T>& operator += (array5<T>& A) {
    array1<T>::__checkSize();
    for(unsigned int i=0; i < this->_size; i++) this->v[i] += A(i);
    return *this;
  }
  array5<T>& operator -= (array5<T>& A) {
    array1<T>::__checkSize();
    for(unsigned int i=0; i < this->_size; i++) this->v[i] -= A(i);
    return *this;
  }

  array5<T>& operator += (T a) {
    array1<T>::__checkSize();
    unsigned int inc=nyzwv+nzwv+nwv+nv+1;
    for(unsigned int i=0; i < this->_size; i += inc) this->v[i] += a;
    return *this;
  }
  array5<T>& operator -= (T a) {
    array1<T>::__checkSize();
    unsigned int inc=nyzwv+nzwv+nwv+nv+1;
    for(unsigned int i=0; i < this->_size; i += inc) this->v[i] -= a;
    return *this;
  }
};

template<class T>
std::ostream& operator << (std::ostream& s, const array5<T>& A)
{
  T *p=A;
  for(unsigned int i=0; i < A.Nx(); i++) {
    for(unsigned int j=0; j < A.Ny(); j++) {
      for(unsigned int k=0; k < A.Nz(); k++) {
        for(unsigned int l=0; l < A.N4(); l++) {
          for(unsigned int l=0; l < A.N5(); l++) {
            s << *(p++) << " ";
          }
          s << _newl;
        }
        s << _newl;
      }
      s << _newl;
    }
    s << _newl;
  }
  s << std::flush;
  return s;
}

template<class T>
std::istream& operator >> (std::istream& s, const array5<T>& A)
{
  return A.Input(s);
}

/**
 * @brief Array1 1D array class with forced memory alignment and memory offset
 */
template<class T>
class Array1 : public array1<T> {
protected:
  T *voff; // Offset pointer to memory block
  int ox;
public:
  void Offsets() {
    voff=this->v-ox;
  }
  using array1<T>::Dimension;

  void Dimension(unsigned int nx0, int ox0=0) {
    this->_size=nx0;
    ox=ox0;
    Offsets();
  }
  void Dimension(unsigned int nx0, T *v0, int ox0=0) {
    this->v=v0;
    Dimension(nx0,ox0);
    this->clear(this->allocated);
  }
  void Dimension(const Array1<T>& A) {
    Dimension(A._size,A.v,A.ox); this->state=A.test(this->temporary);
  }

  void Allocate(unsigned int nx0, int ox0=0, size_t align=0) {
    Dimension(nx0,ox0);
    array1<T>::__checkActivate(1,align);
    Offsets();
  }

  void Reallocate(unsigned int nx0, int ox0=0, size_t align=0) {
    this->Deallocate();
    Allocate(nx0,ox0,align);
  }

  Array1() : ox(0) {}
  Array1(unsigned int nx0, int ox0=0, size_t align=0) {
    Allocate(nx0,ox0,align);
  }
  Array1(unsigned int nx0, T *v0, int ox0=0) {
    Dimension(nx0,v0,ox0);
  }
  Array1(T *v0, int ox0=0) {
    Dimension(INT_MAX,v0,ox0);
  }

#ifdef NDEBUG
  typedef T *opt;
#else
  typedef Array1<T> opt;
#endif

  T& operator [] (int ix) const {__check(ix,this->_size,ox,1,1); return voff[ix];}
  T& operator () (int i) const {__check(i,this->_size,0,1,1); return this->v[i];}
  T* operator () () const {return this->v;}
  operator T* () const {return this->v;}

  Array1<T> operator + (int i) const {return Array1<T>(this->_size-i,this->v+i,ox);}
  void Set(T *a) {this->v=a; Offsets(); this->clear(this->allocated);}

  Array1<T>& operator = (T a) {this->Load(a); return *this;}
  Array1<T>& operator = (const T *a) {this->Load(a); return *this;}
  Array1<T>& operator = (const Array1<T>& A) {
    array1<T>::__checkEqual(this->_size,A.Size(),1,1);
    array1<T>::__checkEqual(ox,A.Ox(),1,1);
    this->Load(A());
    A.Purge();
    return *this;
  }
  Array1<T>& operator = (const array1<T>& A) {
    array1<T>::__checkEqual(this->_size,A.Size(),1,1);
    array1<T>::__checkEqual(ox,0,1,1);
    this->Load(A());
    A.Purge();
    return *this;
  }

  int Ox() const {return ox;}

  private:
  inline void __check(int i, int n, unsigned int o, unsigned int dim, int m) const
  {
    #ifndef NDEBUG
    array1<T>::Check(i-o,n,dim,m,o);
    #endif
  }
}; // Array1

/**
 * @brief Array2 2D array class with forced memory alignment and memory offset
 */
template<class T>
class Array2 : public array2<T> {
protected:
  T *voff,*vtemp;
  int ox,oy;
public:
  void Offsets() {
    vtemp=this->v-ox*(int) this->ny;
    voff=vtemp-oy;
  }
  using array1<T>::Dimension;

  void Dimension(unsigned int nx0, unsigned int ny0, int ox0=0, int oy0=0) {
    this->nx=nx0; this->ny=ny0;
    this->_size=this->nx*this->ny;
    ox=ox0; oy=oy0;
    Offsets();
  }
  void Dimension(unsigned int nx0, unsigned int ny0, T *v0, int ox0=0,
                 int oy0=0) {
    this->v=v0;
    Dimension(nx0,ny0,ox0,oy0);
    this->clear(this->allocated);
  }

  void Allocate(unsigned int nx0, unsigned int ny0, int ox0=0, int oy0=0,
                size_t align=0) {
    Dimension(nx0,ny0,ox0,oy0);
    array1<T>::__checkActivate(2,align);
    Offsets();
  }

  Array2() : ox(0), oy(0) {}
  Array2(unsigned int nx0, unsigned int ny0, int ox0=0, int oy0=0,
         size_t align=0) {
    Allocate(nx0,ny0,ox0,oy0,align);
  }
  Array2(unsigned int nx0, unsigned int ny0, T *v0, int ox0=0, int oy0=0) {
    Dimension(nx0,ny0,v0,ox0,oy0);
  }

  Array1<T> operator [] (int ix) const {
    Array1<T>::__check(ix,this->nx,ox,2,1);
    return Array1<T>(this->ny,vtemp+ix*(int) this->ny,oy);
  }

  T& operator () (int ix, int iy) const {
    Array1<T>::__check(ix,this->nx,ox,2,1);
    Array1<T>::__check(iy,this->ny,oy,2,2);
    return voff[ix*(int) this->ny+iy];
  }
  T& operator () (int i) const {
    Array1<T>::__check(i,this->_size,0,2,0);
    return this->v[i];
  }
  T* operator () () const {return this->v;}
  void Set(T *a) {this->v=a; Offsets(); this->clear(this->allocated);}

  Array2<T>& operator = (T a) {this->Load(a); return *this;}
  Array2<T>& operator = (T *a) {this->Load(a); return *this;}
  Array2<T>& operator = (const Array2<T>& A) {
    array1<T>::__checkEqual(this->nx,A.Nx(),2,1);
    array1<T>::__checkEqual(this->ny,A.Ny(),2,2);
    array1<T>::__checkEqual(ox,A.Ox(),2,1);
    array1<T>::__checkEqual(oy,A.Oy(),2,2);
    this->Load(A());
    A.Purge();
    return *this;
  }
  Array2<T>& operator = (const array2<T>& A) {
    array1<T>::__checkEqual(this->nx,A.Nx(),2,1);
    array1<T>::__checkEqual(this->ny,A.Ny(),2,2);
    array1<T>::__checkEqual(ox,0,2,1);
    array1<T>::__checkEqual(oy,0,2,2);
    this->Load(A());
    A.Purge();
    return *this;
  }

  int Ox() const {return ox;}
  int Oy() const {return oy;}

};

/**
 * @brief Array3 3D array class with forced memory alignment and memory offset
 */
template<class T>
class Array3 : public array3<T> {
protected:
  T *voff,*vtemp;
  int ox,oy,oz;
public:
  void Offsets() {
    vtemp=this->v-ox*(int) this->nyz;
    voff=vtemp-oy*(int) this->nz-oz;
  }
  using array1<T>::Dimension;

  void Dimension(unsigned int nx0, unsigned int ny0, unsigned int nz0,
                 int ox0=0, int oy0=0, int oz0=0) {
    this->nx=nx0; this->ny=ny0; this->nz=nz0; this->nyz=this->ny*this->nz;
    this->_size=this->nx*this->nyz;
    ox=ox0; oy=oy0; oz=oz0;
    Offsets();
  }
  void Dimension(unsigned int nx0, unsigned int ny0, unsigned int nz0,
                 T *v0, int ox0=0, int oy0=0, int oz0=0) {
    this->v=v0;
    Dimension(nx0,ny0,nz0,ox0,oy0,oz0);
    this->clear(this->allocated);
  }

  void Allocate(unsigned int nx0, unsigned int ny0, unsigned int nz0,
                int ox0=0, int oy0=0, int oz0=0, size_t align=0) {
    Dimension(nx0,ny0,nz0,ox0,oy0,oz0);
    array1<T>::__checkActivate(3,align);
    Offsets();
  }

  Array3() : ox(0), oy(0), oz(0) {}
  Array3(unsigned int nx0, unsigned int ny0, unsigned int nz0,
         int ox0=0, int oy0=0, int oz0=0, size_t align=0) {
    Allocate(nx0,ny0,nz0,ox0,oy0,oz0,align);
  }
  Array3(unsigned int nx0, unsigned int ny0, unsigned int nz0, T *v0,
         int ox0=0, int oy0=0, int oz0=0) {
    Dimension(nx0,ny0,nz0,v0,ox0,oy0,oz0);
  }

  Array2<T> operator [] (int ix) const {
    Array1<T>::__check(ix,this->nx,ox,3,1);
    return Array2<T>(this->ny,this->nz,vtemp+ix*(int) this->nyz,oy,oz);
  }
  T& operator () (int ix, int iy, int iz) const {
    Array1<T>::__check(ix,this->nx,ox,3,1);
    Array1<T>::__check(iy,this->ny,oy,3,2);
    Array1<T>::__check(iz,this->nz,oz,3,3);
    return voff[ix*(int) this->nyz+iy*(int) this->nz+iz];
  }
  T& operator () (int i) const {
    Array1<T>::__check(i,this->_size,0,3,0);
    return this->v[i];
  }
  T* operator () () const {return this->v;}
  void Set(T *a) {this->v=a; Offsets(); this->clear(this->allocated);}

  Array3<T>& operator = (T a) {this->Load(a); return *this;}
  Array3<T>& operator = (T *a) {this->Load(a); return *this;}
  Array3<T>& operator = (const Array3<T>& A) {
    array1<T>::__checkEqual(this->nx,A.Nx(),3,1);
    array1<T>::__checkEqual(this->ny,A.Ny(),3,2);
    array1<T>::__checkEqual(this->nz,A.Nz(),3,3);
    array1<T>::__checkEqual(ox,A.Ox(),3,1);
    array1<T>::__checkEqual(oy,A.Oy(),3,2);
    array1<T>::__checkEqual(oz,A.Oz(),3,3);
    this->Load(A());
    A.Purge();
    return *this;
  }
  Array3<T>& operator = (const array3<T>& A) {
    array1<T>::__checkEqual(this->nx,A.Nx(),3,1);
    array1<T>::__checkEqual(this->ny,A.Ny(),3,2);
    array1<T>::__checkEqual(this->nz,A.Nz(),3,3);
    array1<T>::__checkEqual(ox,0,3,1);
    array1<T>::__checkEqual(oy,0,3,2);
    array1<T>::__checkEqual(oz,0,3,3);
    this->Load(A());
    A.Purge();
    return *this;
  }

  int Ox() const {return ox;}
  int Oy() const {return oy;}
  int Oz() const {return oz;}

};

/**
 * @brief Array4 4D array class with forced memory alignment and memory offset
 */
template<class T>
class Array4 : public array4<T> {
protected:
  T *voff,*vtemp;
  int ox,oy,oz,ow;
public:
  void Offsets() {
    vtemp=this->v-ox*(int) this->nyzw;
    voff=vtemp-oy*(int) this->nzw-oz*(int) this->nw-ow;
  }
  using array1<T>::Dimension;

  void Dimension(unsigned int nx0, unsigned int ny0, unsigned int nz0,
                 unsigned int nw0,
                 int ox0=0, int oy0=0, int oz0=0, int ow0=0) {
    this->nx=nx0; this->ny=ny0; this->nz=nz0; this->nw=nw0;
    this->nzw=this->nz*this->nw; this->nyzw=this->ny*this->nzw;
    this->_size=this->nx*this->nyzw;
    ox=ox0; oy=oy0; oz=oz0; ow=ow0;
    Offsets();
  }
  void Dimension(unsigned int nx0, unsigned int ny0, unsigned int nz0,
                 unsigned int nw0, T *v0,
                 int ox0=0, int oy0=0, int oz0=0, int ow0=0) {
    this->v=v0;
    Dimension(nx0,ny0,nz0,nw0,ox0,oy0,oz0,ow0);
    this->clear(this->allocated);
  }

  void Allocate(unsigned int nx0, unsigned int ny0, unsigned int nz0,
                unsigned int nw0,
                int ox0=0, int oy0=0, int oz0=0, int ow0=0, size_t align=0) {
    Dimension(nx0,ny0,nz0,nw0,ox0,oy0,oz0,ow0);
    array1<T>::__checkActivate(4,align);
    Offsets();
  }

  Array4() : ox(0), oy(0), oz(0), ow(0) {}
  Array4(unsigned int nx0, unsigned int ny0, unsigned int nz0,
         unsigned int nw0,
         int ox0=0, int oy0=0, int oz0=0, int ow0=0, size_t align=0) {
    Allocate(nx0,ny0,nz0,nw0,ox0,oy0,oz0,ow0,align);
  }
  Array4(unsigned int nx0, unsigned int ny0, unsigned int nz0,
         unsigned int nw0, T *v0,
         int ox0=0, int oy0=0, int oz0=0, int ow0=0) {
    Dimension(nx0,ny0,nz0,nw0,v0,ox0,oy0,oz0,ow0);
  }

  Array3<T> operator [] (int ix) const {
    Array1<T>::__check(ix,this->nx,ox,3,1);
    return Array3<T>(this->ny,this->nz,this->nw,vtemp+ix*(int) this->nyzw,
                     oy,oz,ow);
  }
  T& operator () (int ix, int iy, int iz, int iw) const {
    Array1<T>::__check(ix,this->nx,ox,4,1);
    Array1<T>::__check(iy,this->ny,oy,4,2);
    Array1<T>::__check(iz,this->nz,oz,4,3);
    Array1<T>::__check(iw,this->nw,ow,4,4);
    return voff[ix*(int) this->nyzw+iy*(int) this->nzw+iz*(int) this->nw+iw];
  }
  T& operator () (int i) const {
    Array1<T>::__check(i,this->_size,0,4,0);
    return this->v[i];
  }
  T* operator () () const {return this->v;}
  void Set(T *a) {this->v=a; Offsets(); this->clear(this->allocated);}

  Array4<T>& operator = (T a) {this->Load(a); return *this;}
  Array4<T>& operator = (T *a) {this->Load(a); return *this;}

  Array4<T>& operator = (const Array4<T>& A) {
    array1<T>::__checkEqual(this->nx,A.Nx(),4,1);
    array1<T>::__checkEqual(this->ny,A.Ny(),4,2);
    array1<T>::__checkEqual(this->nz,A.Nz(),4,3);
    array1<T>::__checkEqual(this->nw,A.N4(),4,4);
    array1<T>::__checkEqual(ox,A.Ox(),4,1);
    array1<T>::__checkEqual(oy,A.Oy(),4,2);
    array1<T>::__checkEqual(oz,A.Oz(),4,3);
    array1<T>::__checkEqual(ow,A.O4(),4,4);
    this->Load(A());
    A.Purge();
    return *this;
  }
  Array4<T>& operator = (const array4<T>& A) {
    array1<T>::__checkEqual(this->nx,A.Nx(),4,1);
    array1<T>::__checkEqual(this->ny,A.Ny(),4,2);
    array1<T>::__checkEqual(this->nz,A.Nz(),4,3);
    array1<T>::__checkEqual(this->nw,A.N4(),4,4);
    array1<T>::__checkEqual(this->nx,A.Nx(),4,1);
    array1<T>::__checkEqual(this->ny,A.Nx(),4,2);
    array1<T>::__checkEqual(this->nz,A.Nx(),4,3);
    array1<T>::__checkEqual(this->nw,A.Nx(),4,4);
    array1<T>::__checkEqual(ox,0,4,1);
    array1<T>::__checkEqual(oy,0,4,2);
    array1<T>::__checkEqual(oz,0,4,3);
    array1<T>::__checkEqual(ow,0,4,4);
    this->Load(A());
    A.Purge();
    return *this;
  }

  int Ox() const {return ox;}
  int Oy() const {return oy;}
  int Oz() const {return oz;}
  int O4() const {return ow;}
};

/**
 * @brief Array5 5D array class with forced memory alignment and memory offset
 */
template<class T>
class Array5 : public array5<T> {
protected:
  T *voff,*vtemp;
  int ox,oy,oz,ow,ov;
public:
  void Offsets() {
    vtemp=this->v-ox*(int) this->nyzwv;
    voff=vtemp-oy*(int) this->nzwv-oz*(int) this->nwv-ow*(int) this->nv-ov;
  }
  using array1<T>::Dimension;

  void Dimension(unsigned int nx0, unsigned int ny0, unsigned int nz0,
                 unsigned int nw0,  unsigned int nv0,
                 int ox0=0, int oy0=0, int oz0=0, int ow0=0, int ov0=0) {
    this->nx=nx0; this->ny=ny0; this->nz=nz0; this->nw=nw0; this->nv=nv0;
    this->nwv=this->nw*this->nv; this->nzwv=this->nz*this->nwv;
    this->nyzwv=this->ny*this->nzwv;
    this->_size=this->nx*this->nyzwv;
    ox=ox0; oy=oy0; oz=oz0; ow=ow0; ov=ov0;
    Offsets();
  }
  void Dimension(unsigned int nx0, unsigned int ny0, unsigned int nz0,
                 unsigned int nw0, unsigned int nv0, T *v0,
                 int ox0=0, int oy0=0, int oz0=0, int ow0=0, int ov0=0) {
    this->v=v0;
    Dimension(nx0,ny0,nz0,nw0,nv0,ox0,oy0,oz0,ow0,ov0);
    this->clear(this->allocated);
  }

  void Allocate(unsigned int nx0, unsigned int ny0, unsigned int nz0,
                unsigned int nw0, unsigned int nv0,
                int ox0=0, int oy0=0, int oz0=0, int ow0=0, int ov0=0,
                size_t align=0) {
    Dimension(nx0,ny0,nz0,nw0,nv0,ox0,oy0,oz0,ow0,ov0);
    array1<T>::__checkActivate(5,align);
    Offsets();
  }

  Array5() : ox(0), oy(0), oz(0), ow(0), ov(0) {}
  Array5(unsigned int nx0, unsigned int ny0, unsigned int nz0,
         unsigned int nw0, unsigned int nv0, int ox0=0, int oy0=0,
         int oz0=0, int ow0=0, int ov0=0, size_t align=0) {
    Allocate(nx0,ny0,nz0,nw0,nv0,ox0,oy0,oz0,ow0,ov0,align);
  }
  Array5(unsigned int nx0, unsigned int ny0, unsigned int nz0,
         unsigned int nw0, unsigned int nv0, T *v0,
         int ox0=0, int oy0=0, int oz0=0, int ow0=0, int ov0=0) {
    Dimension(nx0,ny0,nz0,nw0,nv0,v0,ox0,oy0,oz0,ow0,ov0);
  }

  Array4<T> operator [] (int ix) const {
    Array1<T>::__check(ix,this->nx,ox,4,1);
    return Array4<T>(this->ny,this->nz,this->nw,this->nv,
                     vtemp+ix*(int) this->nyzwv,oy,oz,ow,ov);
  }
  T& operator () (int ix, int iy, int iz, int iw, int iv) const {
    Array1<T>::__check(ix,this->nx,ox,5,1);
    Array1<T>::__check(iy,this->ny,oy,5,2);
    Array1<T>::__check(iz,this->nz,oz,5,3);
    Array1<T>::__check(iw,this->nw,ow,5,4);
    Array1<T>::__check(iv,this->nv,ov,5,5);
    return voff[ix*(int) this->nyzwv+iy*(int) this->nzwv+iz*(int) this->nwv
                +iw*(int) this->nv+iv];
  }
  T& operator () (int i) const {
    Array1<T>::__check(i,this->_size,0,5,0);
    return this->v[i];
  }
  T* operator () () const {return this->v;}
  void Set(T *a) {this->v=a; Offsets(); this->clear(this->allocated);}

  Array5<T>& operator = (T a) {this->Load(a); return *this;}
  Array5<T>& operator = (T *a) {this->Load(a); return *this;}

  Array5<T>& operator = (const Array5<T>& A) {
    array1<T>::__checkEqual(this->nx,A.Nx(),5,1);
    array1<T>::__checkEqual(this->ny,A.Ny(),5,2);
    array1<T>::__checkEqual(this->nz,A.Nz(),5,3);
    array1<T>::__checkEqual(this->nw,A.N4(),5,4);
    array1<T>::__checkEqual(this->nv,A.N5(),5,5);
    array1<T>::__checkEqual(ox,A.Ox(),5,1);
    array1<T>::__checkEqual(oy,A.Oy(),5,2);
    array1<T>::__checkEqual(oz,A.Oz(),5,3);
    array1<T>::__checkEqual(ow,A.O4(),5,4);
    array1<T>::__checkEqual(ov,A.O5(),5,5);
    this->Load(A());
    A.Purge();
    return *this;
  }
  Array5<T>& operator = (const array5<T>& A) {
    array1<T>::__checkEqual(this->nx,A.Nx(),5,1);
    array1<T>::__checkEqual(this->ny,A.Ny(),5,2);
    array1<T>::__checkEqual(this->nz,A.Nz(),5,3);
    array1<T>::__checkEqual(this->nw,A.N4(),5,4);
    array1<T>::__checkEqual(this->nv,A.N5(),5,5);
    array1<T>::__checkEqual(ox,0,5,1);
    array1<T>::__checkEqual(oy,0,5,2);
    array1<T>::__checkEqual(oz,0,5,3);
    array1<T>::__checkEqual(ow,0,5,4);
    array1<T>::__checkEqual(ov,0,5,5);
    this->Load(A());
    A.Purge();
    return *this;
  }
  int Ox() const {return ox;}
  int Oy() const {return oy;}
  int Oz() const {return oz;}
  int O4() const {return ow;}
  int O5() const {return ov;}
};

template<class T>
inline bool Active(array1<T>& A)
{
  return A.Size();
}

template<class T>
inline bool Active(T *A)
{
  return A;
}

template<class T>
inline void Set(T *&A, T *v)
{
  A=v;
}

template<class T>
inline void Set(array1<T>& A, T *v)
{
  A.Set(v);
}

template<class T>
inline void Set(array1<T>& A, const array1<T>& B)
{
  A.Set(B());
}

template<class T>
inline void Set(Array1<T>& A, T *v)
{
  A.Set(v);
}

template<class T>
inline void Set(Array1<T>& A, const array1<T>& B)
{
  A.Set(B());
}

template<class T>
inline void Null(T *&A)
{
  A=NULL;
}

template<class T>
inline void Null(array1<T>& A)
{
  A.Dimension(0);
}

template<class T>
inline void Dimension(T *&, unsigned int)
{
}

template<class T>
inline void Dimension(array1<T> &A, unsigned int n)
{
  A.Dimension(n);
}

template<class T>
inline void Dimension(T *&A, unsigned int, T *v)
{
  A=v;
}

template<class T>
inline void Dimension(array1<T>& A, unsigned int n, T *v)
{
  A.Dimension(n,v);
}

template<class T>
inline void Dimension(Array1<T>& A, unsigned int n, T *v)
{
  A.Dimension(n,v,0);
}

template<class T>
inline void Dimension(T *&A, T *v)
{
  A=v;
}

template<class T>
inline void Dimension(array1<T>& A, const array1<T>& B)
{
  A.Dimension(B);
}

template<class T>
inline void Dimension(Array1<T>& A, const Array1<T>& B)
{
  A.Dimension(B);
}

template<class T>
inline void Dimension(Array1<T>& A, const array1<T>& B)
{
  A.Dimension(B);
}

template<class T>
inline void Dimension(array1<T>& A, unsigned int n, const array1<T>& B)
{
  A.Dimension(n,B);
}

template<class T>
inline void Dimension(Array1<T>& A, unsigned int n, const array1<T>& B, int o)
{
  A.Dimension(n,B,o);
}

template<class T>
inline void Dimension(Array1<T>& A, unsigned int n, T *v, int o)
{
  A.Dimension(n,v,o);
}

template<class T>
inline void Dimension(T *&A, unsigned int, T *v, int o)
{
  A=v-o;
}

template<class T>
inline void Allocate(T *&A, unsigned int n, size_t align=0)
{
  if(align) newAlign(A,n,align);
  else A=new T[n];
}

template<class T>
inline void Allocate(array1<T>& A, unsigned int n, size_t align=0)
{
  A.Allocate(n,align);
}

template<class T>
inline void Allocate(Array1<T>& A, unsigned int n, size_t align=0)
{
  A.Allocate(n,align);
}

template<class T>
inline void Allocate(T *&A, unsigned int n, int o, size_t align=0)
{
  Allocate(A,n,align);
  A -= o;
}

template<class T>
inline void Allocate(Array1<T>& A, unsigned int n, int o, size_t align=0)
{
  A.Allocate(n,o,align);
}

template<class T>
inline void Deallocate(T *A)
{
  if(A) delete [] A;
}

template<class T>
inline void Deallocate(array1<T>& A)
{
  A.Deallocate();
}

template<class T>
inline void Deallocate(Array1<T>& A)
{
  A.Deallocate();
}

template<class T>
inline void Deallocate(T *A, int o)
{
  if(A) delete [] (A+o);
}

template<class T>
inline void Deallocate(Array1<T>& A, int)
{
  A.Deallocate();
}

template<class T>
inline void Reallocate(T *&A, unsigned int n, size_t align=0)
{
  if(A) delete [] A;
  Allocate(A,n,align);
}

template<class T>
inline void Reallocate(array1<T>& A, unsigned int n)
{
  A.Reallocate(n);
}

template<class T>
inline void Reallocate(Array1<T>& A, unsigned int n)
{
  A.Reallocate(n);
}

template<class T>
inline void Reallocate(T *&A, unsigned int n, int o, size_t align=0)
{
  if(A) delete [] A;
  Allocate(A,n,align);
  A -= o;
}

template<class T>
inline void Reallocate(Array1<T>& A, unsigned int n, int o, size_t align=0)
{
  A.Reallocate(n,o,align);
}

template<class T>
inline void CheckReallocate(T& A, unsigned int n, unsigned int& old,
                            size_t align=0)
{
  if(n > old) {A.Reallocate(n,align); old=n;}
}

template<class T>
inline void CheckReallocate(T& A, unsigned int n, int o, unsigned int& old,
                            size_t align=0)
{
  if(n > old) {A.Reallocate(n,o,align); old=n;}
}

}

#undef __check
#undef __checkSize
#undef __checkActivate

#endif<|MERGE_RESOLUTION|>--- conflicted
+++ resolved
@@ -496,21 +496,10 @@
     virtual inline abstract_iterator operator--(int)
     { abstract_iterator i = *this; _ptr--; return i; }
 
-    virtual inline const abstract_iterator
-    operator-(const std::ptrdiff_t& n) const
-    { return abstract_iterator(*this) -= n; }
-
-<<<<<<< HEAD
     virtual inline std::ptrdiff_t
     operator-(const abstract_iterator& n) const
     { return _ptr - n._ptr; }
 
-    friend inline abstract_iterator&
-    operator+( const std::ptrdiff_t& lhs, const abstract_iterator& rhs)
-    { return lhs+rhs; }
-
-=======
->>>>>>> a11f61af
   public: // comparission operators
     inline bool operator==(const abstract_iterator& other)
     { return _ptr == other._ptr; }
